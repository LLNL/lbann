--- conflicted
+++ resolved
@@ -113,9 +113,6 @@
 option(LBANN_WITH_PYTHON
   "Install Python frontend and enable embedded Python" ON)
 
-option(LBANN_WITH_PYTHON_USER_INSTALL
-  "Install Python frontend and enable embedded Python in the users .local site-packages" OFF)
-
 option(LBANN_WITH_TBINF "Include Tensorboard interface" ON)
 
 option(LBANN_WITH_VTUNE
@@ -130,6 +127,9 @@
 
 option(LBANN_SEQUENTIAL_INITIALIZATION
   "Sequentially consistent initialization" OFF)
+
+option(LBANN_PYTHON_IN_INSTALL_DIR
+  "Install Python frontend in the install directory (as opposed to a Python site-packages directory)" ON)
 
 option(LBANN_DEBUG_PRINT_SUBTARGETS
   "Turn on debugging output of internal target properties." OFF)
@@ -634,7 +634,7 @@
     "${_PYTHON_CONFIG_INI}"
     @ONLY)
 
-  # Install Python package with setuptools
+  # Construct setup.py
   set(_SETUP_PY ${CMAKE_BINARY_DIR}/setup.py)
   file(RELATIVE_PATH _RELATIVE_PATH_BUILD_DIR_TO_PYTHON_DIR
     "${CMAKE_BINARY_DIR}"
@@ -643,18 +643,18 @@
     "${CMAKE_SOURCE_DIR}/cmake/configure_files/setup.py.in"
     "${_SETUP_PY}"
     @ONLY)
-<<<<<<< HEAD
-  install(CODE "execute_process(COMMAND ${Python_EXECUTABLE} ${_SETUP_PY} install)")
-=======
-
-  if (LBANN_WITH_PYTHON_USER_INSTALL)
-    # Install the python packages into the CMAKE install directory
-    # Use either --root as "/" and --prefix as the install prefix or --root as the install prefix and then --prefix as "."
-    install(CODE "execute_process(COMMAND ${Python_EXECUTABLE} ${_SETUP_PY} install --force --prefix . --root ${CMAKE_INSTALL_PREFIX})")
-  else ()
-    install(CODE "execute_process(COMMAND ${Python_EXECUTABLE} ${_SETUP_PY} install --user)")
-  endif (LBANN_WITH_PYTHON_USER_INSTALL)
->>>>>>> 7c93d0d4
+
+  # Install Python package with setuptools
+  set(LBANN_SETUP_PY_ARGS ""
+    CACHE STRING "Arguments to pass to 'setup.py install' when installing the Python frontend")
+  set(_SETUP_PY_ARGS "${LBANN_SETUP_PY_ARGS}")
+  if (LBANN_PYTHON_IN_INSTALL_DIR)
+    set(_PYTHON_INSTALL_DIR "${CMAKE_INSTALL_PREFIX}/share/python")
+    set(_SETUP_PY_ARGS
+      "${_SETUP_PY_ARGS} --root ${_PYTHON_INSTALL_DIR} --install-lib . --install-data .")
+  endif (LBANN_PYTHON_IN_INSTALL_DIR)
+  install(CODE
+    "execute_process(COMMAND ${Python_EXECUTABLE} ${_SETUP_PY} install ${_SETUP_PY_ARGS})")
 
 endif (LBANN_HAS_PYTHON)
 
