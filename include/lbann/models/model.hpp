////////////////////////////////////////////////////////////////////////////////
// Copyright (c) 2014-2019, Lawrence Livermore National Security, LLC.
// Produced at the Lawrence Livermore National Laboratory.
// Written by the LBANN Research Team (B. Van Essen, et al.) listed in
// the CONTRIBUTORS file. <lbann-dev@llnl.gov>
//
// LLNL-CODE-697807.
// All rights reserved.
//
// This file is part of LBANN: Livermore Big Artificial Neural Network
// Toolkit. For details, see http://software.llnl.gov/LBANN or
// https://github.com/LLNL/LBANN.
//
// Licensed under the Apache License, Version 2.0 (the "Licensee"); you
// may not use this file except in compliance with the License.  You may
// obtain a copy of the License at:
//
// http://www.apache.org/licenses/LICENSE-2.0
//
// Unless required by applicable law or agreed to in writing, software
// distributed under the License is distributed on an "AS IS" BASIS,
// WITHOUT WARRANTIES OR CONDITIONS OF ANY KIND, either express or
// implied. See the License for the specific language governing
// permissions and limitations under the license.
////////////////////////////////////////////////////////////////////////////////

#ifndef LBANN_MODELS_MODEL_HPP_INCLUDED
#define LBANN_MODELS_MODEL_HPP_INCLUDED

#include "lbann/base.hpp"
#include "lbann/comm.hpp"
#include "lbann/layers/layer.hpp"
#include "lbann/data_coordinator/data_coordinator_metadata.hpp"
#include "lbann/execution_contexts/execution_context.hpp"
#include "lbann/utils/summary.hpp"
#include "lbann/utils/graph.hpp"
#include "lbann/io/file_io.hpp"
#include "lbann/io/persist.hpp"
#include "lbann/metrics/metric.hpp"
#include "lbann/objective_functions/objective_function.hpp"
#include "lbann/optimizers/optimizer.hpp"
#include "lbann/proto/factories.hpp"
#include "lbann/weights/weights.hpp"
#include "lbann/utils/threads/thread_pool.hpp"
#include <cereal/types/utility.hpp>

// Note (trb): There's what is, IMO, an STL error in GCC in which the
// dtor for unique_ptr is checking sizeof(T), so this must be a
// complete type. Sigh. (The greater implication of this is that you
// cannot have `unique_ptr<IncompleteType>` as a drop-in for
// `IncompleteType*`, which is annoying.
#include <optimizers.pb.h>

#include <vector>
#include <string>
#include <unordered_map>

// Forward-declare protobuf class
namespace lbann_data {
class Model;
}

namespace lbann {

// Forward declarations
class lbann_callback;
class training_algorithm;
class callback_base;

/** @brief Abstract base class for neural network models. */
class model {
public:

  // ===========================================
  // Life cycle functions
  // ===========================================

  model(lbann_comm* comm,
        std::unique_ptr<objective_function> obj_fn,
        std::unique_ptr<lbann_data::Optimizer> default_optimizer_msg = nullptr);
  model(const model& other);
  model& operator=(const model& other);
  virtual ~model();
  virtual std::unique_ptr<model> copy_model() const = 0;

  /** Archive for checkpoint and restart */
  template <class Archive> void serialize(Archive & ar) {
    ar(CEREAL_NVP(*m_objective_function));
  }

  // ===========================================
  // Access functions
  // ===========================================

  /** @brief Model type's name.
   *  @details Should be a brief, human-readable description of the
   *  model's architecture.
   */
  virtual std::string get_type() const = 0;

  /** @brief Model instance name.
   *  @details Each model in a trainer should have a unique, and
   *  preferably human-readable, name.
   */
  std::string get_name() const noexcept { return m_name; }
  /** @brief Model instance name.
   *  @details Each model in a trainer should have a unique, and
   *  preferably human-readable, name.
   */
  void set_name(std::string name);

  void set_subgrid_communication_type(int type)
  {
    vector_communication_subgraph =type;
  }

  int get_subgrid_communication_type()
  {
    return vector_communication_subgraph;
  }

  void set_subgraph_num_parent_resources(int num_resources)
  {
    subgraph_num_resources_parent = num_resources;
  }

  int get_subgraph_num_parent_resources()
  {
    return subgraph_num_resources_parent;
  }

  void set_subgrid_topology(int type)
  {
    subgraph_topology = type;
  }

  int get_subgrid_topology()
  {
    return subgraph_topology;
  }

  void enable_subgraph_parallelism()
  {
    apply_subgraph_parallelism = true;
  }

  bool is_subgraph_parallelism_enabled()
  {
    return apply_subgraph_parallelism;
  }

  int get_num_resources_non_branch_layers()
  {
    return num_resources_non_branch_layers;
  }

  int get_num_resources_branch_layers()
  {
    return num_resources_branch_layers;
  }

  void set_num_resources_non_branch_layers(int num)
  {
    num_resources_non_branch_layers = num;
  }

  void set_num_resources_branch_layers(int num)
  {
    num_resources_branch_layers = num;
  }



  /** @brief Human-readable description. */
  virtual description get_description() const;

  /** @brief Mathematical function to be minimized during training. */
  observer_ptr<objective_function> get_objective_function() const {
    return m_objective_function.get();
  }

  /** @brief Return the model's metrics. */
  virtual const std::vector<metric*>& get_metrics() const {
    return m_metrics;
  }

  /** @brief Size of model's list of layers. */
  El::Int get_num_layers() const noexcept;
  /** @param pos Position in model's list of layers. */
  Layer& get_layer(El::Int pos);
  /** @param pos Position in model's list of layers. */
  const Layer& get_layer(El::Int pos) const;
  /** @brief Return list of layers in model.
   *  @details The list is in execution order for forward propagation.
   */
  std::vector<Layer*> get_layers();
  /** @brief Return list of layers in model.
   *  @details The list is in execution order for forward propagation.
   */
  const std::vector<Layer*> get_layers() const;

  const std::vector<weights*> get_weights() const;

  std::vector<weights*> get_weights();

  /** @brief Get the list of callbacks for the model. */
  virtual std::vector<observer_ptr<callback_base>> get_callbacks() {
    std::vector<observer_ptr<callback_base>> callback_list;
    callback_list.reserve(m_callbacks.size());
    for (const auto& ptr : m_callbacks) {
      callback_list.push_back(ptr.get());
    }
    return callback_list;
  }

  virtual std::vector<std::shared_ptr<callback_base>>& get_callbacks_with_ownership() {
    return m_callbacks;
  }

  /** @brief Get the model's comm. */
  lbann_comm *get_comm() const {
    return m_comm;
  }

  /** Check to see if there is a valid training context for the model */
  bool has_valid_execution_context() const {
    return (m_execution_context != nullptr);
  }

  /** Grab the training context of the model */
  const execution_context& get_execution_context() const {
    if(m_execution_context == nullptr) {
      LBANN_ERROR("execution context is not set");
    }
    return *m_execution_context;
  }

  /** Grab the training context of the model */
  execution_context& get_execution_context() {
    return const_cast<execution_context&>(static_cast<const model&>(*this).get_execution_context());
  }

  // ===========================================
  // Model specification
  // ===========================================

  /** @brief Add layer to model. */
  virtual void add_layer(std::unique_ptr<Layer> l);

  /** @brief Add weights to model. */
  void add_weights(std::unique_ptr<weights> w);

  /** @brief Register a new callback for the model. */
  void add_callback(std::shared_ptr<callback_base> cb);

  /** @brief Register a new callback for the model. */
  //  void add_callbacks(std::vector<std::shared_ptr<callback_base>>& cb);

  /** @brief Register a new metric for the model. */
  void add_metric(metric *m);

  /** @brief Replace the model's weights. */
  void replace_weights(std::vector<weights *>& w);

  /** @brief Copy trained weights from input parameter w.
   *
   *  Only weight values are placed, pointers and layer structure are in place.
   *  Weights to be copied are of the same name
   */
  void copy_trained_weights_from(std::vector<weights *>& w);

  /** @brief Construct an instance of the default optimizer.
   *
   *  If there is no default optimizer, a null pointer is returned.
   */
  template <typename TensorDataType>
  std::unique_ptr<optimizer> create_optimizer() const
  {
    if (m_default_optimizer_msg)
      return proto::construct_optimizer<TensorDataType>(
        *m_default_optimizer_msg);
    return nullptr;
  }

  /** @brief Set a flag that can be used to enable / disable the
   *         background I/O activities
   */
  void allow_background_io_activity(bool enable) { m_background_io_allowed = enable; }

  /** @brief Are background I/O activities enabled by the input layers */
  bool background_io_activity_allowed() { return m_background_io_allowed; }

  size_t get_num_iterations_per_epoch(execution_mode mode) const;

  // ===========================================
  // Setup
  // ===========================================

  /** @details Must be called after model specification and before
   *  execution. */
  virtual void setup(size_t max_mini_batch_size, DataReaderMetaData& dr_metadata);

  virtual void make_data_store_preloaded(execution_mode mode);

  virtual void mark_data_store_explicitly_loading(execution_mode mode);

  // ===========================================
  // Summarizer
  // ===========================================

  /**
   * Summarize statistics (e.g. timers, counters); these should be computable
   * quickly.
   */
  virtual void summarize_stats(lbann_summary& summarizer);
  /**
   * Summarize matrices (e.g. means); these are called less frequently and can
   * be more expensive.
   */
  virtual void summarize_matrices(lbann_summary& summarizer);

  // ===========================================
  // Checkpointing
  // ===========================================

  /** @brief Checkpoint model to given file descriptor, return number of bytes written */
  virtual bool save_to_checkpoint_shared(persist& p);
  /** @brief Restore model by reading checkpoint from given file descriptor, return number of bytes read */
  virtual bool load_from_checkpoint_shared(persist& p);

  virtual bool save_to_checkpoint_distributed(persist& p);
  virtual bool load_from_checkpoint_distributed(persist& p);

  /** @brief Save the model's weight to file */
  virtual bool save_weights(persist& p);

  /** @brief Reload the model's weights from a file */
  virtual bool reload_weights(const std::string latest,
                              const std::vector<std::string>& weight_list);

  /** @brief Saves the model explicitly if the save_model callback is present */
  virtual bool save_model();

  /** @brief Write model to proto file */
  virtual void write_proto(lbann_data::Model* proto);

protected:

  /** @brief Reorder layer list with a gather.
   *
   *  The new layer list is the same length as @c gather_indices and
   *  its entries are given by
   *  @f[ \text{new\_list}[i] = \text{old\_list}[\text{gather\_indices}[i]] @f]
   *
   *  Since entries in the layer list must be unique, this will fail
   *  if @c gather_indices has any repeated entries.
   */
  void reorder_layers(const std::vector<El::Int>& gather_indices);

  /** @brief Remap pointers.
   *
   *  Layer and weights pointers are remapped using the provided
   *  maps. If a pointer is not a key in the corresponding map, the
   *  pointer is not changed.
   */
  virtual void remap_pointers(const std::unordered_map<Layer*,Layer*>& layer_map,
                              const std::unordered_map<weights*,weights*>& weights_map);

  /** @brief
   *
   *  In case that a layer is frozen, also freeze layers that precede
   *  it if that makes senses for the particular model, such as
   *  sequential or siamese.  For othe models, users can manually
   *  control the behaivor by indicating whether to freeze each layer
   *  in the model description prototext.
   *
   *  For general DAG models, users need to manually specify each
   *  layer to freeze in the model description prototext.
   */
  virtual void freeze_layers_under_frozen_surface() {}

  /** @brief Set up topology of layer graph.
   *
   *  Called in setup function. All layers in connected component of
   *  layer graph are added to the model and all parent/child
   *  relationships between layers are reciprocated.
   */
  virtual void setup_layer_topology();

  /** setup sub grids for the sub graph parallelism	

  */	
  virtual void setup_subgrids();	

  virtual void get_subgrids_order(std::vector<int> &ranks_order, int num_branches);

  virtual int get_max_subgraph_branches();

  virtual void check_subgraph_parallelism();

  virtual void setup_subgrid_layers_run_condition();

  virtual void get_parent_subgrid_tags(int layer_index );

  virtual void get_subgraph_subgrids_ranks(std::vector<int> &parent_ranks, std::vector<int> &subgrid_ranks, int layer_index,int number_ranks_in_grid);

  virtual void get_resources_for_spliting_point(std::vector<int> &parent_ranks, 
                  std::vector<int> &subgrid_ranks, 
                  int layer_index,
                  int number_ranks_in_grid,
                  int num_subgrids);
  virtual void get_resources_for_merge_layers(std::set<int>& pooled_set,int child_index, int num_subgrids);

  virtual void get_resources_for_input_layer(std::vector<int>& masterSubGrid, int num_subgrids);

  virtual void setup_subcommunicators();
  
  /** @brief Set up layer execution order.
   *
   *  Called in setup function.
   */

  virtual void setup_layer_execution_order();
  /** @brief Set up layers.
   *
   *  Called in setup function.
   */
  virtual void setup_layers(size_t max_mini_batch_size, DataReaderMetaData& dr_metadata);
  /** @brief Set up weights.
   *
   *  Called in setup function. All weights being used by layers or
   *  the objective function are added to the model and all unused
   *  weights are deleted.
   */
  virtual void setup_weights();

public:
  // ===========================================
  // Execution
  // ===========================================

  /** @brief Reset model pointer and execution mode. */
  virtual void reset_mode(execution_context& context, execution_mode mode);
  /** @brief Reset model statistics for an epoch. */
  virtual void reset_epoch_statistics(execution_mode mode);

  /** @brief Check if the trainer execution mode is valid for this model.
    @todo this should be moved to the trainer when the data readers move. */
  virtual bool is_execution_mode_valid(execution_mode mode) const;

  /** @brief Complete any background I/O data fetch for the execution
      mode requested */
  virtual void collect_background_data_fetch(execution_mode mode);

  /** @brief Forward propagation step. */
  virtual void forward_prop(execution_mode mode);
  /** @brief Backward propagation step. */
  virtual void backward_prop();
  /** Evaluate any metrics in the model */
  virtual void evaluate_metrics(execution_mode mode,
                                size_t current_mini_batch_size);
  /** @brief Clear each optimizer's gradient.
   *
   *  This must be called before training forward prop since layers
   *  set an optimizer flag during forward prop.
   */
  virtual void clear_gradients();
  /** @brief Update weights step. */
  virtual void update_weights();
  /** @brief Update layers step. */
  virtual bool update_layers();
  /** @brief Reconcile weight values.
   *
   *  If weight values are duplicated across multiple processes, they
   *  are set to the average across the processes.
   */
  virtual void reconcile_weight_values();

  // ===========================================
  // Callbacks
  // ===========================================

  /** @brief Execute callbacks at end of setup. */
  virtual void do_setup_end_cbs();
  /** @brief Execute callbacks at start of model forward propagation. */
  virtual void do_model_forward_prop_begin_cbs(execution_mode mode);
  /** @brief Execute callbacks at end of model forward propagation. */
  virtual void do_model_forward_prop_end_cbs(execution_mode mode);
  /** @brief Execute callbacks at start of layer forward propagation. */
  virtual void do_layer_forward_prop_begin_cbs(execution_mode mode, Layer *l);
  /** @brief Execute callbacks at end of layer forward propagation. */
  virtual void do_layer_forward_prop_end_cbs(execution_mode mode, Layer *l);
  /** @brief Execute callbacks at start of model backward propagation. */
  virtual void do_model_backward_prop_begin_cbs();
  /** @brief Execute callbacks at end of model backward propagation. */
  virtual void do_model_backward_prop_end_cbs();
  /** @brief Execute callbacks at start of layer backward propagation. */
  virtual void do_layer_backward_prop_begin_cbs(Layer *l);
  /** @brief Execute callbacks at end of layer backward propagation. */
  virtual void do_layer_backward_prop_end_cbs(Layer *l);
  /** @brief Execute callbacks at start of model optimization. */
  virtual void do_model_optimize_begin_cbs();
  /** @brief Execute callbacks at end of model optimization. */
  virtual void do_model_optimize_end_cbs();
  /** @brief Execute callbacks at the start of weight optimization. */
  virtual void do_weight_optimize_begin_cbs(weights *w);
  /** @brief Execute callbacks at the end of weight optimization. */
  virtual void do_weight_optimize_end_cbs(weights *w);

<<<<<<< HEAD
#ifdef LBANN_HAS_DISTCONV
  /* @brief Return the maximum mini-batch size used by Distconv. */
  size_t get_max_mini_batch_size_distconv() const { return m_max_mini_batch_size_distconv; }
#endif
=======
	
public:	
  // map to store all distinct grids in the model
  std::unordered_map<std::string, std::shared_ptr<El::Grid>> grids; 

  std::unordered_map<std::string, std::shared_ptr<El::mpi::Comm>> subCommunicatorsSubgrids; 
  // map to store all distinct mpi groups in the model (one to one mapping with grids)
  std::unordered_map<std::string, std::unique_ptr<El::mpi::Group>> grids_mpi_groups; 

>>>>>>> 79c256f8

private:

  /** Pointer to the execution context object used for training or evaluating this model */
  observer_ptr<execution_context> m_execution_context;

  /** @brief LBANN communicator. */
  lbann_comm* m_comm;

  /*experimental code for Sub graph*/
  /** Enable vector communication for the subgraph parallelism */
  //0: send-recv based subgrid communication
  //1: collective based subgrid communication without optimization that requires specific assumptions like subgrids should have same size
  //2: collective based subgrid communication with optimization

  int vector_communication_subgraph = 0;

  //Number of resources for parent (common) grid
  //0: use all resources (default) 
  int subgraph_num_resources_parent = 0;

  //0: no topology aware design
  //1: master grid in round robin manner of nodes (GPUs per node 4)  1 3 5 7, 2 4 6 8     
  int subgraph_topology = 0;

  // whether subgraph parallelism is enabled or not for the model 
  bool apply_subgraph_parallelism = false;

  // total number of resources / ranks for branch (subgrid) layers
  int num_resources_branch_layers;

  // total number of resources / ranks for common/seq layers
  int num_resources_non_branch_layers;
  
  /** @brief Model instance's name.
   *  @details Each model in a trainer should have a unique,
   *  preferably human-readable, name.
   */
  std::string m_name;

  /** @brief Tensor operations.
   *  @details The list is in execution order for forward propagation.
   */
  std::vector<std::unique_ptr<Layer>> m_layers;

  /** @brief Trainable parameters. */
  std::vector<std::unique_ptr<weights>> m_weights;

  /** @details If a layer needs to construct an optimizer during
   *  setup, it will make a copy of the default optimizer. This object
   *  is just used to create copies and is not actually used for
   *  optimization.
   */
  std::unique_ptr<lbann_data::Optimizer> m_default_optimizer_msg;

  /** @brief Mathematical function to be minimized during training. */
  std::unique_ptr<objective_function> m_objective_function;

  /** @brief Numerical quantities to evaluate model performance.
   *  @details Does not affect training.
   */
  std::vector<metric*> m_metrics;

  /** @brief Current callbacks to process. */
  std::vector<std::shared_ptr<callback_base>> m_callbacks;

  /** @brief Flag that allows input layers to fetch data in the background */
  bool m_background_io_allowed = true;

  /** @brief Is the model setup
   *  @details Flag to indicate if the setup function has been called
   */
  bool m_model_is_setup = false;

  // ===========================================
  // Functions to add utility layers
  // ===========================================

  /** @brief Insert evaluation layers where needed.
   *
   *  If a @c lbann::layer_term or @c lbann::layer_metric corresponds
   *  to a layer that is not an evaluation_layer, an evaluation layer
   *  is created and added to the model.
   *
   *  @param layer_set      Layers in model. Updated with any newly
   *                        created layers.
   *  @param layer_names    Names of layers in model. Updated with any
   *                        newly created layers.
   */
  void add_evaluation_layers(std::unordered_set<Layer*>& layer_set,
                             std::unordered_set<std::string>& layer_names);

  /** @brief Insert dummy layers after layers with too few children.
   *
   *  If a layer expects more child layers than it has, add dummy
   *  layers until it has enough children.
   *
   *  @param layer_names    Names of layers in model. Updated with any
   *                        newly created layers.
   */
  void add_dummy_layers(std::unordered_set<std::string>& layer_names);
  /** @brief Insert split layers after layers with too many children.
   *
   *  If a layer expects one child layer but has multiple, add a split
   *  layer to the model.
   *
   *  @param layer_names    Names of layers in model. Updated with any
   *                        newly created layers.
   */
  void add_split_layers(std::unordered_set<std::string>& layer_names);

#ifdef LBANN_HAS_DISTCONV
  void setup_distconv();
  void setup_distributions();
  void print_distributions() const;

  /** @brief The maximum mini-batch size used by Distconv.
   *  @details This should be set before setup_distconv() is called.
   */
  size_t m_max_mini_batch_size_distconv;

#endif // LBANN_HAS_DISTCONV
};

} // namespace lbann

#endif // LBANN_MODELS_MODEL_HPP_INCLUDED<|MERGE_RESOLUTION|>--- conflicted
+++ resolved
@@ -507,12 +507,12 @@
   /** @brief Execute callbacks at the end of weight optimization. */
   virtual void do_weight_optimize_end_cbs(weights *w);
 
-<<<<<<< HEAD
+
 #ifdef LBANN_HAS_DISTCONV
   /* @brief Return the maximum mini-batch size used by Distconv. */
   size_t get_max_mini_batch_size_distconv() const { return m_max_mini_batch_size_distconv; }
 #endif
-=======
+
 	
 public:	
   // map to store all distinct grids in the model
@@ -522,7 +522,7 @@
   // map to store all distinct mpi groups in the model (one to one mapping with grids)
   std::unordered_map<std::string, std::unique_ptr<El::mpi::Group>> grids_mpi_groups; 
 
->>>>>>> 79c256f8
+
 
 private:
 
