--- conflicted
+++ resolved
@@ -77,17 +77,8 @@
     const std::string & name() { return m_name; }
 
   protected:
-<<<<<<< HEAD
-    /// Train accuracy over last training epoch
-    DataType m_train_accuracy;
-    /// Validation accuracy
-    DataType m_validation_accuracy;
-    /// Test accuracy
-    DataType m_test_accuracy;
     /// Model's name
     std::string m_name;
-=======
->>>>>>> bd0595a4
   /*private:
     void rewire_index();*/
   };
