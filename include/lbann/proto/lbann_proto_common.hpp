#ifndef LBANN_PROTO__INCLUDED
#define LBANN_PROTO__INCLUDED

#include "lbann/data_readers/lbann_data_reader.hpp"
#include "lbann/lbann.hpp"
#include "lbann/models/lbann_model_dnn.hpp"
#include <lbann.pb.h>
#include "lbann/models/lbann_model_sequential.hpp"
#include "lbann/optimizers/lbann_optimizer.hpp"

/// returns mini_batch_size
int init_data_readers(
  bool master, 
  const lbann_data::LbannPB &p, 
  std::map<execution_mode, lbann::DataReader*> &data_readers, 
  int &mini_batch_size);

<<<<<<< HEAD
/// returns an optimizer factory
lbann::optimizer_factory * init_optimizer_factory(lbann::lbann_comm *comm, const lbann_data::LbannPB &p); 

/// returns a model that contains an optimizer_factory and metric(s)
lbann::sequential_model * init_model(lbann::lbann_comm *comm, lbann::optimizer_factory * optimizer_fac, const lbann_data::LbannPB &p);

void readPrototextFile(string fn, lbann_data::LbannPB &pb);
void writePrototextFile(string fn, lbann_data::LbannPB &pb);
=======
/// returns a sequential model that is on of: dnn, stacked_autoencoder, greedy_layerwise_autoencoder
lbann::sequential_model * init_model(
  lbann::lbann_comm *comm, 
  lbann::Optimizer_factory *optimizer_fac, 
  const lbann_data::LbannPB &p); 

/// returns a optimizer factory that is one of: adagrad, rmsprop, adam, sgd
lbann::Optimizer_factory * init_optimizer_factory(
  lbann::lbann_comm *comm, 
  const lbann_data::LbannPB &p); 

///
void readPrototextFile(
  string fn, 
  lbann_data::LbannPB &pb);

///
void writePrototextFile(
  string fn, 
  lbann_data::LbannPB &pb);
>>>>>>> aaadfd58


#endif<|MERGE_RESOLUTION|>--- conflicted
+++ resolved
@@ -15,16 +15,6 @@
   std::map<execution_mode, lbann::DataReader*> &data_readers, 
   int &mini_batch_size);
 
-<<<<<<< HEAD
-/// returns an optimizer factory
-lbann::optimizer_factory * init_optimizer_factory(lbann::lbann_comm *comm, const lbann_data::LbannPB &p); 
-
-/// returns a model that contains an optimizer_factory and metric(s)
-lbann::sequential_model * init_model(lbann::lbann_comm *comm, lbann::optimizer_factory * optimizer_fac, const lbann_data::LbannPB &p);
-
-void readPrototextFile(string fn, lbann_data::LbannPB &pb);
-void writePrototextFile(string fn, lbann_data::LbannPB &pb);
-=======
 /// returns a sequential model that is on of: dnn, stacked_autoencoder, greedy_layerwise_autoencoder
 lbann::sequential_model * init_model(
   lbann::lbann_comm *comm, 
@@ -45,7 +35,6 @@
 void writePrototextFile(
   string fn, 
   lbann_data::LbannPB &pb);
->>>>>>> aaadfd58
 
 
 #endif