////////////////////////////////////////////////////////////////////////////////
// Copyright (c) 2014-2019, Lawrence Livermore National Security, LLC.
// Produced at the Lawrence Livermore National Laboratory.
// Written by the LBANN Research Team (B. Van Essen, et al.) listed in
// the CONTRIBUTORS file. <lbann-dev@llnl.gov>
//
// LLNL-CODE-697807.
// All rights reserved.
//
// This file is part of LBANN: Livermore Big Artificial Neural Network
// Toolkit. For details, see http://software.llnl.gov/LBANN or
// https://github.com/LLNL/LBANN.
//
// Licensed under the Apache License, Version 2.0 (the "Licensee"); you
// may not use this file except in compliance with the License.  You may
// obtain a copy of the License at:
//
// http://www.apache.org/licenses/LICENSE-2.0
//
// Unless required by applicable law or agreed to in writing, software
// distributed under the License is distributed on an "AS IS" BASIS,
// WITHOUT WARRANTIES OR CONDITIONS OF ANY KIND, either express or
// implied. See the License for the specific language governing
// permissions and limitations under the license.
////////////////////////////////////////////////////////////////////////////////

#ifndef LBANN_PROTO_FACTORIES_HPP_INCLUDED
#define LBANN_PROTO_FACTORIES_HPP_INCLUDED

#include "lbann/callbacks/callback.hpp"
#include "lbann/data_readers/data_reader.hpp"
#include "lbann/models/model.hpp"
#include "lbann/proto/proto_common.hpp"
#include "lbann/transforms/transform.hpp"
#include "lbann/transforms/transform_pipeline.hpp"

#include <map>
#include <memory>

namespace lbann_data {
class Model;
class ObjectiveFunction;
class Optimizer;
class Reader;
class Transform;
class Weights;
}// namespace lbann_data

namespace lbann {
namespace proto {

/** Construct a trainer specified with a prototext. */
std::unique_ptr<trainer> construct_trainer(lbann_comm* comm,
                                           const lbann_data::Trainer& proto_trainer);

/** Construct a model specified with a prototext. */
<<<<<<< HEAD
std::unique_ptr<model> construct_model(lbann_comm* comm,
                                       const std::map<execution_mode, generic_data_reader*>& data_readers,
                                       const lbann_data::Optimizer& proto_opt,
                                       const lbann_data::Trainer& proto_trainer,
                                       const lbann_data::Model& proto_model);
=======
std::unique_ptr<model> construct_model(
  lbann_comm* comm,
  const std::map<execution_mode, generic_data_reader*>& data_readers,
  const lbann_data::Optimizer& proto_opt,
  const lbann_data::Model& proto_model);
>>>>>>> a74b24cf

/** Construct a layer graph specified with a prototext. */
std::vector<std::unique_ptr<Layer>> construct_layer_graph(
  lbann_comm* comm,
  const std::map<execution_mode, generic_data_reader *>& data_readers,
  const lbann_data::Trainer& proto_trainer,
  const lbann_data::Model& proto_model);

/** Construct a layer specified with prototext. */
template <data_layout layout, El::Device Dev>
std::unique_ptr<Layer> construct_layer(
  lbann_comm* comm,
  const std::map<execution_mode, generic_data_reader*>& data_readers,
  int num_parallel_readers,
  const lbann_data::Layer& proto_layer);

/** Construct weights specified with prototext. */
std::unique_ptr<weights> construct_weights(
  lbann_comm* comm,
  const lbann_data::Optimizer& proto_opt,
  const lbann_data::Weights& proto_weights);

/** Construct a callback specified with prototext. */
std::unique_ptr<callback_base>
construct_callback(const google::protobuf::Message& proto_cb,
                   std::shared_ptr<lbann_summary> const& summarizer);

/** Construct a summarizer specified with prototext.
 *  The summarizer is only constructed if the summarizer callback is
 *  enabled.
 */
std::unique_ptr<lbann_summary> construct_summarizer(lbann_comm* comm,
                                                    const lbann_data::Model& m);

/** Construct an optimizer specified with prototext. */
std::unique_ptr<optimizer> construct_optimizer(
  lbann_comm* comm,
  const lbann_data::Optimizer& proto_opt);

/** Construct an objective function specified with prototext. */
std::unique_ptr<objective_function>
construct_objective_function(const lbann_data::ObjectiveFunction& proto_obj);

/** Construct a transform given a prototext. */
std::unique_ptr<transform::transform> construct_transform(
  const lbann_data::Transform& trans);
/** Construct a transform pipeline given a data reader prototext. */
transform::transform_pipeline construct_transform_pipeline(
  const lbann_data::Reader& data_reader);

} // namespace proto
} // namespace lbann

#endif // LBANN_PROTO_FACTORIES_HPP_INCLUDED<|MERGE_RESOLUTION|>--- conflicted
+++ resolved
@@ -54,19 +54,12 @@
                                            const lbann_data::Trainer& proto_trainer);
 
 /** Construct a model specified with a prototext. */
-<<<<<<< HEAD
-std::unique_ptr<model> construct_model(lbann_comm* comm,
-                                       const std::map<execution_mode, generic_data_reader*>& data_readers,
-                                       const lbann_data::Optimizer& proto_opt,
-                                       const lbann_data::Trainer& proto_trainer,
-                                       const lbann_data::Model& proto_model);
-=======
 std::unique_ptr<model> construct_model(
   lbann_comm* comm,
   const std::map<execution_mode, generic_data_reader*>& data_readers,
   const lbann_data::Optimizer& proto_opt,
+  const lbann_data::Trainer& proto_trainer,
   const lbann_data::Model& proto_model);
->>>>>>> a74b24cf
 
 /** Construct a layer graph specified with a prototext. */
 std::vector<std::unique_ptr<Layer>> construct_layer_graph(
