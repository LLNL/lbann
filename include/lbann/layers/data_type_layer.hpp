////////////////////////////////////////////////////////////////////////////////
// Copyright (c) 2014-2019, Lawrence Livermore National Security, LLC.
// Produced at the Lawrence Livermore National Laboratory.
// Written by the LBANN Research Team (B. Van Essen, et al.) listed in
// the CONTRIBUTORS file. <lbann-dev@llnl.gov>
//
// LLNL-CODE-697807.
// All rights reserved.
//
// This file is part of LBANN: Livermore Big Artificial Neural Network
// Toolkit. For details, see http://software.llnl.gov/LBANN or
// https://github.com/LLNL/LBANN.
//
// Licensed under the Apache License, Version 2.0 (the "Licensee"); you
// may not use this file except in compliance with the License.  You may
// obtain a copy of the License at:
//
// http://www.apache.org/licenses/LICENSE-2.0
//
// Unless required by applicable law or agreed to in writing, software
// distributed under the License is distributed on an "AS IS" BASIS,
// WITHOUT WARRANTIES OR CONDITIONS OF ANY KIND, either express or
// implied. See the License for the specific language governing
// permissions and limitations under the license.
////////////////////////////////////////////////////////////////////////////////

#ifndef LBANN_LAYERS_DATA_TYPE_LAYER_HPP_INCLUDED
#define LBANN_LAYERS_DATA_TYPE_LAYER_HPP_INCLUDED

#include "lbann/layers/layer.hpp"
#include "lbann/weights/data_type_weights.hpp"

#include <set>
#include <map>
#include <array>

namespace lbann {

// Forward declarations
namespace cudnn {
template <typename U>
class data_parallel_layer_tensor_manager;
template <typename U>
class entrywise_layer_tensor_manager;
}

using supported_layer_data_type = El::TypeList<float, double>;

template <typename T, typename List> struct IsElement;

template <typename Head, typename... Tail>
struct IsElement<Head, El::TypeList<Head,Tail...>> : std::true_type {};

template <typename T, typename Head, typename... Tail>
struct IsElement<T, El::TypeList<Head,Tail...>> : IsElement<T, El::TypeList<Tail...>> {};

template <typename T>
struct IsElement<T, El::TypeList<>> : std::false_type {};

template <typename T> using is_supported_layer_data_type = IsElement<T, supported_layer_data_type>;

template <typename TensorDataType>
class data_type_layer : public Layer {
public:
  /** @name Public Types */
  ///@{

  /** @brief The tensor type expected in this object. */
  using AbsDistMatrixType = El::AbstractDistMatrix<TensorDataType>;

  /** @brief The proxy tensor type expected in this object. */
  template <El::Device D>
  using AbsDistMatReadProxyType = El::AbstractDistMatrixReadDeviceProxy<TensorDataType, D>;

  /** @brief The local tensor type expected in this object. */
  using AbsMatrixType = El::AbstractMatrix<TensorDataType>;

  /** @brief The concrete weights type used by this object. */
  using WeightsType = data_type_weights<TensorDataType>;

  ///@}

public:
  static_assert(is_supported_layer_data_type<TensorDataType>::value,
                "Must use a supported type.");

  data_type_layer(lbann_comm *comm) : Layer(comm) {}
  data_type_layer(const data_type_layer<TensorDataType>& other);
  data_type_layer& operator=(const data_type_layer<TensorDataType>& other);
  virtual ~data_type_layer() = default;

  /** Forward propagation step.
   *  Apply a mathematical operation to input tensors to obtain output
   *  tensors.
   */
  void forward_prop() override;
  /** Backward propagation step.
   *  Given the objective function gradients w.r.t. the output
   *  tensors, compute the gradients w.r.t. the input tensors and
   *  w.r.t. the weights. This is essentially an application of the
   *  chain rule.
   */
  void back_prop() override;

  void summarize_matrices(lbann_summary& summarizer, int step) override;

  /** Check that the setup is reasonable. */
  void check_setup() override;

  // ===========================================================
  // Weights access functions
  // ===========================================================

  /** @brief Set list of pointers to weights. */
  void set_weights(std::vector<weights*>& w) override {
    m_weights.resize(w.size());
    std::transform(begin(w), end(w), begin(m_weights),
                   [](weights* wptr) {
                     return (wptr
                             ? &(dynamic_cast<WeightsType&>(*wptr))
                             : nullptr);
                   });
  }

  /** @brief Replace weights with another Layer's weights*/
  void replace_weights(Layer* other_layer) override;

  // ===========================================================
  // Public Tensor access functions
  // ===========================================================

  /** Get activation tensor corresponding to child layer. */
  const BaseDistMat& get_activations(const Layer& child) const override;
  /** Get error signal tensor corresponding to parent layer. */
  const BaseDistMat& get_error_signals(const Layer& parent) const override;

  /** Get activation tensor. */
  AbsDistMatrixType& get_activations(int child_index = 0);
  /** Get error signal tensor. */
  AbsDistMatrixType& get_error_signals(int parent_index = 0);
  /** Get activation tensor. */
  const AbsDistMatrixType& get_activations(int child_index = 0) const;
  /** Get error signal tensor. */
  const AbsDistMatrixType& get_error_signals(int parent_index = 0) const;

  /** Get local portion of activation tensor. */
  AbsMatrixType& get_local_activations(int child_index = 0);
  /** Get local portion of error signal tensor. */
  AbsMatrixType& get_local_error_signals(int parent_index = 0);
  /** Get local portion of activation tensor. */
  const AbsMatrixType& get_local_activations(int child_index = 0) const;
  /** Get local portion of error signal tensor. */
  const AbsMatrixType& get_local_error_signals(int parent_index = 0) const;

protected:

  // ===========================================================
  // Protected Tensor access functions
  // ===========================================================

  /** Get previous activation tensor. */
  const AbsDistMatrixType& get_prev_activations(int parent_index = 0) const;
  /** Get previous error signal tensor. */
  const AbsDistMatrixType& get_prev_error_signals(int child_index = 0) const;

  /** Get local portion of previous activation tensor. */
  const AbsMatrixType& get_local_prev_activations(int parent_index = 0) const;
  /** Get local portion of previous error signal tensor. */
  const AbsMatrixType& get_local_prev_error_signals(int child_index = 0) const;

protected:

  // ===========================================================
  // Setup helper functions
  // ===========================================================

  /** Setup distributed matrices.
   *  Called by the 'setup' function. Each column of these distributed
   *  matrices is interpreted as the flattened tensor for a mini-batch
   *  sample. The matrices themselves are constructed by calling the
   *  'construct_matrix' function. If any matrices have already been
   *  setup, they are destroyed and reinstantiated.
   */
  void setup_matrices(const El::Grid& grid) override;
  /** Construct distributed matrix.
   *  Called by the 'setup_matrices' function. 'type' is one of the
   *  following: "input", "output", "gradient_wrt_output",
   *  "gradient_wrt_input".
   */
  virtual std::unique_ptr<AbsDistMatrixType> construct_matrix(const El::Grid& grid,
                                                       std::string type,
                                                       El::Int index);
  /** Setup layer data.
   *  Called by the 'setup' function. Memory is allocated for
   *  distributed matrices.
   */
  void setup_data() override;

  // ===========================================================
  // Forward prop step helper functions
  // ===========================================================

  /** Setup input tensors.
   *  Called by the 'forward_prop' function. Each input tensor is
   *  setup as a view or copy of the corresponding parent layer's
   *  output tensor.
   */
  void fp_setup_inputs(El::Int mini_batch_size) override;
  /** Setup output tensors.
   *  Called by the 'forward_prop' function. Each output tensor is
   *  resized to match the mini-batch size.
   */
  void fp_setup_outputs(El::Int mini_batch_size) override;

  // ===========================================================
  // Back prop step helper functions
  // ===========================================================

  /** Setup gradient w.r.t. output tensors.
   *  Called by the 'back_prop' function. Each gradient w.r.t. output
   *  tensor is setup as a view or copy of the corresponding child
   *  layer's gradient w.r.t. input tensor.
   */
  void bp_setup_gradient_wrt_outputs(El::Int mini_batch_size) override;
  /** Setup gradient w.r.t. input tensors.
   *  Called by the 'back_prop' function. Each gradient w.r.t. input
   *  tensor is resized to match the mini-batch size.
   */
  void bp_setup_gradient_wrt_inputs(El::Int mini_batch_size) override;
  /** Compute objective funciton gradients.
   *  Called by the 'back_prop' function. Given the input, output, and
   *  gradient w.r.t. output tensors, the gradient w.r.t. input
   *  tensors are populated with the computed values and the gradients
   *  w.r.t. the weights are sent to the appropriate optimizers.
   */
  void bp_compute() override;

  // ===========================================================
  // Protected Weights access functions
  // ===========================================================

  /** Get references to weights. */
  std::vector<WeightsType*>& get_data_type_weights() { return m_weights; }
  /** Get references to weights. (const) */
  const std::vector<WeightsType*>& get_data_type_weights() const {
    return m_weights;
  }

  /** @brief Get a specific weights object */
  WeightsType& get_data_type_weights(size_t idx) {
    return *(m_weights.at(idx));
  }
  WeightsType const& get_data_type_weights(size_t idx) const {
    return *(m_weights.at(idx));
  }

  bool has_data_type_weights(size_t idx) const noexcept {
    return (idx < m_weights.size() && m_weights[idx] != nullptr);
  }

  void set_num_data_type_weights(size_t num_weights) {
    m_weights.resize(num_weights, nullptr);
  }

  void set_data_type_weights(size_t idx, WeightsType* w) {
    m_weights.at(idx) = w;
  }

  /** Set list of pointers to weights. */
  void set_data_type_weights(std::vector<WeightsType*> w) { m_weights = w; }
  /** Replace weights with another Layer's weights*/
  //void replace_weights(Layer* other_layer) override;

  void add_weights(WeightsType* w) { m_weights.push_back(w); }
  size_t num_weights() const noexcept { return m_weights.size(); }
  bool has_weights() const noexcept { return num_weights() > 0; }

private:
  // ===========================================================
  // Private access functions
  // ===========================================================

  /** @brief Get references to weights. */
  std::vector<weights*> get_weights() override {
    return std::vector<weights*>(begin(m_weights), end(m_weights));
  }

  /** @brief Get references to weights. (const) */
  std::vector<weights const*> get_weights() const override {
    return std::vector<weights const*>(begin(m_weights), end(m_weights));
  }

  // ===========================================================
  // Private class members
  // ===========================================================

  /** References to layer weights. */
  std::vector<WeightsType*> m_weights;

  /** Input tensors.
   *  Each matrix column corresponds to a flattened mini-batch sample.
   */
  std::vector<std::unique_ptr<AbsDistMatrixType>> m_inputs;
  /** Output tensors.
   *  Each matrix column corresponds to a flattened mini-batch sample.
   */
  std::vector<std::unique_ptr<AbsDistMatrixType>> m_outputs;
  /** Objective function gradients w.r.t. the output tensors.
   *  Each matrix column corresponds to a flattened mini-batch sample.
   */
  std::vector<std::unique_ptr<AbsDistMatrixType>> m_gradient_wrt_outputs;
  /** Objective function gradients w.r.t. the input tensors.
   *  Each matrix column corresponds to a flattened mini-batch sample.
   */
  std::vector<std::unique_ptr<AbsDistMatrixType>> m_gradient_wrt_inputs;

<<<<<<< HEAD
#ifdef LBANN_HAS_DISTCONV
 public:

  using TensorDevType = dc::TensorDev<TensorDataType>;
  using TensorShufflerType = dc::TensorShuffler<TensorDataType>;

  void init_distribution(
      std::map<const Layer*, std::array<lbann::dc::Dist, dc::num_dists>> &dists,
      std::map<dc::Dist*, std::set<dc::Dist*>> &invariants,
      std::set<dc::Dist*> &updated,
      std::set<dc::Dist*> &fixed) override;
  void setup_tensor_distribution_add_adjacent_invariants(
      std::map<const Layer*, std::array<dc::Dist, dc::num_dists>> &dists,
      std::map<dc::Dist*, std::set<dc::Dist*>> &invariants) override;

  void setup_tensors_fwd(const std::array<dc::Dist, dc::num_dists> &dists) override {}
  void setup_tensors_bwd(const std::array<dc::Dist, dc::num_dists> &dists) override {}
  void setup_distconv_post(size_t ws_size) override {}

  virtual const TensorDevType &get_prev_activations_t() const;
  virtual TensorDevType &get_prev_activations_t();
  virtual const TensorDevType &get_prev_activations_const_view() const;
  virtual const TensorDevType &get_activations_t() const;
  virtual TensorDevType &get_activations_t();
  virtual const TensorDevType &get_activations_t(const Layer &child) const;
  virtual TensorDevType &get_activations_copyout();

  virtual const TensorDevType &get_prev_error_signals_t() const;
  virtual TensorDevType &get_prev_error_signals_t();
  virtual const TensorDevType &get_prev_error_signals_const_view() const;
  virtual const TensorDevType &get_error_signals_t() const;
  virtual const TensorDevType &get_error_signals_t(const Layer &parent) const;
  virtual TensorDevType &get_error_signals_t();
  virtual TensorDevType &get_error_signals_copyout();

 protected:
  bool using_distconv() const override;
  void setup_distconv() override;

  virtual int get_num_dims() const;
  virtual int get_num_spatial_dims() const;
  /** Return Distconv-related shapes. */
  const dc::Shape get_input_tensor_shape() const;
  const dc::Shape get_output_tensor_shape(int output_index = 0) const;

  // Copis and converts input or output tensors when necessary
  void ensure_prev_activations();
  void copy_out_activations();
  void ensure_prev_error_signals();
  void copy_out_error_signals();

  bool parent_copy_in_required(size_t input_index) const;
  bool parent_shuffle_required(size_t input_index) const;
  bool child_copy_out_required(size_t output_index) const;
  bool child_shuffle_required(size_t output_index) const;
  bool keep_original_input(size_t input_index) const;
  bool keep_original_output(size_t output_index) const;
  bool keep_original() const;

  /** Initialize distconv tensors */
  virtual void setup_prev_activations_tensor(const std::array<dc::Dist, dc::num_dists> &dists);
  virtual dc::Shape get_activations_tensor_local_shape() const;
  virtual void setup_activations_tensor(const std::array<dc::Dist, dc::num_dists> &dists,
                                        bool allocate=true);
  virtual void setup_activations_copyout_tensor(const std::array<dc::Dist, dc::num_dists> &dists);

  virtual void setup_prev_error_signals_tensor(const std::array<dc::Dist, dc::num_dists> &dists);
  virtual void setup_error_signals_tensor(const std::array<dc::Dist, dc::num_dists> &dists);
  virtual void setup_error_signals_copyout_tensor(const std::array<dc::Dist, dc::num_dists> &dists);

  virtual void fp_setup_distconv(El::Int mini_batch_size) override;
  virtual void bp_setup_distconv(El::Int mini_batch_size) override;

  virtual size_t estimate_memory_usage(const std::array<dc::Dist, dc::num_dists> &dists);

  void dump_activations() const;
  void dump_reference_activations();
  void dump_error_signals() const;
  void dump_reference_error_signals();

 private:
  /** Previous activation tensor */
  TensorDevType m_prev_activations_t;
  /** View to Elemental matrix of previous activations */
  TensorDevType m_prev_activations_const_view;
  /** Activation tensor */
  TensorDevType m_activations_t;
  /** Elemental-format activation matrix */
  TensorDevType m_activations_copyout;
  /** Previous error signal tensor */
  TensorDevType m_prev_error_signals_t;
  /** View to Elemental matrix */
  TensorDevType m_prev_error_signals_const_view;
  /** Error signal tensor */
  TensorDevType m_error_signals_t;
  /** Elemental-format matrix */
  TensorDevType m_error_signals_copyout;
  std::vector<bool> m_parent_copy_in_required;
  std::vector<bool> m_parent_shuffle_required;
  std::vector<bool> m_child_copy_out_required;
  std::vector<bool> m_child_shuffle_required;
  TensorShufflerType *m_prev_activations_shuffler = nullptr;
  TensorShufflerType *m_prev_activations_shuffler_last_mb[3];
  TensorShufflerType *m_activations_shuffler = nullptr;
  TensorShufflerType *m_activations_shuffler_last_mb[3];
  TensorShufflerType *m_prev_error_signals_shuffler = nullptr;
  TensorShufflerType *m_prev_error_signals_shuffler_last_mb[3];
  TensorShufflerType *m_error_signals_shuffler = nullptr;
  TensorShufflerType *m_error_signals_shuffler_last_mb[3];
  std::vector<bool> m_keep_original_input;
  std::vector<bool> m_keep_original_output;

  void setup_keep_original_tensors();
  void setup_inter_layer_adaptation();
#endif // LBANN_HAS_DISTCONV
=======
#ifdef LBANN_HAS_CUDA
  template <typename U>
  friend class cudnn::data_parallel_layer_tensor_manager;
  template <typename U>
  friend class cudnn::entrywise_layer_tensor_manager;
#endif // LBANN_HAS_CUDA
>>>>>>> 77adae65
};

#ifndef LBANN_DATA_TYPE_LAYER_INSTANTIATE
#define PROTO(T)                           \
  extern template class data_type_layer<T>

#define LBANN_INSTANTIATE_CPU_HALF
#define LBANN_INSTANTIATE_GPU_HALF
#include "lbann/macros/instantiate.hpp"
#undef PROTO
#undef LBANN_INSTANTIATE_CPU_HALF
#undef LBANN_INSTANTIATE_GPU_HALF
#endif // LBANN_DATA_TYPE_LAYER_INSTANTIATE

} // namespace lbann

#endif // LBANN_LAYERS_DATA_TYPE_LAYER_HPP_INCLUDED<|MERGE_RESOLUTION|>--- conflicted
+++ resolved
@@ -314,7 +314,6 @@
    */
   std::vector<std::unique_ptr<AbsDistMatrixType>> m_gradient_wrt_inputs;
 
-<<<<<<< HEAD
 #ifdef LBANN_HAS_DISTCONV
  public:
 
@@ -430,14 +429,13 @@
   void setup_keep_original_tensors();
   void setup_inter_layer_adaptation();
 #endif // LBANN_HAS_DISTCONV
-=======
+
 #ifdef LBANN_HAS_CUDA
   template <typename U>
   friend class cudnn::data_parallel_layer_tensor_manager;
   template <typename U>
   friend class cudnn::entrywise_layer_tensor_manager;
 #endif // LBANN_HAS_CUDA
->>>>>>> 77adae65
 };
 
 #ifndef LBANN_DATA_TYPE_LAYER_INSTANTIATE
