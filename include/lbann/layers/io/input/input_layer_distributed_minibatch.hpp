--- conflicted
+++ resolved
@@ -45,13 +45,9 @@
   CircMat Xs; /** Distributed matrix used to stage local data to layer output */
 
  public:
-  input_layer_distributed_minibatch(lbann_comm *comm, int mini_batch_size, int num_parallel_readers, std::map<execution_mode, generic_data_reader *> data_readers)
-<<<<<<< HEAD
-    : input_layer(comm, mini_batch_size, num_parallel_readers, data_readers),
-=======
-    : input_layer(comm, data_readers),
->>>>>>> ad6bca1c
-      distributed_minibatch(comm, num_parallel_readers, mini_batch_size, data_readers),
+  input_layer_distributed_minibatch(lbann_comm *comm, int num_parallel_readers, std::map<execution_mode, generic_data_reader *> data_readers)
+    : input_layer(comm, num_parallel_readers, data_readers),
+      distributed_minibatch(comm, num_parallel_readers, data_readers),
       Xs(comm->get_model_grid()) {
 
     // Setup the data distribution
@@ -76,41 +72,27 @@
     input_layer::setup_data();
     int max_mb_size = this->m_neural_network_model->get_max_mini_batch_size();
     if(io_layer::m_data_sets_span_models) {
-<<<<<<< HEAD
-      int stride = Layer::m_comm->get_num_models() * distributed_minibatch::m_num_parallel_readers_training * Layer::m_mini_batch_size;
-      int base_offset = Layer::m_comm->get_rank_in_model() * Layer::m_comm->get_num_models() * Layer::m_mini_batch_size;
-      int model_offset = Layer::m_comm->get_model_rank() * Layer::m_mini_batch_size;
-      //cout << "["<< Layer::m_comm->get_rank_in_world() << "] Setting up input layer, with " << Layer::m_comm->get_num_models() << " models and " << m_num_parallel_readers_training << " parallel readers and " << Layer::m_mini_batch_size << " mb size, which gives a stride of " << stride << " and my model offset is " << model_offset << " and my base offset is " << base_offset /*(Layer::m_comm->get_rank_in_model() * Layer::m_mini_batch_size)*/ << endl;
-=======
-      int stride = Layer::m_comm->get_num_models() * m_num_parallel_readers_training * max_mb_size;
+      int stride = Layer::m_comm->get_num_models() * distributed_minibatch::m_num_parallel_readers_training * max_mb_size;
       int base_offset = Layer::m_comm->get_rank_in_model() * Layer::m_comm->get_num_models() * max_mb_size;
       int model_offset = Layer::m_comm->get_model_rank() * max_mb_size;
-      //cout << "["<< Layer::m_comm->get_rank_in_world() << "] Setting up input layer, with " << Layer::m_comm->get_num_models() << " models and " << m_num_parallel_readers_training << " parallel readers and " << max_mb_size << " mb size, which gives a stride of " << stride << " and my model offset is " << model_offset << " and my base offset is " << base_offset /*(Layer::m_comm->get_rank_in_model() * max_mb_size)*/ << endl;
->>>>>>> ad6bca1c
+      //cout << "["<< Layer::m_comm->get_rank_in_world() << "] Setting up input layer, with " << Layer::m_comm->get_num_models() << " models and " << m_num_parallel_readers_training << " parallel readers and " << Layer::m_mini_batch_size << " mb size, which gives a stride of " << stride << " and my model offset is " << model_offset << " and my base offset is " << base_offset /*(Layer::m_comm->get_rank_in_model() * Layer::m_mini_batch_size)*/ << endl;
       io_layer::setup_data_readers_for_training(base_offset,
                                                           stride, 1,
                                                           model_offset);
-      distributed_minibatch::calculate_num_iterations_per_epoch(this->m_training_dataset.data_reader);
+      distributed_minibatch::calculate_num_iterations_per_epoch(max_mb_size,
+                                                                this->m_training_dataset.data_reader);
       /// Note that the data readers for evaluation should not be partitioned over multiple models (otherwise each model will be scored on a different set of data)
-<<<<<<< HEAD
-      io_layer::setup_data_readers_for_evaluation(Layer::m_comm->get_rank_in_model() * Layer::m_mini_batch_size,
-                                                            distributed_minibatch::m_num_parallel_readers_training * Layer::m_mini_batch_size);
-      distributed_minibatch::calculate_num_iterations_per_epoch(this->m_validation_dataset.data_reader);
-      distributed_minibatch::calculate_num_iterations_per_epoch(this->m_testing_dataset.data_reader);
-    } else {
-      io_layer::setup_data_readers_for_training(Layer::m_comm->get_rank_in_model() * Layer::m_mini_batch_size,
-                                                          distributed_minibatch::m_num_parallel_readers_training * Layer::m_mini_batch_size);
-      io_layer::setup_data_readers_for_evaluation(Layer::m_comm->get_rank_in_model() * Layer::m_mini_batch_size,
-                                                            distributed_minibatch::m_num_parallel_readers_training * Layer::m_mini_batch_size);
-=======
       io_layer::setup_data_readers_for_evaluation(Layer::m_comm->get_rank_in_model() * max_mb_size,
-                                                            m_num_parallel_readers_training * max_mb_size);
+                                                            distributed_minibatch::m_num_parallel_readers_training * max_mb_size);
+      distributed_minibatch::calculate_num_iterations_per_epoch(max_mb_size,
+                                                                this->m_validation_dataset.data_reader);
+      distributed_minibatch::calculate_num_iterations_per_epoch(max_mb_size,
+                                                                this->m_testing_dataset.data_reader);
     } else {
       io_layer::setup_data_readers_for_training(Layer::m_comm->get_rank_in_model() * max_mb_size,
-                                                          m_num_parallel_readers_training * max_mb_size);
+                                                          distributed_minibatch::m_num_parallel_readers_training * max_mb_size);
       io_layer::setup_data_readers_for_evaluation(Layer::m_comm->get_rank_in_model() * max_mb_size,
-                                                            m_num_parallel_readers_training * max_mb_size);
->>>>>>> ad6bca1c
+                                                            distributed_minibatch::m_num_parallel_readers_training * max_mb_size);
     }
 
     X_local.Resize(this->m_num_neurons, max_mb_size);
