////////////////////////////////////////////////////////////////////////////////
// Copyright (c) 2014-2016, Lawrence Livermore National Security, LLC.
// Produced at the Lawrence Livermore National Laboratory.
// Written by the LBANN Research Team (B. Van Essen, et al.) listed in
// the CONTRIBUTORS file. <lbann-dev@llnl.gov>
//
// LLNL-CODE-697807.
// All rights reserved.
//
// This file is part of LBANN: Livermore Big Artificial Neural Network
// Toolkit. For details, see http://software.llnl.gov/LBANN or
// https://github.com/LLNL/LBANN.
//
// Licensed under the Apache License, Version 2.0 (the "Licensee"); you
// may not use this file except in compliance with the License.  You may
// obtain a copy of the License at:
//
// http://www.apache.org/licenses/LICENSE-2.0
//
// Unless required by applicable law or agreed to in writing, software
// distributed under the License is distributed on an "AS IS" BASIS,
// WITHOUT WARRANTIES OR CONDITIONS OF ANY KIND, either express or
// implied. See the License for the specific language governing
// permissions and limitations under the license.
////////////////////////////////////////////////////////////////////////////////

#ifndef LBANN_LAYERS_INPUT_LAYER_DISTRIBUTED_MINIBATCH_HPP_INCLUDED
#define LBANN_LAYERS_INPUT_LAYER_DISTRIBUTED_MINIBATCH_HPP_INCLUDED

#include "lbann/layers/io/input/lbann_input_layer.hpp"
#include "lbann/models/lbann_model.hpp"
#include <string>
#include <sys/types.h>
#include <sys/stat.h>
#include <unistd.h>

namespace lbann {
template <data_layout T_layout>
class input_layer_distributed_minibatch : public input_layer {
 public:
  int m_root; /* Which rank is the root of the CircMat */
  Mat X_local;
  CircMat Xs;
  long m_num_data_per_epoch;

 public:
  input_layer_distributed_minibatch(lbann_comm *comm, int mini_batch_size, std::map<execution_mode, generic_data_reader *> data_readers)
    : input_layer(comm, mini_batch_size, data_readers), Xs(this->m_comm->get_model_grid()) {
    // Setup the data distribution
    initialize_distributed_matrices();
    this->m_type = layer_type::input_distributed_minibatch;

    //  m_index = index;
    this->m_root = 0;
    this->m_num_data_per_epoch = 0;

  }

  virtual inline void initialize_distributed_matrices() {
    input_layer::initialize_distributed_matrices<T_layout>();
  }
  virtual inline data_layout get_data_layout() { return T_layout; }

<<<<<<< HEAD
  void setup(int num_prev_neurons) {
    input_layer::setup(num_prev_neurons);
=======
  void setup(Layer *prev_layer, Layer *next_layer) {
    Layer::setup(prev_layer, next_layer);
>>>>>>> b060aff0
    if(io_layer::m_data_sets_span_models) {
      io_layer::setup_data_readers_for_training(0, Layer::m_comm->get_num_models() * Layer::m_mini_batch_size,
                                                          Layer::m_comm->get_model_rank() * Layer::m_mini_batch_size);
      io_layer::setup_data_readers_for_evaluation(0, this->m_mini_batch_size);
    } else {
      io_layer::setup_data_readers_for_training(0, this->m_mini_batch_size);
      io_layer::setup_data_readers_for_evaluation(0, this->m_mini_batch_size);
    }

    Zeros(X_local, this->m_num_neurons, this->m_mini_batch_size);
  }

 protected:
  /** Handle forward propagation (arguments are unused.) */
  void fp_compute() {
    generic_data_reader *data_reader = input_layer::select_data_reader();
    int num_samples_in_batch = 0;

    if (this->m_comm->get_rank_in_model() == m_root) {
      Zero(X_local);
      num_samples_in_batch = data_reader->fetch_data(X_local);
      bool data_valid = (num_samples_in_batch > 0);
      if(data_valid) {
        m_num_data_per_epoch+=num_samples_in_batch;
      }
    }

    /// Let each rank know this size of the current mini-batch
    /// Note that this field has to be updated before distributing the data
    this->m_neural_network_model->set_current_mini_batch_size(Layer::m_comm->model_broadcast(m_root, num_samples_in_batch));

    if (this->m_comm->get_rank_in_model() == m_root) {
      CopyFromRoot(X_local, Xs);
    } else {
      CopyFromNonRoot(Xs);
    }

    this->m_comm->model_barrier();

    Copy(Xs, *this->m_activations);
  }

 public:
  /**
   * Once a mini-batch is processed, resuffle the data for the next batch if necessary
   */
  bool update_compute() {
    generic_data_reader *data_reader = input_layer::select_data_reader();
    return !data_reader->update();
  }

  Mat *get_local_mat(void) {
    return &X_local;
  };
  CircMat *get_dist_mat(void) {
    return &Xs;
  };
};
}

#endif  // LBANN_LAYERS_INPUT_LAYER_DISTRIBUTED_MINIBATCH_HPP_INCLUDED<|MERGE_RESOLUTION|>--- conflicted
+++ resolved
@@ -61,13 +61,8 @@
   }
   virtual inline data_layout get_data_layout() { return T_layout; }
 
-<<<<<<< HEAD
-  void setup(int num_prev_neurons) {
-    input_layer::setup(num_prev_neurons);
-=======
   void setup(Layer *prev_layer, Layer *next_layer) {
     Layer::setup(prev_layer, next_layer);
->>>>>>> b060aff0
     if(io_layer::m_data_sets_span_models) {
       io_layer::setup_data_readers_for_training(0, Layer::m_comm->get_num_models() * Layer::m_mini_batch_size,
                                                           Layer::m_comm->get_model_rank() * Layer::m_mini_batch_size);
@@ -77,7 +72,8 @@
       io_layer::setup_data_readers_for_evaluation(0, this->m_mini_batch_size);
     }
 
-    Zeros(X_local, this->m_num_neurons, this->m_mini_batch_size);
+    El::Zeros(*this->m_activations, this->m_num_neurons, this->m_mini_batch_size);
+    El::Zeros(X_local, this->m_num_neurons, this->m_mini_batch_size);
   }
 
  protected:
