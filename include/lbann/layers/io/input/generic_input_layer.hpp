--- conflicted
+++ resolved
@@ -185,7 +185,6 @@
    *  Sets up the effective (global) mini-batch size.
    */
   void fp_setup_outputs(El::Int mini_batch_size) override {
-<<<<<<< HEAD
     /// During model setup there is no valid execution context, but
     /// during execution there is a context
     if(this->m_model->has_valid_execution_context()) {
@@ -197,23 +196,10 @@
 
       int effective_mini_batch_size = mini_batch_size;
       for (auto&& cb : this->m_model->get_callbacks()) {
-        if (dynamic_cast<lbann_callback_imcomm*>(cb) != nullptr) {
+        if (dynamic_cast<callback::imcomm*>(cb) != nullptr) {
           effective_mini_batch_size = get_current_global_mini_batch_size();
           break;
         }
-=======
-
-    // Determine model mini-batch size and effective mini-batch size
-    // Note: If inter-model communication is activated, the effective
-    // mini-batch is equal to the global mini-batch size.
-    /// @todo This functionality should probably be moved elsewhere
-    mini_batch_size = get_current_mini_batch_size();
-    int effective_mini_batch_size = mini_batch_size;
-    for (auto&& cb : this->m_model->get_callbacks()) {
-      if (dynamic_cast<callback::imcomm*>(cb) != nullptr) {
-        effective_mini_batch_size = get_current_global_mini_batch_size();
-        break;
->>>>>>> a74b24cf
       }
 
       sgd_execution_context& c = static_cast<sgd_execution_context&>(this->m_model->get_execution_context());
