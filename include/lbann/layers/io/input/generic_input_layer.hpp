--- conflicted
+++ resolved
@@ -257,11 +257,7 @@
         io_buffer->distribute_from_local_matrix(get_data_reader(), mode, this->get_activations(0), this->get_activations(1));
       }
     }else {
-<<<<<<< HEAD
-          LBANN_ERROR("could not fp_compute for I/O layers : encountered generic_io_buffer type");
-=======
       LBANN_ERROR("could not fp_compute for I/O layers : encoutered generic_io_buffer type");
->>>>>>> f005c884
     }
 
     data_coordinator& dc = this->m_model->get_execution_context().get_trainer().get_data_coordinator();
@@ -285,7 +281,7 @@
   }
 
   /**
-   * Once a mini-batch is processed, reshuffle the data for the next batch if necessary
+   * Once a mini-batch is processed, resuffle the data for the next batch if necessary
    */
   bool update_compute() override {
     data_coordinator& dc = this->m_model->get_execution_context().get_trainer().get_data_coordinator();
