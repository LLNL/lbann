--- conflicted
+++ resolved
@@ -211,10 +211,7 @@
       this->m_model->set_current_mini_batch_size(num_samples_in_batch
                                                  + get_current_world_master_mini_batch_adjustment(m_comm->get_model_rank()));
 
-<<<<<<< HEAD
       io_buffer->distribute_from_local_matrix(get_activations(), get_data_reader(), mode);
-=======
-      io_buffer->distribute_from_local_matrix(*this->m_activations, get_data_reader(), mode);
 
       if(num_samples_in_batch !=
          (expected_num_samples_in_batch - get_current_world_master_mini_batch_adjustment(m_comm->get_model_rank()))) {
@@ -227,7 +224,6 @@
             << ")";
         throw lbann_exception(err.str());
       }
->>>>>>> 39f949a9
     }else {
       std::stringstream err;
       err << __FILE__ << " " << __LINE__ << " :: "
