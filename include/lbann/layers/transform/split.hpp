--- conflicted
+++ resolved
@@ -76,16 +76,13 @@
 
 protected:
 
-<<<<<<< HEAD
-  El::SyncInfo<Dev> syncSubGridCommunication = El::SyncInfo<Dev>();
-  
-
-=======
+  El::SyncInfo<Dev> syncSubGridCommunication = El::SyncInfo<Dev>()
+
   friend class cereal::access;
   split_layer()
     : split_layer(nullptr)
   {}
->>>>>>> d0a7cc64
+
 
   void setup_dims(DataReaderMetaData& dr_metadata) override {
     data_type_layer<TensorDataType>::setup_dims(dr_metadata);
