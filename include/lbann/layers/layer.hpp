////////////////////////////////////////////////////////////////////////////////
// Copyright (c) 2014-2019, Lawrence Livermore National Security, LLC.
// Produced at the Lawrence Livermore National Laboratory.
// Written by the LBANN Research Team (B. Van Essen, et al.) listed in
// the CONTRIBUTORS file. <lbann-dev@llnl.gov>
//
// LLNL-CODE-697807.
// All rights reserved.
//
// This file is part of LBANN: Livermore Big Artificial Neural Network
// Toolkit. For details, see http://software.llnl.gov/LBANN or
// https://github.com/LLNL/LBANN.
//
// Licensed under the Apache License, Version 2.0 (the "Licensee"); you
// may not use this file except in compliance with the License.  You may
// obtain a copy of the License at:
//
// http://www.apache.org/licenses/LICENSE-2.0
//
// Unless required by applicable law or agreed to in writing, software
// distributed under the License is distributed on an "AS IS" BASIS,
// WITHOUT WARRANTIES OR CONDITIONS OF ANY KIND, either express or
// implied. See the License for the specific language governing
// permissions and limitations under the license.
////////////////////////////////////////////////////////////////////////////////

#ifndef LBANN_LAYERS_LAYER_HPP_INCLUDED
#define LBANN_LAYERS_LAYER_HPP_INCLUDED

#include "lbann/base.hpp"
#include "lbann/comm.hpp"
#include "lbann/data_coordinator/data_coordinator_metadata.hpp"
#include "lbann/utils/summary.hpp"
#include "lbann/optimizers/optimizer.hpp"
#include "lbann/utils/exception.hpp"
#include "lbann/utils/timer.hpp"
#include "lbann/utils/description.hpp"
#include "lbann/io/persist.hpp"
#include "lbann/utils/memory.hpp"
#include "lbann/utils/typename.hpp"
#include "lbann/utils/distconv.hpp"
#ifdef LBANN_HAS_DISTCONV
#include "lbann/layers/distconv_adapter.hpp"
#endif // LBANN_HAS_DISTCONV
#include <string>
#include <vector>

/** @brief A utility macro for easily defining default-constructed sub-class
 *  builders.*/
#define LBANN_DEFINE_LAYER_BUILDER(LAYER_NAME)                          \
  template <typename TensorDataType, data_layout Layout, El::Device Device> \
  std::unique_ptr<Layer> build_##LAYER_NAME##_layer_from_pbuf( \
    lbann_comm*, lbann_data::Layer const&)

/** @brief A utility macro for easily defining "default" builders.
 *  @note Must be called inside lbann namespace.
 */
#define LBANN_LAYER_DEFAULT_BUILDER(LAYER_NAME) \
  template <typename TensorDataType, data_layout Layout, El::Device Device> \
  std::unique_ptr<Layer> build_##LAYER_NAME##_layer_from_pbuf(          \
    lbann_comm* comm, lbann_data::Layer const&) {                       \
    using LayerType = LAYER_NAME##_layer<TensorDataType, Layout, Device>; \
    return make_unique<LayerType>(comm);                                \
  }

/** @brief A utility macro for easily adding ETI for layer builders
 *  @note Must be called inside lbann namespace.
 */
#define LBANN_LAYER_BUILDER_ETI(LAYER_NAME, T, Device)                  \
  template std::unique_ptr<Layer>                                       \
  build_##LAYER_NAME##_layer_from_pbuf<T,::lbann::data_layout::DATA_PARALLEL,Device>( \
    lbann_comm*, lbann_data::Layer const&);                             \
  template std::unique_ptr<Layer>                                       \
  build_##LAYER_NAME##_layer_from_pbuf<T,::lbann::data_layout::MODEL_PARALLEL,Device>( \
    lbann_comm*, lbann_data::Layer const&)

// Forward-declare protobuf classes
namespace lbann_data {
class Layer;
}

namespace lbann {

// Forward declarations
class model;
class weights;
namespace callback {
class sync_layers;
} // namespace callback

/** Represents a parallel strategy for a layer. */
struct ParallelStrategy {
  /** Number of process groups the sample dimension is split over. */
  int sample_groups = 0;
  /** Number of groups the sample dimension is split over. */
  int sample_splits = 0;
  /** Number of process groups the depth dimension is split over. */
  int depth_groups = 0;
  /** Number of groups the depth dimension is split over. */
  int depth_splits = 0;
  /** Number of process groups the height dimension is split over. */
  int height_groups = 0;
  /** Number of groups the height dimension is split over. */
  int height_splits = 0;
  /** Number of process groups the width dimension is split over. */
  int width_groups = 0;
  /** Number of groups the width dimension is split over. */
  int width_splits = 0;
  /** Number of process groups the channel dimension is split over. */
  int channel_groups = 0;
  /** Number of groups the channel dimension is split over. */
  int channel_splits = 0;
  /** Number of process groups the filter dimension is split over. */
  int filter_groups = 0;
  /** Number of groups the filter dimension is split over. */
  int filter_splits = 0;
  /** Number of times the layer is replicated (for FC layers right now). */
  int replications = 0;
  bool operator==(const ParallelStrategy &ps) const {
    return sample_groups == ps.sample_groups &&
        sample_splits == ps.sample_splits &&
        depth_groups == ps.depth_groups &&
        depth_splits == ps.depth_splits &&
        height_groups == ps.height_groups &&
        height_splits == ps.height_splits &&
        width_groups == ps.width_groups &&
        width_splits == ps.width_splits &&
        channel_groups == ps.channel_groups &&
        channel_splits == ps.channel_splits &&
        filter_groups == ps.filter_groups &&
        filter_splits == ps.filter_splits &&
        replications == ps.replications;
  }
  bool operator!=(const ParallelStrategy &ps) const {
    return !(*this == ps);
  }
};

inline std::ostream &operator<<(std::ostream &os,
                                const ParallelStrategy &ps) {
  os << "{" << ps.sample_groups
     << "/" << ps.sample_splits
     << ", " << ps.depth_groups
     << "/" << ps.depth_splits
     << ", " << ps.height_groups
     << "/" << ps.height_splits
     << ", " << ps.width_groups
     << "/" << ps.width_splits
     << ", " << ps.channel_groups
     << "/" << ps.channel_splits
     << ", " << ps.filter_groups
     << "/" << ps.filter_splits
     << ", " << ps.replications
     << "}";
  return os;
}

/**
 * @brief Neural network tensor operation.
 *
 * A layer takes input tensors ("previous activations") and applies a
 * mathematical operation to obtain output tensors
 * ("activations"). This operation often has trainable parameters
 * called "weights." The previous activations are received from
 * "parent layers" and the activations are sent to "child layers,"
 * making each layer a node in a directed graph. The layer graph and
 * the weights are managed by a neural network model class. A layer
 * should also be able to take objective function gradients w.r.t. the
 * outputs ("previous error signals") and compute the objective
 * function gradients w.r.t. the inputs ("error signals") and
 * w.r.t. the weights. This allows the model to perform automatic
 * differentiation and to apply first-order optimization methods to
 * the weights.
 */
class Layer {
  friend class callback::sync_layers;

public:

  Layer(lbann_comm *comm);
  Layer(const Layer& other);
  Layer& operator=(const Layer& other);
  virtual ~Layer() = default;

  /** Copy function.
   *  This function dynamically allocates memory for a layer instance
   *  and instantiates a copy. The caller is responsible for
   *  deallocating the instance.
   */
  virtual Layer* copy() const = 0;

  /** Get the layer type's name.
   *  A layer type name should be brief, human-readable description of
   *  the layer's mathematical operation.
   */
  virtual std::string get_type() const = 0;
  /** Get the layer instance's name.
   *  Each layer in a model should have a unique, preferably
   *  human-readable, name.
   */
  inline std::string get_name() const { return m_name; }
  /** Set the layer instance's name.
   *  Each layer in a model should have a unique, preferably
   *  human-readable, name.
   */
  inline void set_name(const std::string name) { m_name = name; }
  /** Get a string representing the layer datatype
   */
  virtual std::string get_datatype_name() const {
    return TypeName<DataType>();
  };

  /** Human-readable description. */
  virtual description get_description() const;

  /** Get the parallel strategy for the layer. */
  inline ParallelStrategy& get_parallel_strategy() {
    return m_parallel_strategy;
  }
  /** Get the parallel strategy for the layer. */
  const ParallelStrategy& get_parallel_strategy() const {
    return m_parallel_strategy;
  }

  /** Forward propagation step.
   *  Apply a mathematical operation to input tensors to obtain output
   *  tensors.
   */
  virtual void forward_prop() {};
  /** Backward propagation step.
   *  Given the objective function gradients w.r.t. the output
   *  tensors, compute the gradients w.r.t. the input tensors and
   *  w.r.t. the weights. This is essentially an application of the
   *  chain rule.
   */
  void back_prop();

  /** Update step.
   *  Update the layer's internal members. Note that the optimization
   *  step for the weights happens elsewhere.
   */
  virtual bool update();

  virtual void summarize_stats(lbann_summary& summarizer, int step);
  virtual void summarize_matrices(lbann_summary& summarizer, int step) = 0;

  /** Setup layer members.
   *  This calls the 'setup_pointers', 'setup_dims', 'setup_matrices',
   *  'setup_data', and 'setup_gpu' (if needed) functions. It is
   *  assumed that pointers to parent/child layers have already been
   *  initialized.
   */
  virtual void setup(size_t max_mini_batch_size, DataReaderMetaData& dr_metadata);
  /** Check that the setup is reasonable. */
  virtual void check_setup();

  /** Get data layout of the data tensors.
   *  We assume that the data layouts of the previous activations,
   *  activations, previous error signals, and error signals are the
   *  same. Each concrete layer that is templated on its data layout
   *  should override this function to return its template parameter.
   */
  virtual data_layout get_data_layout() const = 0;
  /** Get the device allocation for the data tensors.
   *  We assume that the decice allocation of the previous activations,
   *  activations, previous error signals, and error signals are the
   *  same. Each concrete layer that is templated on its device allocation
   *  should override this function to return its template parameter.
   */
  virtual El::Device get_device_allocation() const = 0;

  /** Reset layer stat counters. */
  virtual void reset_counters();

  /** Whether the layer is using a GPU implementation. */
  inline bool using_gpus() const {
#ifdef LBANN_HAS_GPU
    return get_device_allocation() == El::Device::GPU;
#else
    return false;
#endif // LBANN_HAS_GPU
  }

  /** Get expected number of parent layers.
   *  A negative value indicates no limit.
   */
  inline int get_expected_num_parent_layers() const { return m_expected_num_parent_layers; }
  /** Get expected number of child layers.
   *  A negative value indicates no limit.
   */
  inline int get_expected_num_child_layers() const { return m_expected_num_child_layers; }

  /** Return the model that manages this layer. */
  inline model* get_model() const { return m_model; }
  /** Set the model that manages this layer. */
  inline void set_model(model* m) { m_model = m; }

  virtual El::Matrix<El::Int>* get_sample_indices_per_mb() { return nullptr; };

  virtual bool save_to_checkpoint_shared(persist& p) const;
  virtual bool load_from_checkpoint_shared(persist& p);

  virtual bool save_to_checkpoint_distributed(persist& p) const;
  virtual bool load_from_checkpoint_distributed(persist& p);

  /** Write layer to proto file */
  virtual void write_proto(lbann_data::Layer* proto) const;

  /** Get parent layers. */
  inline std::vector<const Layer*>& get_parent_layers() { return m_parent_layers; }
  /** Get parent layers. (const) */
  inline const std::vector<const Layer*>& get_parent_layers() const { return m_parent_layers; }
  /** Get child layers. */
  inline std::vector<const Layer*>& get_child_layers() { return m_child_layers; }
  /** Get child layers. (const) */
  inline const std::vector<const Layer*>& get_child_layers() const { return m_child_layers; }

  inline int find_child_layer_index(const Layer* l) const {
    return std::distance(m_child_layers.begin(),
                         std::find(m_child_layers.begin(),
                                   m_child_layers.end(),
                                   l));
  }

  inline int find_parent_layer_index(const Layer* l) const {
    return std::distance(m_parent_layers.begin(),
                         std::find(m_parent_layers.begin(),
                                   m_parent_layers.end(),
                                   l));
  }

  /** Get number of parent layers. */
  inline int get_num_parents() const { return get_parent_layers().size(); }
  /** Get number of child layers. */
  inline int get_num_children() const { return get_child_layers().size(); }

  /** Get names in a particular list of layers */
  static std::string get_layer_names(const std::vector<const Layer*>& list);
  std::string get_child_names() const { return get_layer_names(m_child_layers); }
  std::string get_parent_names() const { return get_layer_names(m_parent_layers); }

  // ===========================================================
  // Layer pointer manipulation functions
  // ===========================================================

  /** Add a parent layer.
   *  Does nothing if parent is a null pointer, the same layer, or
   *  already a parent.
   */
  void add_parent_layer(const Layer* parent);
  /** Add a child layer.
   *  Does nothing if child is a null pointer, the same layer, or
   *  already a child.
   */
  void add_child_layer(const Layer* child);

  /** Remove all parent layers.
   *  Parent layers are not deallocated.
   */
  void clear_parent_layers() { get_parent_layers().clear(); }
  /** Remove all child layers.
   *  Child layers are not deallocated.
   */
  void clear_child_layers() { get_child_layers().clear(); }

  /** Get list of pointers to other layers. */
  virtual std::vector<Layer*> get_layer_pointers();
  /** Set list of pointers to other layers. */
  virtual void set_layer_pointers(std::vector<Layer*> layers);

  // ===========================================================
  // Weights access functions
  // ===========================================================

  /** Set list of pointers to weights. */
  virtual void set_weights(std::vector<weights*>& w) = 0;
  /** Replace weights with another Layer's weights*/
  virtual void replace_weights(Layer* other_layer) = 0;

  // ===========================================================
  // Tensor access functions
  // ===========================================================

  /** Get activation tensor corresponding to child layer. */
  virtual const BaseDistMat& get_activations(const Layer& child) const = 0;
  /** Get error signal tensor corresponding to parent layer. */
  virtual const BaseDistMat& get_error_signals(const Layer& parent) const = 0;

  // ===========================================================
  // Tensor dimension access functions
  // ===========================================================

  /** Get input tensor dimensions. */
  std::vector<int> get_input_dims(int input_index = 0) const;
  /** Get input tensor size. */
  int get_input_size(int input_index = 0) const;
  /** Get output tensor dimensions. */
  std::vector<int> get_output_dims(int output_index = 0) const;
  /** Get output tensor size. */
  int get_output_size(int output_index = 0) const;

  /** Set output tensor dimensions. */
  void set_output_dims(std::vector<int> dims, int output_index = 0);


  /** Get reference to LBANN communicator. */
  lbann_comm* get_comm() const { return m_comm; }

  // ===========================================================
  // Hint layer access functions
  // ===========================================================

  /** Set hint layer.
   *  Properties of the hint layer are used during the setup
   *  phase. For instance, the output tensor dimensions are set to
   *  match the hint layer's first output tensor.
   */
  void set_hint_layer(const Layer* l) { m_hint_layer = l; }

  /** Get hint layer. */
  const Layer* get_hint_layer() const { return m_hint_layer; }

  // ===========================================================
  // Freeze management functions
  // ===========================================================

  void freeze();
  void unfreeze();
  bool is_frozen() const;

  /** @brief Set whether to keep or dynamically reallocate error signals.
   *
   *  Passing a value of @c true means to keep the error signals; @c
   *  false means to dynamically reallocate them.
   */
  virtual void set_keep_error_signals(bool) = 0;

protected:

  // ===========================================================
  // Setup helper functions
  // ===========================================================

  /** Setup layer pointers.
   *  Called by the 'setup' function. Pointers to parent/child layers
   *  are assumed to be already initialized.
   */
  virtual void setup_pointers();
  /** Setup tensor dimensions
   *  Called by the 'setup' function. If there are any input tensors,
   *  the base method sets all uninitialized output tensor dimensions
   *  equal to the first input tensor dimensions.
   */
  virtual void setup_dims(DataReaderMetaData& dr_metadata);
  /** Setup distributed matrices.
   *  Called by the 'setup' function. Each column of these distributed
   *  matrices is interpreted as the flattened tensor for a mini-batch
   *  sample. The matrices themselves are constructed by calling the
   *  'construct_matrix' function. If any matrices have already been
   *  setup, they are destroyed and reinstantiated.
   */
  virtual void setup_matrices(const El::Grid& grid) = 0;
  /** Setup layer data.
   *  Called by the 'setup' function. Memory is allocated for
   *  distributed matrices.
   */
  virtual void setup_data(size_t max_mini_batch_size) {};
  /** Setup GPU objects.
   *  Called by the 'setup' function if the layer is on GPUs.
   */
  virtual void setup_gpu() {}

  // ===========================================================
  // Forward prop step helper functions
  // ===========================================================

  /** Setup input tensors.
   *  Called by the 'forward_prop' function. Each input tensor is
   *  setup as a view or copy of the corresponding parent layer's
   *  output tensor.
   */
  virtual void fp_setup_inputs(El::Int mini_batch_size) = 0;
  /** Setup output tensors.
   *  Called by the 'forward_prop' function. Each output tensor is
   *  resized to match the mini-batch size.
   */
  virtual void fp_setup_outputs(El::Int mini_batch_size) = 0;
  /** Apply layer operation.
   *  Called by the 'forward_prop' function. Given the input tensors,
   *  the output tensors are populated with computed values.
   */
  virtual void fp_compute() = 0;

  // ===========================================================
  // Back prop step helper functions
  // ===========================================================

  /** Setup gradient w.r.t. input tensors.
   *  Called by the 'back_prop' function. Each gradient w.r.t. input
   *  tensor is resized to match the mini-batch size.
   */
<<<<<<< HEAD
  virtual void bp_setup_gradient_wrt_inputs(El::Int mini_batch_size);
  /** Compute objective function gradients.
=======
  virtual void bp_setup_gradient_wrt_inputs(El::Int mini_batch_size) = 0;
  /** Compute objective funciton gradients.
>>>>>>> f005c884
   *  Called by the 'back_prop' function. Given the input, output, and
   *  gradient w.r.t. output tensors, the gradient w.r.t. input
   *  tensors are populated with the computed values and the gradients
   *  w.r.t. the weights are sent to the appropriate optimizers.
   */
  virtual void bp_compute() {};

  // ===========================================================
  // Update step helper functions
  // ===========================================================

  /** Perform the computation for the update step.
   *  Returns false if the layer must reset for a new training epoch.
   */
  virtual bool update_compute() { return true; }

  // ===========================================================
  // Protected class members
  // ===========================================================

  /** Reference to LBANN communicator. */
  lbann_comm *m_comm;

  /** References to parent layers. */
  std::vector<const Layer*> m_parent_layers;
  /** References to child layers. */
  std::vector<const Layer*> m_child_layers;

  /** Expected number of parent layers.
   *  A negative value indicates no limit.
   */
  int m_expected_num_parent_layers = 1;
  /** Expected number of child layers.
   *  A negative value indicates no limit.
   */
  int m_expected_num_child_layers = 1;

  /** Reference to model managing this layer. */
  model *m_model = nullptr;

  /** Avoid back prop if frozen */
  bool m_frozen;

  /** Time spent in forward propagation. */
  EvalType m_fp_time;
  /** Time spent in the forward propagation computation. */
  EvalType m_fp_compute_time;
  /** Time spent in backward propagation. */
  EvalType m_bp_time;
  /** Time spent in the backward propagation computation. */
  EvalType m_bp_compute_time;
  /** Time spent in updates. */
  EvalType m_update_time;

  /** Layer instance's name.
   *  Each layer in a model should have a unique, preferably
   *  human-readable, name.
   */
  std::string m_name;

private:
  /** @name Implementation details of back-prop. */
  ///@{

  /** @brief Move error signals from a child to its parent.
   *
   *  This is a hacky workaround to C++ rules for protected member
   *  functions. No error-checking is done, e.g., to assert that the
   *  two layers actually have a parent-child relationship because
   *  this is just an implementation detail. The symbol is never
   *  exposed to the public API.
   *
   *  @param parent The parent layer, into which the signal is moved
   *  @param child  The child layer, from which the signal is moved
   *  @param signal The now-released error signal from the child layer
   */
  friend void attempt_move_error_signal(
    Layer& parent, Layer const& child,
    std::unique_ptr<BaseDistMat> signals);
  friend void attempt_view_error_signal(
    Layer& parent, Layer const& child,
    const BaseDistMat& signals);
  friend void deep_copy_error_signal(
    Layer& parent, Layer const& child,
    const BaseDistMat& signals);

  /** @brief Computes the core back-prop steps. */
  virtual void back_prop_impl_() = 0;

  /** @brief Allocates new storage for the gradients that this layer
   *         will compute.
   *
   *  If the layer has persistent error signal information, this will
   *  simply clear the gradients.
   */
  virtual void allocate_new_gradients_() = 0;

  /** @brief Moves all error signals to their respective parents.
   *
   *  Error signals from this instances either are directly moved into
   *  the parent layer or, in cases in which a direct move is not
   *  possible, are deep-copied into a new tensor in the parent layer
   *  (e.g., into a different data type or data distribution).
   */
  virtual void propagate_error_signals_to_parents_() = 0;

  /** @brief Releases the error signals propagated from the child
   *         layers.
   *
   *  At the conclusion of back-prop, the error signals propagated
   *  from the child layers are no longer needed. This ensures that
   *  the memory is released.
   *
   *  This function may do other work, but must respect the persistent
   *  error signal flag.
   */
  virtual void clear_prev_error_signals_() = 0;

  /** @brief Assumes ownership of the error signals from the specified
   *         child layer.
   *
   *  This is a simple pointer move when possible; otherwise it is a
   *  deep-copy of the signal data.
   *
   *  @param child The layer whence the signal is coming.
   *  @param signal The error signals being sent to this layer.
   */
  virtual void move_or_copy_prev_error_signal_(
    const Layer& child,
    std::unique_ptr<El::BaseDistMatrix> signal) = 0;

  /** @brief Attempts to view the error signals from the specified
   *         child layer.
   *
   *  This is a simple data view when possible; otherwise it is a
   *  deep-copy of the signal data.
   *
   *  @param child The layer whence the signal is coming.
   *  @param signal The error signals being sent to this layer.
   */
  virtual void view_or_copy_prev_error_signal_(
    const Layer& child,
    const El::BaseDistMatrix& signal) = 0;

  /** @brief Deep-copy the error signals from the specified child
   *         layer.
   *
   *  @param child The layer whence the signal is coming.
   *  @param signal The error signals being sent to this layer.
   */
  virtual void deep_copy_prev_error_signal_(
    const Layer& child,
    const El::BaseDistMatrix& signal) = 0;

  ///@}

  // ===========================================================
  // Private access functions
  // ===========================================================
  /** Get references to weights. */
  virtual std::vector<weights*> get_weights() = 0;
  /** Get references to weights. (const) */
  virtual std::vector<weights const*> get_weights() const = 0;

  // ===========================================================
  // Private class members
  // ===========================================================

  /** Dimensions of output tensors. */
  std::vector<std::vector<int>> m_output_dims_list;

  /** Hint layer.
   *  During setup, the output tensor dimensions are set to match the
   *  first output tensor of the hint layer. Derived classes may do
   *  more elaborate setup based on the hint layer.
   */
  const Layer* m_hint_layer = nullptr;

  /** Parallel strategy for the layer. */
  ParallelStrategy m_parallel_strategy;

private:
  friend std::vector<const weights*> extract_weights(Layer const& l);
  friend std::vector<weights*> extract_weights(Layer& l);

#ifdef LBANN_HAS_DISTCONV
  friend class distconv_adapter;
 public:
  /** Indicate whether distconv is enabled. */
  bool distconv_enabled() const;
  /** Indicate whether original input matrices need to be set up. */
  virtual bool keep_original_inputs(int index) const;
  /** Indicate whether original output matrices need to be set up. */
  virtual bool keep_original_outputs(int index) const;
  /** Indicate whether original gradient wrt input matrices need to be set up. */
  virtual bool keep_original_gradient_wrt_inputs(int index) const;
  /** Indicate whether original gradient wrt output matrices need to be set up. */
  virtual bool keep_original_gradient_wrt_outputs(int index) const;
  /** Retrievs distconv adapter. */
  virtual const distconv_adapter& get_distconv_adapter() const;
  /** Retrievs distconv adapter. */
  virtual distconv_adapter& get_distconv_adapter();

 protected:
  /** Indicate whether distconv is supported. */
  virtual bool is_distconv_supported() const { return false; }
  /** Pre-initialize distconv attributes needed for setup_data(). */
  void prepare_distconv();
  virtual void setup_distconv_adapter() = 0;
  std::unique_ptr<distconv_adapter>& get_distconv_adapter_ptr() {
    return m_dc; };
  const std::unique_ptr<distconv_adapter>& get_distconv_adapter_ptr() const {
    return m_dc; };

 private:
  mutable bool m_distconv_enabled = false;
  mutable bool m_distconv_enabled_set = false;
  std::unique_ptr<distconv_adapter> m_dc;
#endif // LBANN_HAS_DISTCONV
};

inline std::vector<weights*> extract_weights(Layer& l) {
  return l.get_weights();
}

inline std::vector<const weights*> extract_weights(Layer const& l) {
  return l.get_weights();
}

} // namespace lbann

#endif // LBANN_LAYERS_LAYER_HPP_INCLUDED<|MERGE_RESOLUTION|>--- conflicted
+++ resolved
@@ -161,7 +161,7 @@
  * A layer takes input tensors ("previous activations") and applies a
  * mathematical operation to obtain output tensors
  * ("activations"). This operation often has trainable parameters
- * called "weights." The previous activations are received from
+ * called "weights." The previous activations are recieved from
  * "parent layers" and the activations are sent to "child layers,"
  * making each layer a node in a directed graph. The layer graph and
  * the weights are managed by a neural network model class. A layer
@@ -499,13 +499,8 @@
    *  Called by the 'back_prop' function. Each gradient w.r.t. input
    *  tensor is resized to match the mini-batch size.
    */
-<<<<<<< HEAD
-  virtual void bp_setup_gradient_wrt_inputs(El::Int mini_batch_size);
-  /** Compute objective function gradients.
-=======
   virtual void bp_setup_gradient_wrt_inputs(El::Int mini_batch_size) = 0;
   /** Compute objective funciton gradients.
->>>>>>> f005c884
    *  Called by the 'back_prop' function. Given the input, output, and
    *  gradient w.r.t. output tensors, the gradient w.r.t. input
    *  tensors are populated with the computed values and the gradients
