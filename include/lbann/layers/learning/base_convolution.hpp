////////////////////////////////////////////////////////////////////////////////
// Copyright (c) 2014-2016, Lawrence Livermore National Security, LLC.
// Produced at the Lawrence Livermore National Laboratory.
// Written by the LBANN Research Team (B. Van Essen, et al.) listed in
// the CONTRIBUTORS file. <lbann-dev@llnl.gov>
//
// LLNL-CODE-697807.
// All rights reserved.
//
// This file is part of LBANN: Livermore Big Artificial Neural Network
// Toolkit. For details, see http://software.llnl.gov/LBANN or
// https://github.com/LLNL/LBANN.
//
// Licensed under the Apache License, Version 2.0 (the "Licensee"); you
// may not use this file except in compliance with the License.  You may
// obtain a copy of the License at:
//
// http://www.apache.org/licenses/LICENSE-2.0
//
// Unless required by applicable law or agreed to in writing, software
// distributed under the License is distributed on an "AS IS" BASIS,
// WITHOUT WARRANTIES OR CONDITIONS OF ANY KIND, either express or
// implied. See the License for the specific language governing
// permissions and limitations under the license.
////////////////////////////////////////////////////////////////////////////////

#ifndef LBANN_LAYERS_LEARNING_BASE_CONVOLUTION_HPP_INCLUDED
#define LBANN_LAYERS_LEARNING_BASE_CONVOLUTION_HPP_INCLUDED

#include <vector>
#include <omp.h>
#include "lbann/layers/layer.hpp"
#include "lbann/weights/initializer.hpp"
#include "lbann/weights/variance_scaling_initializers.hpp"
#include "lbann/utils/cudnn.hpp"
#include "lbann/utils/exception.hpp"
#include "lbann/utils/random.hpp"
#include "lbann/utils/timer.hpp"
#include "lbann/utils/im2col.hpp"
#include "lbann_config.hpp"
#include "lbann/utils/distconv.hpp"

namespace lbann {

/** @brief Computation kernels for convolution and deconvolution layers.
 */
template <El::Device Device>
class base_convolution_layer : public Layer {

protected:

  int m_output_channels;
  /** @brief Spatial dimensions for convolution kernel.
   *  @details Excludes number of input and output channels.
   */
  std::vector<int> m_conv_dims;
  /** Convolution padding. */
  std::vector<int> m_pads;
  /** Convolution strides. */
  std::vector<int> m_strides;
  /** Convolution dilations. */
  std::vector<int> m_dilations;
  /** Convolution groups.
   *  The channels are split into this many independent groups when performing
   *  convolution. The default convolution operation has one group, and a
   *  depthwise convolution has as many groups as there are input channels.
   */
  int m_groups;

  /** Scaling factor for bias term.
   *  If the scaling factor is zero, bias is not applied.
   */
  DataType m_bias_scaling_factor;

#ifdef LBANN_HAS_CUDNN

  /** Convolution kernel cuDNN descriptor. */
  cudnnFilterDescriptor_t m_kernel_cudnn_desc = nullptr;
  /** Convolution cuDNN descriptor. */
  cudnnConvolutionDescriptor_t m_convolution_cudnn_desc = nullptr;
  /** Bias tensor cuDNN descriptor. */
  cudnnTensorDescriptor_t m_bias_cudnn_desc = nullptr;
  /** Tensor cuDNN descriptors. */
  cudnn::data_parallel_layer_tensor_manager m_tensors_cudnn_desc;
  /** Forward algorithm cache (mini-batch size -> algo). */
  std::unordered_map<int, cudnnConvolutionFwdAlgo_t> m_fwd_cudnn_algos;
  /** Backward data algorithm cache (mini-batch size -> algo). */
  std::unordered_map<int, cudnnConvolutionBwdDataAlgo_t> m_bwd_data_cudnn_algos;
  /** Backward filter algorithm cache (mini-batch size -> algo). */
  std::unordered_map<int, cudnnConvolutionBwdFilterAlgo_t> m_bwd_filter_cudnn_algos;

#endif // LBANN_HAS_CUDNN

public:
  /** @todo Remove num_data_dims from arg list */
  base_convolution_layer(lbann_comm* comm,
                         int num_data_dims,
                         int output_channels,
                         std::vector<int> conv_dims,
                         std::vector<int> pads,
                         std::vector<int> strides,
                         std::vector<int> dilations,
                         int groups,
                         bool has_bias)
    : Layer(comm),
      m_output_channels(output_channels),
      m_conv_dims(std::move(conv_dims)),
      m_pads(std::move(pads)),
      m_strides(std::move(strides)),
      m_dilations(std::move(dilations)),
      m_groups(groups),
      m_bias_scaling_factor(has_bias ? 1 : 0)
#ifdef LBANN_HAS_CUDNN
    , m_tensors_cudnn_desc(this)
#endif // LBANN_HAS_CUDNN
  {}

  base_convolution_layer(const base_convolution_layer& other)
    : Layer(other),
      m_output_channels(other.m_output_channels),
      m_conv_dims(other.m_conv_dims),
      m_pads(other.m_pads),
      m_strides(other.m_strides),
      m_dilations(other.m_dilations),
      m_groups(other.m_groups),
      m_bias_scaling_factor(other.m_bias_scaling_factor)
#ifdef LBANN_HAS_CUDNN
    , m_tensors_cudnn_desc(other.m_tensors_cudnn_desc),
      m_fwd_cudnn_algos(other.m_fwd_cudnn_algos),
      m_bwd_data_cudnn_algos(other.m_bwd_data_cudnn_algos),
      m_bwd_filter_cudnn_algos(other.m_bwd_filter_cudnn_algos)
#endif // LBANN_HAS_CUDNN
  {
#ifdef LBANN_HAS_CUDNN
    copy_kernel_cudnn_desc(other.m_kernel_cudnn_desc,
                           m_kernel_cudnn_desc);
    copy_convolution_cudnn_desc(other.m_convolution_cudnn_desc,
                                m_convolution_cudnn_desc);
    if (other.m_bias_scaling_factor != DataType(0)) {
      cudnn::copy_tensor_desc(other.m_bias_cudnn_desc,
                              m_bias_cudnn_desc);
    }
    m_tensors_cudnn_desc.set_layer(this);
#endif // LBANN_HAS_CUDNN
  }

  base_convolution_layer& operator=(const base_convolution_layer& other) {
    Layer::operator=(other);
    m_output_channels = other.m_output_channels;
    m_conv_dims = other.m_conv_dims;
    m_pads = other.m_pads;
    m_strides = other.m_strides;
    m_dilations = other.m_dilations;
    m_groups = other.m_groups;
    m_bias_scaling_factor = other.m_bias_scaling_factor;

#ifdef LBANN_HAS_CUDNN
    // Copy cuDNN objects
    copy_kernel_cudnn_desc(other.m_kernel_cudnn_desc,
                           m_kernel_cudnn_desc);
    copy_convolution_cudnn_desc(other.m_convolution_cudnn_desc,
                                m_convolution_cudnn_desc);
    if (other.m_bias_scaling_factor != DataType(0)) {
      cudnn::copy_tensor_desc(other.m_bias_cudnn_desc,
                              m_bias_cudnn_desc);
    }
    m_tensors_cudnn_desc = other.m_tensors_cudnn_desc;
    m_tensors_cudnn_desc.set_layer(this);
    m_fwd_cudnn_algos = other.m_fwd_cudnn_algos;
    m_bwd_data_cudnn_algos = other.m_bwd_data_cudnn_algos;
    m_bwd_filter_cudnn_algos = other.m_bwd_filter_cudnn_algos;
#endif // LBANN_HAS_CUDNN

    return *this;
  }

  ~base_convolution_layer() {
#ifdef LBANN_HAS_CUDNN
    if (m_kernel_cudnn_desc != nullptr) {
      CHECK_CUDNN_DTOR(cudnnDestroyFilterDescriptor(m_kernel_cudnn_desc));
    }
    if (m_convolution_cudnn_desc != nullptr) {
      CHECK_CUDNN_DTOR(cudnnDestroyConvolutionDescriptor(m_convolution_cudnn_desc));
    }
    if (m_bias_cudnn_desc != nullptr) {
      CHECK_CUDNN_DTOR(cudnnDestroyTensorDescriptor(m_bias_cudnn_desc));
    }
#endif // LBANN_HAS_CUDNN
  }

  description get_description() const override {
    auto&& desc = Layer::get_description();
    std::ostringstream ss;

    // Convolution dimensions
    ss.str(std::string{});
    ss.clear();
    for (size_t i = 0; i < m_conv_dims.size(); ++i) {
      ss << (i > 0 ? ", " : "" ) << m_conv_dims[i];
    }
    desc.add("Convolution dimensions", ss.str());

    // Strides
    ss.str(std::string{});
    ss.clear();
    for (size_t i = 0; i < m_strides.size(); ++i) {
      ss << (i > 0 ? ", " : "" ) << m_strides[i];
    }
    desc.add("Strides", ss.str());

    // Pads
    ss.str(std::string{});
    ss.clear();
    for (size_t i = 0; i < m_pads.size(); ++i) {
      ss << (i > 0 ? ", " : "" ) << m_pads[i];
    }
    desc.add("Pads", ss.str());

    // Dilation
    ss.str(std::string{});
    ss.clear();
    for (size_t i = 0; i < m_dilations.size(); ++i) {
      ss << (i > 0 ? ", " : "" ) << m_dilations[i];
    }
    desc.add("Dilations", ss.str());

    // Groups
    desc.add("Groups", m_groups);

    // Bias
    ss.str(std::string{});
    ss.clear();
    ss << (m_bias_scaling_factor == DataType(0) ?
           "disabled" : "enabled");
    desc.add("Bias", ss.str());

    // Result
    return desc;

  }

  void setup_dims() override {
    Layer::setup_dims();
    std::ostringstream err;

    // Check number of channels and channel groups
    const auto& input_dims = get_input_dims();
    if (m_output_channels < 1) {
      err << get_type() << " layer \"" << get_name() << "\" "
          << "has an invalid number of output channels "
          << "(" << m_output_channels << ")";
      LBANN_ERROR(err.str());
    } else if (m_groups < 1) {
      err << get_type() << " layer \"" << get_name() << "\" "
          << "has an invalid number of groups (" << m_groups << ")";
      LBANN_ERROR(err.str());
    } else if (input_dims[0] % m_groups != 0
               || m_output_channels % m_groups != 0) {
      err << get_type() << " layer \"" << get_name() << "\" "
          << "has " << m_groups << " groups, which does not divide "
          << "the input channels (" << input_dims[0] << ") or "
          << "the output channels (" << m_output_channels << ")";
      LBANN_ERROR(err.str());
    }

    // Check kernel dims, pads, stride, dilations
    const auto& num_spatial_dims = input_dims.size() - 1;
    if (m_conv_dims.size() != num_spatial_dims
        || std::any_of(m_conv_dims.begin(), m_conv_dims.end(),
                       [](El::Int d) { return d < 1; })) {
      err << get_type() << " layer \"" << get_name() << "\" "
          << "has invalid spatial dimensions for convolution kernel (";
      if (m_conv_dims.empty()) { err << "no dimensions"; }
      for (size_t i = 0; i < m_conv_dims.size(); ++i) {
        err << (i > 0 ? "x" : "") << m_conv_dims[i];
      }
      err << ", expected " << num_spatial_dims << " spatial dimensions)";
      LBANN_ERROR(err.str());
    } else if (m_pads.size() != num_spatial_dims) {
      err << get_type() << " layer \"" << get_name() << "\" "
          << "has invalid convolution pads ((";
      for (size_t i = 0; i < m_pads.size(); ++i) {
        err << (i > 0 ? "," : "") << m_pads[i];
      }
      err << "), expected " << num_spatial_dims << " spatial dimensions)";
      LBANN_ERROR(err.str());
    } else if (m_strides.size() != num_spatial_dims
               || std::any_of(m_strides.begin(), m_strides.end(),
                              [](El::Int d) { return d < 1; })) {
      err << get_type() << " layer \"" << get_name() << "\" "
          << "has invalid convolution strides ((";
      for (size_t i = 0; i < m_strides.size(); ++i) {
        err << (i > 0 ? "," : "") << m_strides[i];
      }
      err << "), expected " << num_spatial_dims << " spatial dimensions)";
      LBANN_ERROR(err.str());
    } else if (m_dilations.size() != num_spatial_dims
               || std::any_of(m_dilations.begin(), m_dilations.end(),
                              [](El::Int d) { return d < 1; })) {
      err << get_type() << " layer \"" << get_name() << "\" "
          << "has invalid convolution dilations ((";
      for (size_t i = 0; i < m_dilations.size(); ++i) {
        err << (i > 0 ? "," : "") << m_dilations[i];
      }
      err << "), expected " << num_spatial_dims << " spatial dimensions)";
      LBANN_ERROR(err.str());
    }

    // Make sure that configuration is supported
    if (Device == El::Device::CPU
        && std::any_of(m_dilations.begin(), m_dilations.end(),
                       [](El::Int d) { return d != 1; })) {
      err << get_type() << " layer \"" << get_name() << "\" "
          << "has non-unit dilation, which is not yet supported on CPU";
      LBANN_ERROR(err.str());
    }
    if (Device == El::Device::CPU && m_groups != 1) {
      err << get_type() << " layer \"" << get_name() << "\" "
          << "has " << m_groups << " groups, "
          << "but only one group is currently supported on CPU";
      LBANN_ERROR(err.str());
    }

  }

  /** Setup layer data.
   *  The kernel weights are setup in the convolution and
   *  deconvolution classes. */
  void setup_data() override {
    Layer::setup_data();

    // Tensor dimensions
    const auto& input_dims = get_input_dims();
    const auto& output_dims = get_output_dims();
    const auto& kernel_dims = get_kernel_dims();
    const auto& kernel_size = std::accumulate(kernel_dims.begin(),
                                              kernel_dims.end(),
                                              1, std::multiplies<int>());

    // Initialize default weights if none are provided
    if (this->m_weights.size() > 2) {
      std::stringstream err;
      err << "attempted to setup layer \"" << get_name() << "\" "
          << "with an invalid number of weights "
          << "(expected at most 2, "
          << "found " << this->m_weights.size() << ")";
      LBANN_ERROR(err.str());
    }
    if (m_bias_scaling_factor != DataType(0)) {
      this->m_weights.resize(2, nullptr);
    } else {
      this->m_weights.resize(1, nullptr);
    }
    if (this->m_weights[0] == nullptr) {
      auto* w = new weights(get_comm());
      std::unique_ptr<weights_initializer> init(new he_initializer(probability_distribution::gaussian));
      std::unique_ptr<optimizer> opt(m_model->create_optimizer());
      w->set_name(get_name() + "_kernel");
      w->set_initializer(init);
      w->set_optimizer(opt);
      this->m_weights[0] = w;
      this->m_model->add_weights(w);
    }
    auto& kernel_weights = *this->m_weights[0];

    // Initialize variance scaling initialization
    auto* cast_initializer
      = dynamic_cast<variance_scaling_initializer*>(kernel_weights.get_initializer());
    if (cast_initializer != nullptr) {
      cast_initializer->set_fan_in(kernel_size / output_dims[0]);
      cast_initializer->set_fan_out(kernel_size / input_dims[0]);
    }

    // Initialize weight matrices
    auto dist = get_prev_activations().DistData();
    dist.colDist = El::STAR;
    dist.rowDist = El::STAR;
    kernel_weights.set_dims(kernel_dims);
    kernel_weights.set_matrix_distribution(dist);

    // Set up bias if needed.
    if (m_bias_scaling_factor != DataType(0)) {
      if (this->m_weights[1] == nullptr) {
        auto* w = new weights(get_comm());
        std::unique_ptr<optimizer> opt(m_model->create_optimizer());
        w->set_name(get_name() + "_bias");
        w->set_optimizer(opt);
        this->m_weights[1] = w;
        this->m_model->add_weights(w);
      }
      auto& bias_weights = *this->m_weights[1];
      bias_weights.set_dims(output_dims[0]);
      bias_weights.set_matrix_distribution(dist);
    }

    // Initialize freeze state
    for (auto&& w : this->m_weights) {
      if (m_frozen) {
        w->freeze();
      } else {
        w->unfreeze();
      }
    }
    for (auto&& w : this->m_weights) {
      if (w->is_frozen() != m_frozen) {
        std::stringstream err;
        err << (m_frozen ? "" : "un") << "frozen "
            << "layer \"" << get_name() << "\" has "
            << (w->is_frozen() ? "" : "un") << "frozen "
            << "weights \"" << w->get_name() << "\"";
        LBANN_ERROR(err.str());
      }
    }

  }

  /// Initialize GPU objects
  void setup_gpu() override {
    Layer::setup_gpu();
#ifndef LBANN_HAS_CUDNN
    LBANN_ERROR("cuDNN not detected");
#else

    const auto& output_dims = get_output_dims();
    const auto& kernel_dims = get_kernel_dims();

    // Set kernel descriptor
    CHECK_CUDNN(cudnnCreateFilterDescriptor(&m_kernel_cudnn_desc));
    CHECK_CUDNN(cudnnSetFilterNdDescriptor(m_kernel_cudnn_desc,
                                           cudnn::get_data_type(),
                                           CUDNN_TENSOR_NCHW,
                                           kernel_dims.size(),
                                           kernel_dims.data()));

    // Set convolution descriptor
    CHECK_CUDNN(cudnnCreateConvolutionDescriptor(&m_convolution_cudnn_desc));
    CHECK_CUDNN(cudnnSetConvolutionNdDescriptor(m_convolution_cudnn_desc,
                                                m_pads.size(),
                                                m_pads.data(),
                                                m_strides.data(),
                                                m_dilations.data(),
                                                CUDNN_CROSS_CORRELATION,
                                                cudnn::get_data_type()));
    CHECK_CUDNN(cudnnSetConvolutionGroupCount(m_convolution_cudnn_desc,
                                              m_groups));

    // Set bias tensor descriptor
    if (m_bias_scaling_factor != DataType(0)) {
      std::vector<int> bias_dims(output_dims.size() + 1, 1);
      bias_dims[1] = output_dims[0];
      cudnn::set_tensor_desc(m_bias_cudnn_desc, bias_dims);
    }

#endif // LBANN_HAS_CUDNN
  }

protected:

  template <typename AlgoType, typename PerfType>
  AlgoType find_best_algorithm(const std::vector<PerfType> &perf_results) {
    std::map<AlgoType, float> time_map;
    for (const auto &res: perf_results) {
      assert_always(res.status == CUDNN_STATUS_SUCCESS);
      if (time_map.find(res.algo) == time_map.end()) {
        time_map[res.algo] = 0;
      }
      time_map[res.algo] += res.time;
    }
    AlgoType best_algo = time_map.begin()->first;
    float min_time = std::numeric_limits<float>::max();
    for (const auto &x: time_map) {
      AlgoType algo = x.first;
      float time = x.second;
      if (time < min_time) {
        min_time = time;
        best_algo = algo;
      }
    }
    return best_algo;
  }

  bool fwd_algo_found = false;
  cudnnConvolutionFwdAlgo_t convolution_cudnn_algorithm_autotuned;
  size_t workspace_size_autotuned;
  bool fwd_param;

  /** Dimensions of convolution kernel. */
  virtual std::vector<int> get_kernel_dims() const = 0;

  /** Convolution with cuDNN. */
  void apply_convolution_cudnn(bool during_forward_prop) {
#ifndef LBANN_HAS_CUDNN
    LBANN_ERROR("cuDNN not detected");
#else

    // Useful constants
    const DataType zero = DataType(0);
    const DataType one = DataType(1);

    // Matrices
    const auto& kernel = m_weights[0]->get_values();
    const auto& input = (during_forward_prop ?
                         get_local_prev_activations() :
                         get_local_prev_error_signals());
    auto& output = (during_forward_prop ?
                    get_local_activations() :
                    get_local_error_signals());

    // Do nothing if there is no local data
    if (input.Height() < 1 || input.Width() < 1
        || output.Height() < 1 || output.Width() < 1) {
      return;
    }

    // Initialize GPU workspace
    GPUMat workspace;
#ifdef HYDROGEN_HAVE_CUB
    workspace.SetMemoryMode(1);
#endif // HYDROGEN_HAVE_CUB
    // Convolution parameters
    std::vector<int> input_dims, output_dims;
    cudnnTensorDescriptor_t input_desc, output_desc;
    if (during_forward_prop) {
      input_dims = get_input_dims();
      output_dims = get_output_dims();
      input_desc = m_tensors_cudnn_desc.get_prev_activations();
      output_desc = m_tensors_cudnn_desc.get_activations();
    }
    else {
      input_dims = get_output_dims();
      output_dims = get_input_dims();
      input_desc = m_tensors_cudnn_desc.get_prev_error_signals();
      output_desc = m_tensors_cudnn_desc.get_error_signals();
    }

    // Perform convolution on the GPU
    // Determine convolution algorithm
    cudnnConvolutionFwdAlgo_t convolution_cudnn_algorithm
<<<<<<< HEAD
                             = CUDNN_CONVOLUTION_FWD_ALGO_IMPLICIT_GEMM;
    size_t workspace_size = 0;
    workspace_size = (1 << 30 ) * 1.15 ; /// @todo Allocate largest free block

    if (!std::getenv("LBANN_CONVOLUTION_AUTOTUNE")) {
      CHECK_CUDNN(cudnnGetConvolutionForwardAlgorithm(cudnn::get_handle(),
                                                      input_desc,
                                                      m_kernel_cudnn_desc,
                                                      m_convolution_cudnn_desc,
                                                      output_desc,
                                                      CUDNN_CONVOLUTION_FWD_SPECIFY_WORKSPACE_LIMIT,
                                                      workspace_size,
                                                      &convolution_cudnn_algorithm));

#ifdef LBANN_HAS_DISTCONV
      if (getenv("DISTCONV_DETERMINISTIC")) {
        convolution_cudnn_algorithm =
            CUDNN_CONVOLUTION_FWD_ALGO_IMPLICIT_GEMM;
      }
#endif
    } else {
      if (!fwd_algo_found) {
        constexpr int trial_count = 3;
        constexpr int skip = 1;
        int algo_count;
        CHECK_CUDNN(cudnnGetConvolutionForwardAlgorithmMaxCount(
            cudnn::get_handle(), &algo_count));
        cudnnConvolutionFwdAlgoPerf_t *perf_results = new
            cudnnConvolutionFwdAlgoPerf_t[algo_count];
        std::vector<cudnnConvolutionFwdAlgoPerf_t> perf_results_all;
        int tested_algo_count = 0;
        for (int t = 0; t < trial_count + skip; ++t) {
          CHECK_CUDNN(cudnnFindConvolutionForwardAlgorithm(
              cudnn::get_handle(), input_desc, m_kernel_cudnn_desc,
              m_convolution_cudnn_desc, output_desc,
              algo_count, &tested_algo_count,
              perf_results));
          for (int i = 0; i < tested_algo_count; ++i) {
            const auto &res = perf_results[i];
#if 0
            dc::MPIPrintStreamInfo()
                << "Autotune tested algorithm " << t << "/" << i << ": "
                << dc::util::CUDNNConvolutionFwdAlgorithms::get_name(res.algo)
                << ", " << res.time << " ms"
                << ", " << res.memory / 1000 << " KB";
#endif
            if (t > skip && res.status == CUDNN_STATUS_SUCCESS) {
              perf_results_all.push_back(res);
            }
          }
        }
        delete[] perf_results;
        auto best_algo = find_best_algorithm<
          cudnnConvolutionFwdAlgo_t, cudnnConvolutionFwdAlgoPerf_t>(
              perf_results_all);
        convolution_cudnn_algorithm_autotuned = best_algo;

        CHECK_CUDNN(cudnnGetConvolutionForwardWorkspaceSize(
            cudnn::get_handle(), input_desc, m_kernel_cudnn_desc,
            m_convolution_cudnn_desc, output_desc,
            convolution_cudnn_algorithm_autotuned, &workspace_size_autotuned));
        fwd_algo_found = true;
        fwd_param = during_forward_prop;
      }
      assert_eq(fwd_param, during_forward_prop);
      convolution_cudnn_algorithm = convolution_cudnn_algorithm_autotuned;
      //workspace_size = workspace_size_autotuned;
      assert_always(workspace_size_autotuned <= workspace_size);
    }

    dc::MPIPrintStreamDebug()
        << "Convolution forward algorithm: "
        << dc::util::CUDNNConvolutionFwdAlgorithms::get_name(
            convolution_cudnn_algorithm);

    workspace.Resize(workspace_size / sizeof(DataType), 1);
    workspace_size = workspace.Height() * sizeof(DataType);

=======
      = get_forward_algo_cudnn(input.Width(), input_desc, input.LockedBuffer(),
                               m_kernel_cudnn_desc, kernel.LockedBuffer(),
                               m_convolution_cudnn_desc,
                               output_desc, output.Buffer(),
                               workspace_size, workspace.Buffer());
>>>>>>> 4fcc271c

    // Apply convolution
    CHECK_CUDNN(cudnnConvolutionForward(cudnn::get_handle(),
                                        &one,
                                        input_desc,
                                        input.LockedBuffer(),
                                        m_kernel_cudnn_desc,
                                        kernel.LockedBuffer(),
                                        m_convolution_cudnn_desc,
                                        convolution_cudnn_algorithm,
                                        workspace.Buffer(),
                                        workspace_size,
                                        &zero,
                                        output_desc,
                                        output.Buffer()));

#endif // LBANN_HAS_CUDNN
  }

  bool bwd_data_found = false;
  cudnnConvolutionBwdDataAlgo_t transposed_convolution_cudnn_algorithm_autotuned;
  size_t workspace_size_bwd_data_autotuned = 0;
  bool bwd_data_param;

  /** Transposed convolution with cuDNN. */
  void apply_transposed_convolution_cudnn(bool during_forward_prop) {
#ifndef LBANN_HAS_CUDNN
    LBANN_ERROR("cuDNN not detected");
#else

    // Useful constants
    const DataType zero = DataType(0);
    const DataType one = DataType(1);

    // GPU data
    const auto& kernel = m_weights[0]->get_values();
    const auto& input = (during_forward_prop ?
                         get_local_prev_activations() :
                         get_local_prev_error_signals());
    auto& output = (during_forward_prop ?
                    get_local_activations() :
                    get_local_error_signals());

    // Do nothing if there is no local data
    if (input.Height() < 1 || input.Width() < 1
        || output.Height() < 1 || output.Width() < 1) {
      return;
    }

    // Initialize GPU workspace
    // Note: Use CUB GPU memory pool if possible
    GPUMat workspace;
#ifdef HYDROGEN_HAVE_CUB
    workspace.SetMemoryMode(1);
#endif // HYDROGEN_HAVE_CUB

    // Convolution transpose parameters
    std::vector<int> input_dims, output_dims;
    cudnnTensorDescriptor_t input_desc, output_desc;
    if (during_forward_prop) {
      input_dims = get_input_dims();
      output_dims = get_output_dims();
      input_desc = m_tensors_cudnn_desc.get_prev_activations();
      output_desc = m_tensors_cudnn_desc.get_activations();
    }
    else {
      input_dims = get_output_dims();
      output_dims = get_input_dims();
      input_desc = m_tensors_cudnn_desc.get_prev_error_signals();
      output_desc = m_tensors_cudnn_desc.get_error_signals();
    }

<<<<<<< HEAD
    cudnnConvolutionBwdDataAlgo_t transposed_convolution_cudnn_algorithm;
    size_t workspace_size = 0;
    workspace_size = (1 << 30) * 1.15; /// @todo Allocate largest free block
    if (!std::getenv("LBANN_CONVOLUTION_AUTOTUNE")) {
      // Perform transposed convolution on the GPU
      // Determine transposed convolution algorithm
#ifndef LBANN_DETERMINISTIC
      transposed_convolution_cudnn_algorithm
          = CUDNN_CONVOLUTION_BWD_DATA_ALGO_0;
      CHECK_CUDNN(cudnnGetConvolutionBackwardDataAlgorithm(cudnn::get_handle(),
                                                           m_kernel_cudnn_desc,
                                                           input_desc,
                                                           m_convolution_cudnn_desc,
                                                           output_desc,
                                                           CUDNN_CONVOLUTION_BWD_DATA_SPECIFY_WORKSPACE_LIMIT,
                                                           workspace_size,
                                                           &transposed_convolution_cudnn_algorithm));
#else
      transposed_convolution_cudnn_algorithm
          = CUDNN_CONVOLUTION_BWD_DATA_ALGO_1;
#endif
#ifdef LBANN_HAS_DISTCONV
      if (getenv("DISTCONV_DETERMINISTIC")) {
        // Use deterministic algorithm
        transposed_convolution_cudnn_algorithm
            = CUDNN_CONVOLUTION_BWD_DATA_ALGO_1;
      }
#endif
    } else {
      if (!bwd_data_found) {
        constexpr int trial_count = 3;
        constexpr int skip = 1;
        int algo_count;
        DISTCONV_CHECK_CUDNN(cudnnGetConvolutionBackwardDataAlgorithmMaxCount(
            cudnn::get_handle(), &algo_count));
        cudnnConvolutionBwdDataAlgoPerf_t *perf_results = new
            cudnnConvolutionBwdDataAlgoPerf_t[algo_count];
        std::vector<cudnnConvolutionBwdDataAlgoPerf_t> perf_results_all;
        int tested_algo_count = 0;
        for (int t = 0; t < trial_count + skip; ++t) {
          DISTCONV_CHECK_CUDNN(cudnnFindConvolutionBackwardDataAlgorithm(
              cudnn::get_handle(), m_kernel_cudnn_desc, input_desc,
              m_convolution_cudnn_desc,
              output_desc, algo_count, &tested_algo_count,
              perf_results));
          for (int i = 0; i < tested_algo_count; ++i) {
            const auto &res = perf_results[i];
            if (t > skip && res.status == CUDNN_STATUS_SUCCESS) {
              perf_results_all.push_back(res);
            }
          }
        }
        delete[] perf_results;
        auto best_algo = find_best_algorithm<
          cudnnConvolutionBwdDataAlgo_t, cudnnConvolutionBwdDataAlgoPerf_t>(
              perf_results_all);
        transposed_convolution_cudnn_algorithm_autotuned = best_algo;

        CHECK_CUDNN(cudnnGetConvolutionBackwardDataWorkspaceSize(
            cudnn::get_handle(), m_kernel_cudnn_desc, input_desc,
            m_convolution_cudnn_desc, output_desc,
            transposed_convolution_cudnn_algorithm_autotuned,
            &workspace_size_bwd_data_autotuned));
        bwd_data_found = true;
        bwd_data_param = during_forward_prop;
      }
      assert_eq(bwd_data_param, during_forward_prop);
      transposed_convolution_cudnn_algorithm = transposed_convolution_cudnn_algorithm_autotuned;
      //workspace_size = workspace_size_bwd_data_autotuned;
      assert_always(workspace_size_bwd_data_autotuned <= workspace_size);
    }

    workspace.Resize(workspace_size / sizeof(DataType), 1);
    workspace_size = workspace.Height() * sizeof(DataType);

    dc::MPIPrintStreamDebug()
        << "Convolution backward data algorithm: "
        << dc::util::CUDNNConvolutionBwdDataAlgorithms::get_name(
            transposed_convolution_cudnn_algorithm);

=======
    // Perform transposed convolution on the GPU
    // Determine transposed convolution algorithm
    cudnnConvolutionBwdDataAlgo_t transposed_convolution_cudnn_algorithm
      = get_backward_data_algo_cudnn(input.Width(),
                                     m_kernel_cudnn_desc, kernel.LockedBuffer(),
                                     input_desc, input.LockedBuffer(),
                                     m_convolution_cudnn_desc,
                                     output_desc, output.Buffer(),
                                     workspace_size, workspace.Buffer());
>>>>>>> 4fcc271c
    // Perform transposed convolution
    CHECK_CUDNN(cudnnConvolutionBackwardData(cudnn::get_handle(),
                                             &one,
                                             m_kernel_cudnn_desc,
                                             kernel.LockedBuffer(),
                                             input_desc,
                                             input.LockedBuffer(),
                                             m_convolution_cudnn_desc,
                                             transposed_convolution_cudnn_algorithm,
                                             workspace.Buffer(),
                                             workspace_size,
                                             &zero,
                                             output_desc,
                                             output.Buffer()));


  #endif // LBANN_HAS_CUDNN
  }

  void apply_bias_cudnn() {
#ifndef LBANN_HAS_CUDNN
    LBANN_ERROR("cuDNN not detected");
#else
    auto& local_output = get_local_activations();
    if (m_bias_scaling_factor != DataType(0)
        && local_output.Height() > 0
        && local_output.Width() > 0) {
      const DataType one = 1;
      const auto& bias = m_weights[1]->get_values();
      CHECK_CUDNN(cudnnAddTensor(cudnn::get_handle(),
                                 &m_bias_scaling_factor,
                                 m_bias_cudnn_desc,
                                 bias.LockedBuffer(),
                                 &one,
                                 m_tensors_cudnn_desc.get_activations(),
                                 local_output.Buffer()));
    }
  #endif // LBANN_HAS_CUDNN
  }

  bool bwd_algo_filter_found = false;
  cudnnConvolutionBwdFilterAlgo_t kernel_gradient_cudnn_algorithm_autotuned;
  size_t workspace_size_bwd_filter_autotuned;
  bool bwd_filter_param;

  void compute_gradients_cudnn(bool using_transposed_convolution) {
#ifndef LBANN_HAS_CUDNN
    LBANN_ERROR("cuDNN not detected");
#else

    // Matrices
    const auto& local_input = get_local_prev_activations();
    const auto& local_gradient_wrt_output = get_local_prev_error_signals();

    // Useful constants
    const int effective_mini_batch_size = this->m_model->get_effective_mini_batch_size();
    const bool has_local_data = (local_input.Height() > 0
                                 && local_input.Width() > 0
                                 && local_gradient_wrt_output.Height() > 0
                                 && local_gradient_wrt_output.Width() > 0);

    // Compute bias gradient
    if (m_bias_scaling_factor != DataType(0)
        && m_weights[1]->get_optimizer() != nullptr) {
      optimizer* bias_optimizer = m_weights[1]->get_optimizer();
      DataType dst_scale = DataType(0), gradient_scale = DataType(0);
      auto& bias_gradient = bias_optimizer->get_gradient_buffer(
        dst_scale, gradient_scale, true);
      gradient_scale /= effective_mini_batch_size;
      if (has_local_data) {
        CHECK_CUDNN(cudnnConvolutionBackwardBias(
                      cudnn::get_handle(),
                      &gradient_scale,
                      m_tensors_cudnn_desc.get_prev_error_signals(),
                      local_gradient_wrt_output.LockedBuffer(),
                      &dst_scale,
                      m_bias_cudnn_desc,
                      bias_gradient.Buffer()));
      } else {
        El::Scale(dst_scale, bias_gradient);
      }
    }

    // Compute kernel gradient
    optimizer* kernel_optimizer = m_weights[0]->get_optimizer();
    if (kernel_optimizer != nullptr) {
      DataType dst_scale = DataType(0), gradient_scale = DataType(0);
      auto& kernel_gradient = kernel_optimizer->get_gradient_buffer(
        dst_scale, gradient_scale, true);
      gradient_scale /= effective_mini_batch_size;
      if (has_local_data) {
        // Initialize GPU workspace
        GPUMat workspace;
#ifdef HYDROGEN_HAVE_CUB
        workspace.SetMemoryMode(1); // CUB GPU memory pool
#endif // HYDROGEN_HAVE_CUB
        size_t workspace_size = 0;
          // Initialize cuDNN objects
        auto&& input_desc = m_tensors_cudnn_desc.get_prev_activations();
        auto&& gradient_wrt_output_desc = m_tensors_cudnn_desc.get_prev_error_signals();
        cudnnConvolutionBwdFilterAlgo_t kernel_gradient_cudnn_algorithm;

        workspace_size = (1 << 30) * 1.15; /// @todo Allocate largest free block
        if (!std::getenv("LBANN_CONVOLUTION_AUTOTUNE")) {
          // Determine algorithm and compute kernel gradient
#ifndef LBANN_DETERMINISTIC
          kernel_gradient_cudnn_algorithm
              = CUDNN_CONVOLUTION_BWD_FILTER_ALGO_0;
#else
          kernel_gradient_cudnn_algorithm
              = CUDNN_CONVOLUTION_BWD_FILTER_ALGO_1;
#endif
          if (using_transposed_convolution) {
#ifndef LBANN_DETERMINISTIC
            CHECK_CUDNN(cudnnGetConvolutionBackwardFilterAlgorithm(cudnn::get_handle(),
                                                                   gradient_wrt_output_desc,
                                                                   input_desc,
                                                                   m_convolution_cudnn_desc,
                                                                   m_kernel_cudnn_desc,
                                                                   CUDNN_CONVOLUTION_BWD_FILTER_SPECIFY_WORKSPACE_LIMIT,
                                                                   workspace_size,
                                                                   &kernel_gradient_cudnn_algorithm));
#endif

          } else {
#ifndef LBANN_DETERMINISTIC
            CHECK_CUDNN(cudnnGetConvolutionBackwardFilterAlgorithm(cudnn::get_handle(),
                                                                   input_desc,
                                                                   gradient_wrt_output_desc,
                                                                   m_convolution_cudnn_desc,
                                                                   m_kernel_cudnn_desc,
                                                                   CUDNN_CONVOLUTION_BWD_FILTER_SPECIFY_WORKSPACE_LIMIT,
                                                                   workspace_size,
                                                                   &kernel_gradient_cudnn_algorithm));
#endif
          }
        } else {
          if (!bwd_algo_filter_found) {
            constexpr int trial_count = 3;
            constexpr int skip = 1;
            int algo_count;
            DISTCONV_CHECK_CUDNN(cudnnGetConvolutionBackwardFilterAlgorithmMaxCount(
                cudnn::get_handle(), &algo_count));
            cudnnConvolutionBwdFilterAlgoPerf_t *perf_results = new
                cudnnConvolutionBwdFilterAlgoPerf_t[algo_count];
            std::vector<cudnnConvolutionBwdFilterAlgoPerf_t> perf_results_all;
            int tested_algo_count = 0;
            for (int t = 0; t < trial_count + skip; ++t) {
              if (using_transposed_convolution) {
                CHECK_CUDNN(cudnnFindConvolutionBackwardFilterAlgorithm(
                    cudnn::get_handle(), gradient_wrt_output_desc, input_desc,
                    m_convolution_cudnn_desc, m_kernel_cudnn_desc,
                    algo_count, &tested_algo_count,
                    perf_results));
              } else {
                CHECK_CUDNN(cudnnFindConvolutionBackwardFilterAlgorithm(
                    cudnn::get_handle(), input_desc, gradient_wrt_output_desc,
                    m_convolution_cudnn_desc, m_kernel_cudnn_desc,
                    algo_count, &tested_algo_count,
                    perf_results));
              }
              for (int i = 0; i < tested_algo_count; ++i) {
                const auto &res = perf_results[i];
                if (t > skip && res.status == CUDNN_STATUS_SUCCESS) {
                  perf_results_all.push_back(res);
                }
              }
            }
            delete[] perf_results;
            auto best_algo = find_best_algorithm<
              cudnnConvolutionBwdFilterAlgo_t, cudnnConvolutionBwdFilterAlgoPerf_t>(
                  perf_results_all);
            kernel_gradient_cudnn_algorithm_autotuned = best_algo;

            if (using_transposed_convolution) {
              CHECK_CUDNN(cudnnGetConvolutionBackwardFilterWorkspaceSize(
                  cudnn::get_handle(),  gradient_wrt_output_desc, input_desc,
                  m_convolution_cudnn_desc, m_kernel_cudnn_desc, best_algo,
                  &workspace_size_bwd_filter_autotuned));
            } else {
              CHECK_CUDNN(cudnnGetConvolutionBackwardFilterWorkspaceSize(
                  cudnn::get_handle(),  input_desc, gradient_wrt_output_desc,
                  m_convolution_cudnn_desc, m_kernel_cudnn_desc, best_algo,
                  &workspace_size_bwd_filter_autotuned));
            }

            bwd_algo_filter_found = true;
            bwd_filter_param = using_transposed_convolution;
          }
          assert_eq(bwd_filter_param, using_transposed_convolution);
          kernel_gradient_cudnn_algorithm = kernel_gradient_cudnn_algorithm_autotuned;
          //workspace_size = workspace_size_bwd_filter_autotuned;
          if (workspace_size_bwd_filter_autotuned > workspace_size) {
            dc::MPIPrintStreamError() << "Workspace requirement error: "
                                      << workspace_size_bwd_filter_autotuned
                                      << ", available: "
                                      << workspace_size;
          }
          assert_always(workspace_size_bwd_filter_autotuned <= workspace_size);
        }

        workspace.Resize(workspace_size / sizeof(DataType), 1);
        workspace_size = workspace.Height() * sizeof(DataType);


<<<<<<< HEAD
        if (using_transposed_convolution) {
=======
        // Determine algorithm and compute kernel gradient
        if (using_transposed_convolution) {
          cudnnConvolutionBwdFilterAlgo_t kernel_gradient_cudnn_algorithm
            = get_backward_filter_algo_cudnn(
              local_input.Width(),
              gradient_wrt_output_desc, local_gradient_wrt_output.LockedBuffer(),
              input_desc, local_input.LockedBuffer(),
              m_convolution_cudnn_desc,
              m_kernel_cudnn_desc,
              workspace_size, workspace.Buffer());
>>>>>>> 4fcc271c
          CHECK_CUDNN(cudnnConvolutionBackwardFilter(
                        cudnn::get_handle(),
                        &gradient_scale,
                        gradient_wrt_output_desc,
                        local_gradient_wrt_output.LockedBuffer(),
                        input_desc,
                        local_input.LockedBuffer(),
                        m_convolution_cudnn_desc,
                        kernel_gradient_cudnn_algorithm,
                        workspace.Buffer(),
                        workspace_size,
                        &dst_scale,
                        m_kernel_cudnn_desc,
                        kernel_gradient.Buffer()));
        } else {
<<<<<<< HEAD
=======
          cudnnConvolutionBwdFilterAlgo_t kernel_gradient_cudnn_algorithm
            = get_backward_filter_algo_cudnn(
              local_input.Width(),
              input_desc, local_input.LockedBuffer(),
              gradient_wrt_output_desc, local_gradient_wrt_output.LockedBuffer(),
              m_convolution_cudnn_desc,
              m_kernel_cudnn_desc,
              workspace_size, workspace.Buffer());
>>>>>>> 4fcc271c
          CHECK_CUDNN(cudnnConvolutionBackwardFilter(
                        cudnn::get_handle(),
                        &gradient_scale,
                        input_desc,
                        local_input.LockedBuffer(),
                        gradient_wrt_output_desc,
                        local_gradient_wrt_output.LockedBuffer(),
                        m_convolution_cudnn_desc,
                        kernel_gradient_cudnn_algorithm,
                        workspace.Buffer(),
                        workspace_size,
                        &dst_scale,
                        m_kernel_cudnn_desc,
                        kernel_gradient.Buffer()));
        }
      } else {
        El::Scale(dst_scale, kernel_gradient);
      }
    }

#endif // LBANN_HAS_CUDNN
  }

  /** Convolution with im2col GEMM algorithm. */
  void apply_convolution_im2col(bool during_forward_prop) {

    // Local matrices
    const auto& local_kernel = this->m_weights[0]->get_values().LockedMatrix();
    const auto& local_input = (during_forward_prop ?
                               get_local_prev_activations() :
                               get_local_prev_error_signals());
    auto& local_output = (during_forward_prop ?
                          get_local_activations() :
                          get_local_error_signals());

    // Matrix parameters
    const int output_size = local_output.Height();
    const El::Int local_width = local_input.Width();
    std::vector<int> input_dims, output_dims;
    if (during_forward_prop) {
      input_dims = get_input_dims();
      output_dims = get_output_dims();
    }
    else {
      input_dims = get_output_dims();
      output_dims = get_input_dims();
    }
    const auto& kernel_dims = get_kernel_dims();
    const auto& kernel_size = std::accumulate(kernel_dims.begin(),
                                              kernel_dims.end(),
                                              1, std::multiplies<int>());

    // Initialize matrices
    const int m = output_size / output_dims[0];
    const int n = output_dims[0];
    const int k = kernel_size / output_dims[0];
    DMat<Device> input_col, output_col;
    DMat<Device> im2col_matrix(k, m);
    const DMat<Device> kernel_matrix(k, n, local_kernel.LockedBuffer(), k);

    // Iterate through input columns
    for (El::Int col = 0; col < local_width; ++col) {

      // Construct im2col matrix from current input column
      El::LockedView(input_col, local_input, El::ALL, El::IR(col));
      im2col(input_col,
             im2col_matrix,
             input_dims[0],
             input_dims.size() - 1,
             &input_dims[1],
             m_pads.data(),
             &kernel_dims[2],
             m_strides.data());

      // Apply convolution to current input column
      output_col.Attach(m, n, local_output.Buffer(0, col), m);
      El::Gemm(El::TRANSPOSE, El::NORMAL,
               DataType(1), im2col_matrix, kernel_matrix,
               DataType(0), output_col);

    }

  }

  /** Transposed convolution with im2col GEMM algorithm. */
  void apply_transposed_convolution_im2col(bool during_forward_prop) {

    // Local matrices
    const auto& local_kernel = this->m_weights[0]->get_values().LockedMatrix();
    const auto& local_input = (during_forward_prop ?
                               get_local_prev_activations() :
                               get_local_prev_error_signals());
    DMat<Device>& local_output = (during_forward_prop ?
                                  get_local_activations() :
                                  get_local_error_signals());

    // Matrix parameters
    const int input_size = local_input.Height();
    const El::Int local_width = local_input.Width();
    std::vector<int> input_dims, output_dims;
    if (during_forward_prop) {
      input_dims = get_input_dims();
      output_dims = get_output_dims();
    }
    else {
      input_dims = get_output_dims();
      output_dims = get_input_dims();
    }
    const auto& kernel_dims = get_kernel_dims();
    const auto& kernel_size = std::accumulate(kernel_dims.begin(),
                                              kernel_dims.end(),
                                              1, std::multiplies<int>());

    // Initialize matrices
    const int m = kernel_size / input_dims[0];
    const int n = input_size / input_dims[0];
    const int k = input_dims[0];
    DMat<Device> input_col, output_col;
    DMat<Device> im2col_matrix(m, n);
    const DMat<Device> kernel_matrix(m, k, local_kernel.LockedBuffer(), m);

    // Iterate through input columns
    for (El::Int col = 0; col < local_width; ++col) {

      // Apply transposed convolution to current input column
      input_col.LockedAttach(n, k, local_input.LockedBuffer(0, col), n);
      El::Gemm(El::NORMAL, El::TRANSPOSE,
               DataType(1), kernel_matrix, input_col,
               DataType(0), im2col_matrix);

      // Perform col2im to accumulate contributions from each kernel
      // position
      El::View(output_col, local_output, El::ALL, El::IR(col));
      col2im(im2col_matrix,
             output_col,
             output_dims[0],
             output_dims.size() - 1,
             &output_dims[1],
             m_pads.data(),
             &kernel_dims[2],
             m_strides.data());

    }

  }

  void apply_bias_cpu() {

    // Return immediately if there is no bias
    if (m_bias_scaling_factor == DataType(0)) return;

    // Local matrices
    const auto& local_bias = m_weights[1]->get_values().LockedMatrix();
    auto& local_output = get_local_activations();

    // Matrix parameters
    const El::Int local_width = local_output.Width();
    const auto& output_dims = get_output_dims();
    const El::Int num_output_channels = output_dims[0];
    const El::Int num_per_output_channel = get_output_size() / num_output_channels;

    // Apply bias to each output channel
    LBANN_OMP_PARALLEL_FOR
    for (El::Int channel = 0; channel < num_output_channels; ++channel) {
      const El::Int row_start = channel * num_per_output_channel;
      const El::Int row_end = (channel+1) * num_per_output_channel;
      const DataType bias_term = m_bias_scaling_factor * local_bias(channel, 0);
      for (El::Int col = 0; col < local_width; ++col) {
        for (El::Int row = row_start; row < row_end; ++row) {
          local_output(row, col) += bias_term;
        }
      }
    }

  }

  void compute_gradients_im2col(bool using_transposed_convolution) {

    // Local matrices
    const DMat<Device>& local_input = get_local_prev_activations();
    const DMat<Device>& local_gradient_wrt_output = get_local_prev_error_signals();
    const bool has_local_data = (!local_input.IsEmpty()
                                 && !local_gradient_wrt_output.IsEmpty());

    // Get convolution parameters
    const El::Int local_width = local_input.Width();
    const auto& input_dims = get_input_dims();
    const auto& output_dims = get_output_dims();
    const int num_input_channels = input_dims[0];
    const int num_output_channels = output_dims[0];
    const int num_per_output_channel = get_output_size() / num_output_channels;
    const int effective_mini_batch_size = this->m_model->get_effective_mini_batch_size();
    const auto& kernel_dims = get_kernel_dims();
    const auto& kernel_size = std::accumulate(kernel_dims.begin(),
                                              kernel_dims.end(),
                                              1, std::multiplies<int>());

    // Compute bias gradient
    // Note: Sum is computed with Kahan summation
    if (m_bias_scaling_factor != DataType(0)
        && this->m_weights[1]->get_optimizer() != nullptr) {
      optimizer* bias_optimizer = this->m_weights[1]->get_optimizer();
      DataType dst_scale = DataType(0), gradient_scale = DataType(0);
      auto& bias_gradient = bias_optimizer->get_gradient_buffer(
        dst_scale, gradient_scale, true);
      gradient_scale /= effective_mini_batch_size;
      if (has_local_data) {
        auto& local_bias_gradient = bias_gradient.Matrix();
        LBANN_OMP_PARALLEL_FOR
        for (int channel = 0; channel < num_output_channels; ++channel) {
          const El::Int row_start = channel * num_per_output_channel;
          const El::Int row_end = (channel+1) * num_per_output_channel;
          DataType sum = 0;
          DataType correction = 0;
          for (El::Int col = 0; col < local_width; ++col) {
            for (El::Int row = row_start; row < row_end; ++row) {
              DataType term = local_gradient_wrt_output(row, col);
              term += correction;
              const DataType next_sum = sum + term;
              correction = term - (next_sum - sum);
              sum = next_sum;
            }
          }
          local_bias_gradient(channel, 0) = dst_scale*local_bias_gradient(channel, 0)
            + gradient_scale*sum;
        }
      } else {
        El::Scale(dst_scale, bias_gradient);
      }
    }

    // Stop early if kernel is not being optimized
    optimizer* kernel_optimizer = this->m_weights[0]->get_optimizer();
    if (kernel_optimizer == nullptr) { return; }

    // Initialize matrices
    const int m = (using_transposed_convolution ?
                   kernel_size / num_input_channels :
                   kernel_size / num_output_channels);
    const int n = (using_transposed_convolution ?
                   num_input_channels :
                   num_output_channels);
    const int k = (using_transposed_convolution ?
                   get_input_size() / num_input_channels :
                   get_output_size() / num_output_channels);
    DataType dst_scale = 0, gradient_scale = 0;
    auto& kernel_gradient = kernel_optimizer->get_gradient_buffer(
      dst_scale, gradient_scale, true);
    El::Scale(dst_scale, kernel_gradient);
    gradient_scale /= effective_mini_batch_size;
    DMat<Device> im2col_matrix(m, k);
    DMat<Device> kernel_gradient_matrix(m, n, kernel_gradient.Buffer(), m);

    // Compute kernel gradient contributions from each data sample
    for (El::Int col = 0; col < local_width; ++col) {
      if (using_transposed_convolution) {
        const DMat<Device> input_col(k, n, local_input.LockedBuffer(0,col), k);
        const DMat<Device> gradient_wrt_output_col =
          El::LockedView(local_gradient_wrt_output, El::ALL, El::IR(col));
        im2col(gradient_wrt_output_col,
               im2col_matrix,
               num_output_channels,
               output_dims.size() - 1,
               &output_dims[1],
               m_pads.data(),
               &kernel_dims[2],
               m_strides.data());
        El::Gemm(El::NORMAL, El::NORMAL,
                 gradient_scale, im2col_matrix, input_col,
                 DataType(1), kernel_gradient_matrix);
      }
      else {
        const DMat<Device> input_col
          = El::LockedView(local_input, El::ALL, El::IR(col));
        const DMat<Device> gradient_wrt_output_col(k, n, local_gradient_wrt_output.LockedBuffer(0,col), k);
        im2col(input_col,
               im2col_matrix,
               num_input_channels,
               input_dims.size() - 1,
               &input_dims[1],
               m_pads.data(),
               &kernel_dims[2],
               m_strides.data());
        El::Gemm(El::NORMAL, El::NORMAL,
                 gradient_scale, im2col_matrix, gradient_wrt_output_col,
                 DataType(1), kernel_gradient_matrix);
      }
    }

  }

private:

#ifdef LBANN_HAS_CUDNN

  /** Copy convolution kernel cuDNN descriptor. */
  static void copy_kernel_cudnn_desc(const cudnnFilterDescriptor_t& src,
                                     cudnnFilterDescriptor_t& dst) {

    // Create or destroy descriptor if needed
    if(src != nullptr && dst == nullptr) {
      CHECK_CUDNN(cudnnCreateFilterDescriptor(&dst));
    }
    else if(src == nullptr && dst != nullptr) {
      CHECK_CUDNN(cudnnDestroyFilterDescriptor(dst));
      dst = nullptr;
    }

    // Copy descriptor data if needed
    if(src != nullptr) {
      cudnnDataType_t data_type;
      cudnnTensorFormat_t format;
      int num_dims;
      std::vector<int> dims(1);
      CHECK_CUDNN(cudnnGetFilterNdDescriptor(src,
                                             dims.size(),
                                             &data_type,
                                             &format,
                                             &num_dims,
                                             dims.data()));
      dims.resize(num_dims);
      CHECK_CUDNN(cudnnGetFilterNdDescriptor(src,
                                             num_dims,
                                             &data_type,
                                             &format,
                                             &num_dims,
                                             dims.data()));
      CHECK_CUDNN(cudnnSetFilterNdDescriptor(dst,
                                             data_type,
                                             format,
                                             num_dims,
                                             dims.data()));
    }

  }

  /** Copy convolution cuDNN descriptor. */
  static void copy_convolution_cudnn_desc(const cudnnConvolutionDescriptor_t& src,
                                          cudnnConvolutionDescriptor_t& dst) {

    // Create or destroy descriptor if needed
    if(src != nullptr && dst == nullptr) {
      CHECK_CUDNN(cudnnCreateConvolutionDescriptor(&dst));
    }
    else if(src == nullptr && dst != nullptr) {
      CHECK_CUDNN(cudnnDestroyConvolutionDescriptor(dst));
      dst = nullptr;
    }

    // Copy descriptor data if needed
    if(src != nullptr) {
      cudnnConvolutionMode_t mode;
      cudnnDataType_t data_type;
      int num_dims;
      CHECK_CUDNN(cudnnGetConvolutionNdDescriptor(src,
                                                  0,
                                                  &num_dims,
                                                  nullptr,
                                                  nullptr,
                                                  nullptr,
                                                  &mode,
                                                  &data_type));
      std::vector<int> pads(num_dims), strides(num_dims), dilations(num_dims);
      CHECK_CUDNN(cudnnGetConvolutionNdDescriptor(src,
                                                  num_dims,
                                                  &num_dims,
                                                  pads.data(),
                                                  strides.data(),
                                                  dilations.data(),
                                                  &mode,
                                                  &data_type));
      int num_groups;
      CHECK_CUDNN(cudnnGetConvolutionGroupCount(src,
                                                &num_groups));
      CHECK_CUDNN(cudnnSetConvolutionNdDescriptor(dst,
                                                  num_dims,
                                                  pads.data(),
                                                  strides.data(),
                                                  dilations.data(),
                                                  mode,
                                                  data_type));
      CHECK_CUDNN(cudnnSetConvolutionGroupCount(dst,
                                                num_groups));
    }

  }

  /** Get the cuDNN algorithm to use for forward prop. */
  cudnnConvolutionFwdAlgo_t get_forward_algo_cudnn(
    const int local_mini_batch_size,
    const cudnnTensorDescriptor_t& input_desc,
    const DataType* input,
    const cudnnFilterDescriptor_t& kernel_desc,
    const DataType* kernel,
    const cudnnConvolutionDescriptor_t& conv_desc,
    const cudnnTensorDescriptor_t& output_desc,
    DataType* output,
    size_t ws_size,
    DataType* ws) {
    if (m_fwd_cudnn_algos.count(local_mini_batch_size) == 0) {
#ifdef LBANN_DETERMINISTIC
      bool deterministic = true;
#else
      bool deterministic = false;
#endif
      m_fwd_cudnn_algos[local_mini_batch_size] =
        cudnn::get_fwd_algorithm(
          true, deterministic,
          input_desc, input,
          kernel_desc, kernel,
          conv_desc,
          output_desc, output,
          ws_size, ws);
    }
    return m_fwd_cudnn_algos[local_mini_batch_size];
  }

  /** Get the cuDNN algorithm to use for backward-data. */
  cudnnConvolutionBwdDataAlgo_t get_backward_data_algo_cudnn(
    const int local_mini_batch_size,
    const cudnnFilterDescriptor_t& kernel_desc,
    const DataType* kernel,
    const cudnnTensorDescriptor_t& prev_error_signal_desc,
    const DataType* prev_error_signal,
    const cudnnConvolutionDescriptor_t& conv_desc,
    const cudnnTensorDescriptor_t& error_signal_desc,
    DataType* error_signal,
    size_t ws_size,
    DataType* ws) {
    if (m_bwd_data_cudnn_algos.count(local_mini_batch_size) == 0) {
#ifdef LBANN_DETERMINISTIC
      bool deterministic = true;
#else
      bool deterministic = false;
#endif
      m_bwd_data_cudnn_algos[local_mini_batch_size] =
        cudnn::get_bwd_data_algorithm(
          true, deterministic,
          kernel_desc, kernel,
          prev_error_signal_desc, prev_error_signal,
          conv_desc,
          error_signal_desc, error_signal,
          ws_size, ws);
    }
    return m_bwd_data_cudnn_algos[local_mini_batch_size];
  }

  /**
   * Get the cuDNN algorithm to use for backward-filter.
   * Buffer space for kernel_gradient is allocated via temporary workspace.
   */
  cudnnConvolutionBwdFilterAlgo_t get_backward_filter_algo_cudnn(
    const int local_mini_batch_size,
    const cudnnTensorDescriptor_t& input_desc,
    const DataType* input,
    const cudnnTensorDescriptor_t& prev_error_signal_desc,
    const DataType* prev_error_signal,
    const cudnnConvolutionDescriptor_t& conv_desc,
    const cudnnFilterDescriptor_t& kernel_gradient_desc,
    size_t ws_size,
    DataType* ws) {
    if (m_bwd_filter_cudnn_algos.count(local_mini_batch_size) == 0) {
#ifdef LBANN_DETERMINISTIC
      bool deterministic = true;
#else
      bool deterministic = false;
#endif
      // Temporary filter gradient buffer.
      GPUMat kernel_gradient;
#ifdef HYDROGEN_HAVE_CUB
      kernel_gradient.SetMemoryMode(1);
#endif
      kernel_gradient.Resize(this->m_weights[0]->get_matrix_height(),
                             this->m_weights[0]->get_matrix_width());
      m_bwd_filter_cudnn_algos[local_mini_batch_size] =
        cudnn::get_bwd_filter_algorithm(
          true, deterministic,
          input_desc, input,
          prev_error_signal_desc, prev_error_signal,
          conv_desc,
          kernel_gradient_desc, kernel_gradient.Buffer(),
          ws_size, ws);
    }
    return m_bwd_filter_cudnn_algos[local_mini_batch_size];
  }

#endif // LBANN_HAS_CUDNN

};

} // namespace lbann

#endif // LBANN_LAYERS_LEARNING_BASE_CONVOLUTION_HPP_INCLUDED<|MERGE_RESOLUTION|>--- conflicted
+++ resolved
@@ -37,8 +37,6 @@
 #include "lbann/utils/random.hpp"
 #include "lbann/utils/timer.hpp"
 #include "lbann/utils/im2col.hpp"
-#include "lbann_config.hpp"
-#include "lbann/utils/distconv.hpp"
 
 namespace lbann {
 
@@ -456,34 +454,6 @@
 
 protected:
 
-  template <typename AlgoType, typename PerfType>
-  AlgoType find_best_algorithm(const std::vector<PerfType> &perf_results) {
-    std::map<AlgoType, float> time_map;
-    for (const auto &res: perf_results) {
-      assert_always(res.status == CUDNN_STATUS_SUCCESS);
-      if (time_map.find(res.algo) == time_map.end()) {
-        time_map[res.algo] = 0;
-      }
-      time_map[res.algo] += res.time;
-    }
-    AlgoType best_algo = time_map.begin()->first;
-    float min_time = std::numeric_limits<float>::max();
-    for (const auto &x: time_map) {
-      AlgoType algo = x.first;
-      float time = x.second;
-      if (time < min_time) {
-        min_time = time;
-        best_algo = algo;
-      }
-    }
-    return best_algo;
-  }
-
-  bool fwd_algo_found = false;
-  cudnnConvolutionFwdAlgo_t convolution_cudnn_algorithm_autotuned;
-  size_t workspace_size_autotuned;
-  bool fwd_param;
-
   /** Dimensions of convolution kernel. */
   virtual std::vector<int> get_kernel_dims() const = 0;
 
@@ -517,6 +487,10 @@
 #ifdef HYDROGEN_HAVE_CUB
     workspace.SetMemoryMode(1);
 #endif // HYDROGEN_HAVE_CUB
+    size_t workspace_size = 1 << 30; /// @todo Allocate largest free block
+    workspace.Resize(workspace_size / sizeof(DataType), 1);
+    workspace_size = workspace.Height() * sizeof(DataType);
+
     // Convolution parameters
     std::vector<int> input_dims, output_dims;
     cudnnTensorDescriptor_t input_desc, output_desc;
@@ -536,92 +510,11 @@
     // Perform convolution on the GPU
     // Determine convolution algorithm
     cudnnConvolutionFwdAlgo_t convolution_cudnn_algorithm
-<<<<<<< HEAD
-                             = CUDNN_CONVOLUTION_FWD_ALGO_IMPLICIT_GEMM;
-    size_t workspace_size = 0;
-    workspace_size = (1 << 30 ) * 1.15 ; /// @todo Allocate largest free block
-
-    if (!std::getenv("LBANN_CONVOLUTION_AUTOTUNE")) {
-      CHECK_CUDNN(cudnnGetConvolutionForwardAlgorithm(cudnn::get_handle(),
-                                                      input_desc,
-                                                      m_kernel_cudnn_desc,
-                                                      m_convolution_cudnn_desc,
-                                                      output_desc,
-                                                      CUDNN_CONVOLUTION_FWD_SPECIFY_WORKSPACE_LIMIT,
-                                                      workspace_size,
-                                                      &convolution_cudnn_algorithm));
-
-#ifdef LBANN_HAS_DISTCONV
-      if (getenv("DISTCONV_DETERMINISTIC")) {
-        convolution_cudnn_algorithm =
-            CUDNN_CONVOLUTION_FWD_ALGO_IMPLICIT_GEMM;
-      }
-#endif
-    } else {
-      if (!fwd_algo_found) {
-        constexpr int trial_count = 3;
-        constexpr int skip = 1;
-        int algo_count;
-        CHECK_CUDNN(cudnnGetConvolutionForwardAlgorithmMaxCount(
-            cudnn::get_handle(), &algo_count));
-        cudnnConvolutionFwdAlgoPerf_t *perf_results = new
-            cudnnConvolutionFwdAlgoPerf_t[algo_count];
-        std::vector<cudnnConvolutionFwdAlgoPerf_t> perf_results_all;
-        int tested_algo_count = 0;
-        for (int t = 0; t < trial_count + skip; ++t) {
-          CHECK_CUDNN(cudnnFindConvolutionForwardAlgorithm(
-              cudnn::get_handle(), input_desc, m_kernel_cudnn_desc,
-              m_convolution_cudnn_desc, output_desc,
-              algo_count, &tested_algo_count,
-              perf_results));
-          for (int i = 0; i < tested_algo_count; ++i) {
-            const auto &res = perf_results[i];
-#if 0
-            dc::MPIPrintStreamInfo()
-                << "Autotune tested algorithm " << t << "/" << i << ": "
-                << dc::util::CUDNNConvolutionFwdAlgorithms::get_name(res.algo)
-                << ", " << res.time << " ms"
-                << ", " << res.memory / 1000 << " KB";
-#endif
-            if (t > skip && res.status == CUDNN_STATUS_SUCCESS) {
-              perf_results_all.push_back(res);
-            }
-          }
-        }
-        delete[] perf_results;
-        auto best_algo = find_best_algorithm<
-          cudnnConvolutionFwdAlgo_t, cudnnConvolutionFwdAlgoPerf_t>(
-              perf_results_all);
-        convolution_cudnn_algorithm_autotuned = best_algo;
-
-        CHECK_CUDNN(cudnnGetConvolutionForwardWorkspaceSize(
-            cudnn::get_handle(), input_desc, m_kernel_cudnn_desc,
-            m_convolution_cudnn_desc, output_desc,
-            convolution_cudnn_algorithm_autotuned, &workspace_size_autotuned));
-        fwd_algo_found = true;
-        fwd_param = during_forward_prop;
-      }
-      assert_eq(fwd_param, during_forward_prop);
-      convolution_cudnn_algorithm = convolution_cudnn_algorithm_autotuned;
-      //workspace_size = workspace_size_autotuned;
-      assert_always(workspace_size_autotuned <= workspace_size);
-    }
-
-    dc::MPIPrintStreamDebug()
-        << "Convolution forward algorithm: "
-        << dc::util::CUDNNConvolutionFwdAlgorithms::get_name(
-            convolution_cudnn_algorithm);
-
-    workspace.Resize(workspace_size / sizeof(DataType), 1);
-    workspace_size = workspace.Height() * sizeof(DataType);
-
-=======
       = get_forward_algo_cudnn(input.Width(), input_desc, input.LockedBuffer(),
                                m_kernel_cudnn_desc, kernel.LockedBuffer(),
                                m_convolution_cudnn_desc,
                                output_desc, output.Buffer(),
                                workspace_size, workspace.Buffer());
->>>>>>> 4fcc271c
 
     // Apply convolution
     CHECK_CUDNN(cudnnConvolutionForward(cudnn::get_handle(),
@@ -641,11 +534,6 @@
 #endif // LBANN_HAS_CUDNN
   }
 
-  bool bwd_data_found = false;
-  cudnnConvolutionBwdDataAlgo_t transposed_convolution_cudnn_algorithm_autotuned;
-  size_t workspace_size_bwd_data_autotuned = 0;
-  bool bwd_data_param;
-
   /** Transposed convolution with cuDNN. */
   void apply_transposed_convolution_cudnn(bool during_forward_prop) {
 #ifndef LBANN_HAS_CUDNN
@@ -677,6 +565,9 @@
 #ifdef HYDROGEN_HAVE_CUB
     workspace.SetMemoryMode(1);
 #endif // HYDROGEN_HAVE_CUB
+    size_t workspace_size = 1 << 30; /// @todo Allocate largest free block
+    workspace.Resize(workspace_size / sizeof(DataType), 1);
+    workspace_size = workspace.Height() * sizeof(DataType);
 
     // Convolution transpose parameters
     std::vector<int> input_dims, output_dims;
@@ -694,88 +585,6 @@
       output_desc = m_tensors_cudnn_desc.get_error_signals();
     }
 
-<<<<<<< HEAD
-    cudnnConvolutionBwdDataAlgo_t transposed_convolution_cudnn_algorithm;
-    size_t workspace_size = 0;
-    workspace_size = (1 << 30) * 1.15; /// @todo Allocate largest free block
-    if (!std::getenv("LBANN_CONVOLUTION_AUTOTUNE")) {
-      // Perform transposed convolution on the GPU
-      // Determine transposed convolution algorithm
-#ifndef LBANN_DETERMINISTIC
-      transposed_convolution_cudnn_algorithm
-          = CUDNN_CONVOLUTION_BWD_DATA_ALGO_0;
-      CHECK_CUDNN(cudnnGetConvolutionBackwardDataAlgorithm(cudnn::get_handle(),
-                                                           m_kernel_cudnn_desc,
-                                                           input_desc,
-                                                           m_convolution_cudnn_desc,
-                                                           output_desc,
-                                                           CUDNN_CONVOLUTION_BWD_DATA_SPECIFY_WORKSPACE_LIMIT,
-                                                           workspace_size,
-                                                           &transposed_convolution_cudnn_algorithm));
-#else
-      transposed_convolution_cudnn_algorithm
-          = CUDNN_CONVOLUTION_BWD_DATA_ALGO_1;
-#endif
-#ifdef LBANN_HAS_DISTCONV
-      if (getenv("DISTCONV_DETERMINISTIC")) {
-        // Use deterministic algorithm
-        transposed_convolution_cudnn_algorithm
-            = CUDNN_CONVOLUTION_BWD_DATA_ALGO_1;
-      }
-#endif
-    } else {
-      if (!bwd_data_found) {
-        constexpr int trial_count = 3;
-        constexpr int skip = 1;
-        int algo_count;
-        DISTCONV_CHECK_CUDNN(cudnnGetConvolutionBackwardDataAlgorithmMaxCount(
-            cudnn::get_handle(), &algo_count));
-        cudnnConvolutionBwdDataAlgoPerf_t *perf_results = new
-            cudnnConvolutionBwdDataAlgoPerf_t[algo_count];
-        std::vector<cudnnConvolutionBwdDataAlgoPerf_t> perf_results_all;
-        int tested_algo_count = 0;
-        for (int t = 0; t < trial_count + skip; ++t) {
-          DISTCONV_CHECK_CUDNN(cudnnFindConvolutionBackwardDataAlgorithm(
-              cudnn::get_handle(), m_kernel_cudnn_desc, input_desc,
-              m_convolution_cudnn_desc,
-              output_desc, algo_count, &tested_algo_count,
-              perf_results));
-          for (int i = 0; i < tested_algo_count; ++i) {
-            const auto &res = perf_results[i];
-            if (t > skip && res.status == CUDNN_STATUS_SUCCESS) {
-              perf_results_all.push_back(res);
-            }
-          }
-        }
-        delete[] perf_results;
-        auto best_algo = find_best_algorithm<
-          cudnnConvolutionBwdDataAlgo_t, cudnnConvolutionBwdDataAlgoPerf_t>(
-              perf_results_all);
-        transposed_convolution_cudnn_algorithm_autotuned = best_algo;
-
-        CHECK_CUDNN(cudnnGetConvolutionBackwardDataWorkspaceSize(
-            cudnn::get_handle(), m_kernel_cudnn_desc, input_desc,
-            m_convolution_cudnn_desc, output_desc,
-            transposed_convolution_cudnn_algorithm_autotuned,
-            &workspace_size_bwd_data_autotuned));
-        bwd_data_found = true;
-        bwd_data_param = during_forward_prop;
-      }
-      assert_eq(bwd_data_param, during_forward_prop);
-      transposed_convolution_cudnn_algorithm = transposed_convolution_cudnn_algorithm_autotuned;
-      //workspace_size = workspace_size_bwd_data_autotuned;
-      assert_always(workspace_size_bwd_data_autotuned <= workspace_size);
-    }
-
-    workspace.Resize(workspace_size / sizeof(DataType), 1);
-    workspace_size = workspace.Height() * sizeof(DataType);
-
-    dc::MPIPrintStreamDebug()
-        << "Convolution backward data algorithm: "
-        << dc::util::CUDNNConvolutionBwdDataAlgorithms::get_name(
-            transposed_convolution_cudnn_algorithm);
-
-=======
     // Perform transposed convolution on the GPU
     // Determine transposed convolution algorithm
     cudnnConvolutionBwdDataAlgo_t transposed_convolution_cudnn_algorithm
@@ -785,7 +594,6 @@
                                      m_convolution_cudnn_desc,
                                      output_desc, output.Buffer(),
                                      workspace_size, workspace.Buffer());
->>>>>>> 4fcc271c
     // Perform transposed convolution
     CHECK_CUDNN(cudnnConvolutionBackwardData(cudnn::get_handle(),
                                              &one,
@@ -825,11 +633,6 @@
     }
   #endif // LBANN_HAS_CUDNN
   }
-
-  bool bwd_algo_filter_found = false;
-  cudnnConvolutionBwdFilterAlgo_t kernel_gradient_cudnn_algorithm_autotuned;
-  size_t workspace_size_bwd_filter_autotuned;
-  bool bwd_filter_param;
 
   void compute_gradients_cudnn(bool using_transposed_convolution) {
 #ifndef LBANN_HAS_CUDNN
@@ -882,118 +685,14 @@
 #ifdef HYDROGEN_HAVE_CUB
         workspace.SetMemoryMode(1); // CUB GPU memory pool
 #endif // HYDROGEN_HAVE_CUB
-        size_t workspace_size = 0;
-          // Initialize cuDNN objects
+        size_t workspace_size = 1 << 30; /// @todo Allocate largest free block
+        workspace.Resize(workspace_size / sizeof(DataType), 1);
+        workspace_size = workspace.Height() * sizeof(DataType);
+
+        // Initialize cuDNN objects
         auto&& input_desc = m_tensors_cudnn_desc.get_prev_activations();
         auto&& gradient_wrt_output_desc = m_tensors_cudnn_desc.get_prev_error_signals();
-        cudnnConvolutionBwdFilterAlgo_t kernel_gradient_cudnn_algorithm;
-
-        workspace_size = (1 << 30) * 1.15; /// @todo Allocate largest free block
-        if (!std::getenv("LBANN_CONVOLUTION_AUTOTUNE")) {
-          // Determine algorithm and compute kernel gradient
-#ifndef LBANN_DETERMINISTIC
-          kernel_gradient_cudnn_algorithm
-              = CUDNN_CONVOLUTION_BWD_FILTER_ALGO_0;
-#else
-          kernel_gradient_cudnn_algorithm
-              = CUDNN_CONVOLUTION_BWD_FILTER_ALGO_1;
-#endif
-          if (using_transposed_convolution) {
-#ifndef LBANN_DETERMINISTIC
-            CHECK_CUDNN(cudnnGetConvolutionBackwardFilterAlgorithm(cudnn::get_handle(),
-                                                                   gradient_wrt_output_desc,
-                                                                   input_desc,
-                                                                   m_convolution_cudnn_desc,
-                                                                   m_kernel_cudnn_desc,
-                                                                   CUDNN_CONVOLUTION_BWD_FILTER_SPECIFY_WORKSPACE_LIMIT,
-                                                                   workspace_size,
-                                                                   &kernel_gradient_cudnn_algorithm));
-#endif
-
-          } else {
-#ifndef LBANN_DETERMINISTIC
-            CHECK_CUDNN(cudnnGetConvolutionBackwardFilterAlgorithm(cudnn::get_handle(),
-                                                                   input_desc,
-                                                                   gradient_wrt_output_desc,
-                                                                   m_convolution_cudnn_desc,
-                                                                   m_kernel_cudnn_desc,
-                                                                   CUDNN_CONVOLUTION_BWD_FILTER_SPECIFY_WORKSPACE_LIMIT,
-                                                                   workspace_size,
-                                                                   &kernel_gradient_cudnn_algorithm));
-#endif
-          }
-        } else {
-          if (!bwd_algo_filter_found) {
-            constexpr int trial_count = 3;
-            constexpr int skip = 1;
-            int algo_count;
-            DISTCONV_CHECK_CUDNN(cudnnGetConvolutionBackwardFilterAlgorithmMaxCount(
-                cudnn::get_handle(), &algo_count));
-            cudnnConvolutionBwdFilterAlgoPerf_t *perf_results = new
-                cudnnConvolutionBwdFilterAlgoPerf_t[algo_count];
-            std::vector<cudnnConvolutionBwdFilterAlgoPerf_t> perf_results_all;
-            int tested_algo_count = 0;
-            for (int t = 0; t < trial_count + skip; ++t) {
-              if (using_transposed_convolution) {
-                CHECK_CUDNN(cudnnFindConvolutionBackwardFilterAlgorithm(
-                    cudnn::get_handle(), gradient_wrt_output_desc, input_desc,
-                    m_convolution_cudnn_desc, m_kernel_cudnn_desc,
-                    algo_count, &tested_algo_count,
-                    perf_results));
-              } else {
-                CHECK_CUDNN(cudnnFindConvolutionBackwardFilterAlgorithm(
-                    cudnn::get_handle(), input_desc, gradient_wrt_output_desc,
-                    m_convolution_cudnn_desc, m_kernel_cudnn_desc,
-                    algo_count, &tested_algo_count,
-                    perf_results));
-              }
-              for (int i = 0; i < tested_algo_count; ++i) {
-                const auto &res = perf_results[i];
-                if (t > skip && res.status == CUDNN_STATUS_SUCCESS) {
-                  perf_results_all.push_back(res);
-                }
-              }
-            }
-            delete[] perf_results;
-            auto best_algo = find_best_algorithm<
-              cudnnConvolutionBwdFilterAlgo_t, cudnnConvolutionBwdFilterAlgoPerf_t>(
-                  perf_results_all);
-            kernel_gradient_cudnn_algorithm_autotuned = best_algo;
-
-            if (using_transposed_convolution) {
-              CHECK_CUDNN(cudnnGetConvolutionBackwardFilterWorkspaceSize(
-                  cudnn::get_handle(),  gradient_wrt_output_desc, input_desc,
-                  m_convolution_cudnn_desc, m_kernel_cudnn_desc, best_algo,
-                  &workspace_size_bwd_filter_autotuned));
-            } else {
-              CHECK_CUDNN(cudnnGetConvolutionBackwardFilterWorkspaceSize(
-                  cudnn::get_handle(),  input_desc, gradient_wrt_output_desc,
-                  m_convolution_cudnn_desc, m_kernel_cudnn_desc, best_algo,
-                  &workspace_size_bwd_filter_autotuned));
-            }
-
-            bwd_algo_filter_found = true;
-            bwd_filter_param = using_transposed_convolution;
-          }
-          assert_eq(bwd_filter_param, using_transposed_convolution);
-          kernel_gradient_cudnn_algorithm = kernel_gradient_cudnn_algorithm_autotuned;
-          //workspace_size = workspace_size_bwd_filter_autotuned;
-          if (workspace_size_bwd_filter_autotuned > workspace_size) {
-            dc::MPIPrintStreamError() << "Workspace requirement error: "
-                                      << workspace_size_bwd_filter_autotuned
-                                      << ", available: "
-                                      << workspace_size;
-          }
-          assert_always(workspace_size_bwd_filter_autotuned <= workspace_size);
-        }
-
-        workspace.Resize(workspace_size / sizeof(DataType), 1);
-        workspace_size = workspace.Height() * sizeof(DataType);
-
-
-<<<<<<< HEAD
-        if (using_transposed_convolution) {
-=======
+
         // Determine algorithm and compute kernel gradient
         if (using_transposed_convolution) {
           cudnnConvolutionBwdFilterAlgo_t kernel_gradient_cudnn_algorithm
@@ -1004,7 +703,6 @@
               m_convolution_cudnn_desc,
               m_kernel_cudnn_desc,
               workspace_size, workspace.Buffer());
->>>>>>> 4fcc271c
           CHECK_CUDNN(cudnnConvolutionBackwardFilter(
                         cudnn::get_handle(),
                         &gradient_scale,
@@ -1020,8 +718,6 @@
                         m_kernel_cudnn_desc,
                         kernel_gradient.Buffer()));
         } else {
-<<<<<<< HEAD
-=======
           cudnnConvolutionBwdFilterAlgo_t kernel_gradient_cudnn_algorithm
             = get_backward_filter_algo_cudnn(
               local_input.Width(),
@@ -1030,7 +726,6 @@
               m_convolution_cudnn_desc,
               m_kernel_cudnn_desc,
               workspace_size, workspace.Buffer());
->>>>>>> 4fcc271c
           CHECK_CUDNN(cudnnConvolutionBackwardFilter(
                         cudnn::get_handle(),
                         &gradient_scale,
