--- conflicted
+++ resolved
@@ -338,13 +338,8 @@
 #else
 
     // Useful constants
-<<<<<<< HEAD
-    const DataType one = 1;
-    const DataType zero = 0;
-=======
     const DataType zero = DataType(0);
     const DataType one = DataType(1);
->>>>>>> 595e629d
 
     // Matrices
     const auto& kernel = m_weights[0]->get_values();
@@ -371,33 +366,19 @@
     const size_t workspace_size = workspace.Height() * sizeof(DataType);
 
     // Convolution parameters
-<<<<<<< HEAD
-    cudnnTensorDescriptor_t input_cudnn_desc, output_cudnn_desc;
-    if (during_forward_prop) {
-      input_cudnn_desc = this->m_prev_activations_cudnn_desc;
-      output_cudnn_desc = this->m_activations_cudnn_desc;
-    }
-    else {
-      input_cudnn_desc = this->m_prev_error_signals_cudnn_desc;
-      output_cudnn_desc = this->m_error_signals_cudnn_desc;
-=======
-    DataType mixing_factor;
     std::vector<int> input_dims, output_dims;
     cudnnTensorDescriptor_t input_desc, output_desc;
     if (during_forward_prop) {
-      mixing_factor = zero;
       input_dims = get_prev_neuron_dims();
       output_dims = get_neuron_dims();
       input_desc = m_tensors_cudnn_desc.get_prev_activations();
       output_desc = m_tensors_cudnn_desc.get_activations();
     }
     else {
-      mixing_factor = one;
       input_dims = get_neuron_dims();
       output_dims = get_prev_neuron_dims();
       input_desc = m_tensors_cudnn_desc.get_prev_error_signals();
       output_desc = m_tensors_cudnn_desc.get_error_signals();
->>>>>>> 595e629d
     }
 
     // Perform convolution on the GPU
@@ -424,13 +405,8 @@
                                         convolution_cudnn_algorithm,
                                         workspace.Buffer(),
                                         workspace_size,
-<<<<<<< HEAD
                                         &zero,
-                                        output_cudnn_desc,
-=======
-                                        &mixing_factor,
                                         output_desc,
->>>>>>> 595e629d
                                         output.Buffer()));
 
 #endif // LBANN_HAS_CUDNN
@@ -443,13 +419,8 @@
 #else
 
     // Useful constants
-<<<<<<< HEAD
-    const DataType one = 1;
-    const DataType zero = 0;
-=======
     const DataType zero = DataType(0);
     const DataType one = DataType(1);
->>>>>>> 595e629d
 
     // GPU data
     const auto& kernel = m_weights[0]->get_values();
@@ -476,33 +447,19 @@
     const size_t workspace_size = workspace.Height() * sizeof(DataType);
 
     // Convolution transpose parameters
-<<<<<<< HEAD
-    cudnnTensorDescriptor_t input_cudnn_desc, output_cudnn_desc;
-    if (during_forward_prop) {
-      input_cudnn_desc = this->m_prev_activations_cudnn_desc;
-      output_cudnn_desc = this->m_activations_cudnn_desc;
-    }
-    else {
-      input_cudnn_desc = this->m_prev_error_signals_cudnn_desc;
-      output_cudnn_desc = this->m_error_signals_cudnn_desc;
-=======
-    DataType mixing_factor;
     std::vector<int> input_dims, output_dims;
     cudnnTensorDescriptor_t input_desc, output_desc;
     if (during_forward_prop) {
-      mixing_factor = zero;
       input_dims = get_prev_neuron_dims();
       output_dims = get_neuron_dims();
       input_desc = m_tensors_cudnn_desc.get_prev_activations();
       output_desc = m_tensors_cudnn_desc.get_activations();
     }
     else {
-      mixing_factor = one;
       input_dims = get_neuron_dims();
       output_dims = get_prev_neuron_dims();
       input_desc = m_tensors_cudnn_desc.get_prev_error_signals();
       output_desc = m_tensors_cudnn_desc.get_error_signals();
->>>>>>> 595e629d
     }
 
     // Perform transposed convolution on the GPU
@@ -529,13 +486,8 @@
                                              transposed_convolution_cudnn_algorithm,
                                              workspace.Buffer(),
                                              workspace_size,
-<<<<<<< HEAD
                                              &zero,
-                                             output_cudnn_desc,
-=======
-                                             &mixing_factor,
                                              output_desc,
->>>>>>> 595e629d
                                              output.Buffer()));
 
 
