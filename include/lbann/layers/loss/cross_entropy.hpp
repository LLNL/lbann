////////////////////////////////////////////////////////////////////////////////
// Copyright (c) 2014-2019, Lawrence Livermore National Security, LLC.
// Produced at the Lawrence Livermore National Laboratory.
// Written by the LBANN Research Team (B. Van Essen, et al.) listed in
// the CONTRIBUTORS file. <lbann-dev@llnl.gov>
//
// LLNL-CODE-697807.
// All rights reserved.
//
// This file is part of LBANN: Livermore Big Artificial Neural Network
// Toolkit. For details, see http://software.llnl.gov/LBANN or
// https://github.com/LLNL/LBANN.
//
// Licensed under the Apache License, Version 2.0 (the "Licensee"); you
// may not use this file except in compliance with the License.  You may
// obtain a copy of the License at:
//
// http://www.apache.org/licenses/LICENSE-2.0
//
// Unless required by applicable law or agreed to in writing, software
// distributed under the License is distributed on an "AS IS" BASIS,
// WITHOUT WARRANTIES OR CONDITIONS OF ANY KIND, either express or
// implied. See the License for the specific language governing
// permissions and limitations under the license.
////////////////////////////////////////////////////////////////////////////////

#ifndef LBANN_LAYERS_LOSS_CROSS_ENTROPY_HPP_INCLUDED
#define LBANN_LAYERS_LOSS_CROSS_ENTROPY_HPP_INCLUDED

<<<<<<< HEAD
#include "lbann/layers/layer.hpp"
#include "lbann/utils/distconv.hpp"
=======
#include "lbann/layers/data_type_layer.hpp"
>>>>>>> 21d63e35

namespace lbann {

/** @brief Cross entropy loss function.
 *
 *  Given a predicted distribution @f$y@f$ and ground truth
 *  distribution @f$\hat{y}@f$,
 *  @f[ CE(y,\hat{y}) = - \sum\limits_{i} \hat{y}_i \log y_i @f]
 */
template <typename TensorDataType, data_layout T_layout, El::Device Dev>
class cross_entropy_layer : public data_type_layer<TensorDataType> {
public:
  /** @name Public Types */
  ///@{

  /** @brief The tensor type expected in this object. */
  using AbsDistMatrixType = El::AbstractDistMatrix<TensorDataType>;

  ///@}

public:

  cross_entropy_layer(lbann_comm *comm) : data_type_layer<TensorDataType>(comm) {
    this->m_expected_num_parent_layers = 2;
  }

  cross_entropy_layer(const cross_entropy_layer& other)
    : data_type_layer<TensorDataType>(other) {
    m_workspace.reset(other.m_workspace ?
                      other.m_workspace->Copy() :
                      nullptr);
  }

  cross_entropy_layer& operator=(const cross_entropy_layer& other) {
    data_type_layer<TensorDataType>::operator=(other);
    m_workspace.reset(other.m_workspace ?
                      other.m_workspace->Copy() :
                      nullptr);
    return *this;
  }

  cross_entropy_layer* copy() const override { return new cross_entropy_layer(*this); }
  std::string get_type() const override { return "cross entropy"; }
  data_layout get_data_layout() const override { return T_layout; }
  El::Device get_device_allocation() const override { return Dev; }

  void setup_dims() override {
    data_type_layer<TensorDataType>::setup_dims();
    this->set_output_dims({1});

#ifdef LBANN_HAS_DISTCONV
    if (using_distconv()) {
      return;
    }
#endif

    // Check that input dimensions match
    if (this->get_input_dims(0) != this->get_input_dims(1)) {
      const auto& parents = this->get_parent_layers();
      std::stringstream err;
      err << get_type() << " layer \"" << this->get_name() << "\" "
          << "has input tensors with different dimensions (";
      for (int i = 0; i < this->get_num_parents(); ++i) {
        const auto& dims = this->get_input_dims(i);
        err << (i > 0 ? ", " : "")
            << "layer \"" << parents[i]->get_name() << "\" outputs ";
        for (size_t j = 0; j < dims.size(); ++j) {
          err << (j > 0 ? " x " : "") << dims[j];
        }
      }
      err << ")";
      LBANN_ERROR(err.str());
    }

  }

  void setup_data() override {
    data_type_layer<TensorDataType>::setup_data();

    // Initialize workspace
    const auto& prediction = this->get_prev_activations(0);
    switch (this->get_data_layout()) {
    case data_layout::DATA_PARALLEL:
      m_workspace.reset(new StarVCMat<Dev>(prediction.Grid(),
                                           prediction.Root()));
      break;
    case data_layout::MODEL_PARALLEL:
      m_workspace.reset(new StarMRMat<Dev>(prediction.Grid(),
                                           prediction.Root()));
      break;
    default: LBANN_ERROR("invalid data layout");
    }
#ifdef HYDROGEN_HAVE_CUB
    if (m_workspace->GetLocalDevice() == El::Device::GPU) {
      m_workspace->Matrix().SetMemoryMode(1); // CUB memory pool
    }
#endif // HYDROGEN_HAVE_CUB

  }

  void fp_compute() override {

#ifdef LBANN_HAS_DISTCONV
    if (distconv_enabled()) {
      fp_compute_distconv();
      if (!early_terminate_last_iteration()) {
        return;
      }
      // fall through the normal code path to obtain reference results
    }
#endif

    // Initialize workspace
    const auto& prediction = this->get_prev_activations(0);
    m_workspace->AlignWith(prediction.DistData());
    m_workspace->Resize(1, prediction.Width());

    // Compute local contributions and accumulate
    /// @todo Consider reduce rather than allreduce
    local_fp_compute();
    this->get_comm()->allreduce(*m_workspace, m_workspace->RedundantComm());
    El::Copy(*m_workspace, this->get_activations());

#ifdef LBANN_HAS_DISTCONV
    if (distconv_enabled() && early_terminate_last_iteration() &&
        keep_original()) {
      dump_reference_activations();
    }
#endif // LBANN_HAS_DISTCONV
  }

  void bp_compute() override {

#ifdef LBANN_HAS_DISTCONV
    if (distconv_enabled()) {
      bp_compute_distconv();
      if (!early_terminate_last_iteration()) {
        return;
      }
    }
#endif // LBANN_HAS_DISTCONV

    // Initialize workspace
    const auto& prediction = this->get_prev_activations(0);
    m_workspace->AlignWith(prediction.DistData());
    El::Copy(this->get_prev_error_signals(), *m_workspace);

    // Compute local gradients
    local_bp_compute();

#ifdef LBANN_HAS_DISTCONV
    if (distconv_enabled() && early_terminate_last_iteration() &&
        keep_original()) {
      dump_reference_error_signals();
    }
#endif // LBANN_HAS_DISTCONV
  }

private:

  /** Compute local contributions to cross entropy loss. */
  void local_fp_compute();
  /** Compute local gradients. */
  void local_bp_compute();

  /** Workspace matrix. */
  std::unique_ptr<AbsDistMatrixType> m_workspace;

#ifdef LBANN_HAS_DISTCONV
 protected:
  dc::CrossEntropy *m_cross_entropy;
  dc::TensorDev m_ground_truth_t;
  dc::TensorDev m_d_ground_truth_t;

  void fp_compute_distconv() {
    assert_always(distconv_enabled());
    m_cross_entropy->forward(m_prev_activations_t, m_ground_truth_t,
                             m_activations_t);
    copy_out_activations();
  }

  void bp_compute_distconv() {
    assert_always(distconv_enabled());
    m_cross_entropy->backward(m_prev_activations_t, m_ground_truth_t,
                              m_prev_error_signals_t,
                              m_error_signals_t, m_d_ground_truth_t);
    copy_out_error_signals();
  }

 public:
  void setup_tensor_distribution_init(
      std::map<const Layer*, std::array<dc::Dist, dc::num_dists>> &dists,
      std::map<dc::Dist*, std::set<dc::Dist*>> &invariants,
      std::set<dc::Dist*> &updated,
      std::set<dc::Dist*> &fixed) override {
    Layer::setup_tensor_distribution_init(dists, invariants, updated, fixed);
    if (!this->distconv_enabled()) return;

    // Output tensors share all dimensions except for the sample dimension
    auto activations_split = dists[this][1].get_split_shape();
    auto error_signals_split = dists[this][3].get_split_shape();
    for (int i = 0; i < activations_split.length() - 1; ++i) {
      activations_split[i] = 1;
      error_signals_split[i] = 1;
    }
    dists[this][1].set_split_shape(activations_split);
    dists[this][3].set_split_shape(error_signals_split);

    // No overlap supported yet
    const dc::IntVector no_overlap(this->get_num_dims(), 0);
    for (int i = 0; i < 4; ++i) {
      auto &dist = dists[this][i];
      dist.set_overlap(no_overlap);
      updated.insert(&dist);
      fixed.insert(&dist);
    }
  }

  dc::Shape get_activations_tensor_local_shape() const {
    auto input_shape = m_prev_activations_t.get_local_shape();
    for (int i = 0; i < input_shape.length() - 1; ++i) {
      input_shape[i] = 1;
    }
    return input_shape;
  }

  // NOTE: LBANN matrix is a 2-D matrix, while Distconv keeps the
  // original spatial and channel dimensions, so
  // get_output_tensor_shape() doesn't work here.
  void setup_activations_tensor(const std::array<dc::Dist, dc::num_dists> &dists,
                                bool allocate=true) override {
    const dc::LocaleMPI loc(dc::get_mpi_comm(), false);
    auto output_tensor_shape = m_prev_activations_t.get_shape();
    for (int i = 0; i < output_tensor_shape.length() - 1; ++i) {
      output_tensor_shape[i] = 1;
    }
    const auto activations_local_shape =
        get_activations_tensor_local_shape();
    m_activations_t = dc::TensorDev(output_tensor_shape,
                                    loc, dists[1], activations_local_shape);
    if (allocate) {
      assert0(m_activations_t.allocate());
      m_activations_t.zero(dc::get_stream());
    }
  }

  void setup_tensors_fwd(const std::array<dc::Dist, dc::num_dists> &dists)
      override {
    Layer::setup_tensors_fwd(dists);
    if (!distconv_enabled()) return;
    setup_prev_activations_tensor(dists);
    setup_activations_tensor(dists);
    setup_activations_copyout_tensor(dists);
    m_ground_truth_t = get_parent_layers()[1]->get_activations_t(*this);
  }

  void setup_tensors_bwd(const std::array<dc::Dist, dc::num_dists> &dists)
      override {
    Layer::setup_tensors_bwd(dists);
    if (!distconv_enabled()) return;
    setup_prev_error_signals_tensor(dists);
    setup_error_signals_tensor(dists);
    setup_error_signals_copyout_tensor(dists);

    const dc::LocaleMPI loc(dc::get_mpi_comm(), false);
    const auto &global_shape = m_ground_truth_t.get_shape();
    const auto &local_shape = m_ground_truth_t.get_local_shape();
    m_d_ground_truth_t = dc::TensorDev(
        global_shape, loc, dists[2], local_shape);
    assert0(m_d_ground_truth_t.allocate());
    m_d_ground_truth_t.zero(dc::get_stream());

    m_cross_entropy = new dc::CrossEntropy(dc::get_backend());
    m_cross_entropy->setup(m_prev_activations_t, m_ground_truth_t,
                           m_activations_t);
  }

  using Layer::get_error_signals_t;

  const dc::TensorDev &get_error_signals_t(const Layer &parent) const {
    const auto parents = get_parent_layers();
    assert_always(parents.size() == 2);
    for (int i = 0; i < (int)parents.size(); ++i) {
      if (parents[i] == &parent) {
        if (i == 0) {
          return m_error_signals_t;
        } else {
          return m_d_ground_truth_t;
        }
      }
    }
    LBANN_ERROR("No such parent found");
  }
#endif // LBANN_HAS_DISTCONV
};

#ifndef LBANN_CROSS_ENTROPY_LAYER_INSTANTIATE
extern template class cross_entropy_layer<
  DataType, data_layout::DATA_PARALLEL, El::Device::CPU>;
extern template class cross_entropy_layer<
  DataType, data_layout::MODEL_PARALLEL, El::Device::CPU>;
#ifdef LBANN_HAS_GPU
extern template class cross_entropy_layer<
  DataType, data_layout::DATA_PARALLEL, El::Device::GPU>;
extern template class cross_entropy_layer<
  DataType, data_layout::MODEL_PARALLEL, El::Device::GPU>;
#endif // LBANN_HAS_GPU
#endif // LBANN_CROSS_ENTROPY_LAYER_INSTANTIATE

} // namespace lbann

#endif // LBANN_LAYERS_LOSS_CROSS_ENTROPY_HPP_INCLUDED<|MERGE_RESOLUTION|>--- conflicted
+++ resolved
@@ -27,12 +27,8 @@
 #ifndef LBANN_LAYERS_LOSS_CROSS_ENTROPY_HPP_INCLUDED
 #define LBANN_LAYERS_LOSS_CROSS_ENTROPY_HPP_INCLUDED
 
-<<<<<<< HEAD
-#include "lbann/layers/layer.hpp"
+#include "lbann/layers/data_type_layer.hpp"
 #include "lbann/utils/distconv.hpp"
-=======
-#include "lbann/layers/data_type_layer.hpp"
->>>>>>> 21d63e35
 
 namespace lbann {
 
@@ -84,7 +80,7 @@
     this->set_output_dims({1});
 
 #ifdef LBANN_HAS_DISTCONV
-    if (using_distconv()) {
+    if (this->using_distconv()) {
       return;
     }
 #endif
@@ -136,9 +132,9 @@
   void fp_compute() override {
 
 #ifdef LBANN_HAS_DISTCONV
-    if (distconv_enabled()) {
+    if (this->distconv_enabled()) {
       fp_compute_distconv();
-      if (!early_terminate_last_iteration()) {
+      if (!this->early_terminate_last_iteration()) {
         return;
       }
       // fall through the normal code path to obtain reference results
@@ -157,9 +153,9 @@
     El::Copy(*m_workspace, this->get_activations());
 
 #ifdef LBANN_HAS_DISTCONV
-    if (distconv_enabled() && early_terminate_last_iteration() &&
-        keep_original()) {
-      dump_reference_activations();
+    if (this->distconv_enabled() && this->early_terminate_last_iteration() &&
+        this->keep_original()) {
+      this->dump_reference_activations();
     }
 #endif // LBANN_HAS_DISTCONV
   }
@@ -167,9 +163,9 @@
   void bp_compute() override {
 
 #ifdef LBANN_HAS_DISTCONV
-    if (distconv_enabled()) {
+    if (this->distconv_enabled()) {
       bp_compute_distconv();
-      if (!early_terminate_last_iteration()) {
+      if (!this->early_terminate_last_iteration()) {
         return;
       }
     }
@@ -184,9 +180,9 @@
     local_bp_compute();
 
 #ifdef LBANN_HAS_DISTCONV
-    if (distconv_enabled() && early_terminate_last_iteration() &&
-        keep_original()) {
-      dump_reference_error_signals();
+    if (this->distconv_enabled() && this->early_terminate_last_iteration() &&
+        this->keep_original()) {
+      this->dump_reference_error_signals();
     }
 #endif // LBANN_HAS_DISTCONV
   }
@@ -208,27 +204,29 @@
   dc::TensorDev m_d_ground_truth_t;
 
   void fp_compute_distconv() {
-    assert_always(distconv_enabled());
-    m_cross_entropy->forward(m_prev_activations_t, m_ground_truth_t,
-                             m_activations_t);
-    copy_out_activations();
+    assert_always(this->distconv_enabled());
+    m_cross_entropy->forward(this->get_prev_activations_t(), m_ground_truth_t,
+                             this->get_activations_t());
+    this->copy_out_activations();
   }
 
   void bp_compute_distconv() {
-    assert_always(distconv_enabled());
-    m_cross_entropy->backward(m_prev_activations_t, m_ground_truth_t,
-                              m_prev_error_signals_t,
-                              m_error_signals_t, m_d_ground_truth_t);
-    copy_out_error_signals();
+    assert_always(this->distconv_enabled());
+    m_cross_entropy->backward(this->get_prev_activations_t(),
+                              m_ground_truth_t,
+                              this->get_prev_error_signals_t(),
+                              this->get_error_signals_t(), m_d_ground_truth_t);
+    this->copy_out_error_signals();
   }
 
  public:
-  void setup_tensor_distribution_init(
+  void init_distribution(
       std::map<const Layer*, std::array<dc::Dist, dc::num_dists>> &dists,
       std::map<dc::Dist*, std::set<dc::Dist*>> &invariants,
       std::set<dc::Dist*> &updated,
       std::set<dc::Dist*> &fixed) override {
-    Layer::setup_tensor_distribution_init(dists, invariants, updated, fixed);
+    data_type_layer<TensorDataType>::init_distribution(
+        dists, invariants, updated, fixed);
     if (!this->distconv_enabled()) return;
 
     // Output tensors share all dimensions except for the sample dimension
@@ -252,7 +250,7 @@
   }
 
   dc::Shape get_activations_tensor_local_shape() const {
-    auto input_shape = m_prev_activations_t.get_local_shape();
+    auto input_shape = this->get_prev_activations_t().get_local_shape();
     for (int i = 0; i < input_shape.length() - 1; ++i) {
       input_shape[i] = 1;
     }
@@ -265,37 +263,39 @@
   void setup_activations_tensor(const std::array<dc::Dist, dc::num_dists> &dists,
                                 bool allocate=true) override {
     const dc::LocaleMPI loc(dc::get_mpi_comm(), false);
-    auto output_tensor_shape = m_prev_activations_t.get_shape();
+    auto output_tensor_shape = this->get_prev_activations_t().get_shape();
     for (int i = 0; i < output_tensor_shape.length() - 1; ++i) {
       output_tensor_shape[i] = 1;
     }
     const auto activations_local_shape =
-        get_activations_tensor_local_shape();
-    m_activations_t = dc::TensorDev(output_tensor_shape,
-                                    loc, dists[1], activations_local_shape);
+        this->get_activations_tensor_local_shape();
+    this->get_activations_t() = dc::TensorDev(output_tensor_shape,
+                                              loc, dists[1],
+                                              activations_local_shape);
     if (allocate) {
-      assert0(m_activations_t.allocate());
-      m_activations_t.zero(dc::get_stream());
+      assert0(this->get_activations_t().allocate());
+      this->get_activations_t().zero(dc::get_stream());
     }
   }
 
   void setup_tensors_fwd(const std::array<dc::Dist, dc::num_dists> &dists)
       override {
-    Layer::setup_tensors_fwd(dists);
-    if (!distconv_enabled()) return;
-    setup_prev_activations_tensor(dists);
-    setup_activations_tensor(dists);
-    setup_activations_copyout_tensor(dists);
-    m_ground_truth_t = get_parent_layers()[1]->get_activations_t(*this);
+    data_type_layer<TensorDataType>::setup_tensors_fwd(dists);
+    if (!this->distconv_enabled()) return;
+    this->setup_prev_activations_tensor(dists);
+    this->setup_activations_tensor(dists);
+    this->setup_activations_copyout_tensor(dists);
+    m_ground_truth_t = dynamic_cast<const data_type_layer<TensorDataType>*>(
+        this->get_parent_layers()[1])->get_activations_t(*this);
   }
 
   void setup_tensors_bwd(const std::array<dc::Dist, dc::num_dists> &dists)
       override {
-    Layer::setup_tensors_bwd(dists);
-    if (!distconv_enabled()) return;
-    setup_prev_error_signals_tensor(dists);
-    setup_error_signals_tensor(dists);
-    setup_error_signals_copyout_tensor(dists);
+    data_type_layer<TensorDataType>::setup_tensors_bwd(dists);
+    if (!this->distconv_enabled()) return;
+    this->setup_prev_error_signals_tensor(dists);
+    this->setup_error_signals_tensor(dists);
+    this->setup_error_signals_copyout_tensor(dists);
 
     const dc::LocaleMPI loc(dc::get_mpi_comm(), false);
     const auto &global_shape = m_ground_truth_t.get_shape();
@@ -306,19 +306,19 @@
     m_d_ground_truth_t.zero(dc::get_stream());
 
     m_cross_entropy = new dc::CrossEntropy(dc::get_backend());
-    m_cross_entropy->setup(m_prev_activations_t, m_ground_truth_t,
-                           m_activations_t);
-  }
-
-  using Layer::get_error_signals_t;
+    m_cross_entropy->setup(this->get_prev_activations_t(), m_ground_truth_t,
+                           this->get_activations_t());
+  }
+
+  using data_type_layer<TensorDataType>::get_error_signals_t;
 
   const dc::TensorDev &get_error_signals_t(const Layer &parent) const {
-    const auto parents = get_parent_layers();
+    const auto parents = this->get_parent_layers();
     assert_always(parents.size() == 2);
     for (int i = 0; i < (int)parents.size(); ++i) {
       if (parents[i] == &parent) {
         if (i == 0) {
-          return m_error_signals_t;
+          return this->get_error_signals_t();
         } else {
           return m_d_ground_truth_t;
         }
