////////////////////////////////////////////////////////////////////////////////
// Copyright (c) 2014-2019, Lawrence Livermore National Security, LLC.
// Produced at the Lawrence Livermore National Laboratory.
// Written by the LBANN Research Team (B. Van Essen, et al.) listed in
// the CONTRIBUTORS file. <lbann-dev@llnl.gov>
//
// LLNL-CODE-697807.
// All rights reserved.
//
// This file is part of LBANN: Livermore Big Artificial Neural Network
// Toolkit. For details, see http://software.llnl.gov/LBANN or
// https://github.com/LLNL/LBANN.
//
// Licensed under the Apache License, Version 2.0 (the "Licensee"); you
// may not use this file except in compliance with the License.  You may
// obtain a copy of the License at:
//
// http://www.apache.org/licenses/LICENSE-2.0
//
// Unless required by applicable law or agreed to in writing, software
// distributed under the License is distributed on an "AS IS" BASIS,
// WITHOUT WARRANTIES OR CONDITIONS OF ANY KIND, either express or
// implied. See the License for the specific language governing
// permissions and limitations under the license.
////////////////////////////////////////////////////////////////////////////////

#ifndef LBANN_LAYERS_LOSS_MEAN_SQUARED_ERROR_HPP_INCLUDED
#define LBANN_LAYERS_LOSS_MEAN_SQUARED_ERROR_HPP_INCLUDED

#include "lbann/layers/data_type_layer.hpp"

//#define DISPLAY_INDIVIDUAL_MSE
#ifdef DISPLAY_INDIVIDUAL_MSE
#include "lbann/utils/cublas.hpp"
#include "lbann/models/model.hpp"
#endif

namespace lbann {

/** @brief
 *
 *  Given a prediction @f$y@f$ and ground truth @f$\hat{y}@f$,
 *  @f[
 *    MSE(y,\hat{y})
 *      = \frac{1}{n} \sum\limits_{i=1}^{n} (y_i - \hat{y}_i)^2
 *  @f]
 */
template <typename TensorDataType, data_layout T_layout, El::Device Dev>
class mean_squared_error_layer : public data_type_layer<TensorDataType> {
public:
  /** @name Public Types */
  ///@{

  /** @brief The tensor type expected in this object. */
  using AbsDistMatrixType = El::AbstractDistMatrix<TensorDataType>;

  ///@}

public:

  mean_squared_error_layer(lbann_comm *comm) : data_type_layer<TensorDataType>(comm) {
    this->m_expected_num_parent_layers = 2;
  }

  mean_squared_error_layer(const mean_squared_error_layer& other)
    : data_type_layer<TensorDataType>(other) {
    m_workspace.reset(other.m_workspace ?
                      other.m_workspace->Copy() :
                      nullptr);
  }

  mean_squared_error_layer& operator=(const mean_squared_error_layer& other) {
    data_type_layer<TensorDataType>::operator=(other);
    m_workspace.reset(other.m_workspace ?
                      other.m_workspace->Copy() :
                      nullptr);
    return *this;
  }

  mean_squared_error_layer* copy() const override { return new mean_squared_error_layer(*this); }
  std::string get_type() const override { return "mean squared error"; }
  data_layout get_data_layout() const override { return T_layout; }
  El::Device get_device_allocation() const override { return Dev; }

  void setup_dims() override {
    data_type_layer<TensorDataType>::setup_dims();
    this->set_output_dims({1});

    // Check that input dimensions match
    if (this->get_input_dims(0) != this->get_input_dims(1)) {
      const auto& parents = this->get_parent_layers();
      std::stringstream err;
      err << get_type() << " layer \"" << this->get_name() << "\" "
          << "has input tensors with different dimensions (";
      for (int i = 0; i < this->get_num_parents(); ++i) {
        const auto& dims = this->get_input_dims(i);
        err << (i > 0 ? ", " : "")
            << "layer \"" << parents[i]->get_name() << "\" outputs ";
        for (size_t j = 0; j < dims.size(); ++j) {
          err << (j > 0 ? " x " : "") << dims[j];
        }
      }
      err << ")";
      LBANN_ERROR(err.str());
    }

  }

  void setup_data() override {
    data_type_layer<TensorDataType>::setup_data();

    // Initialize workspace
    const auto& input_dist = this->get_prev_activations(0).DistData();
    m_workspace.reset(AbsDistMatrixType::Instantiate(*input_dist.grid,
                                              input_dist.root,
                                              El::STAR,
                                              input_dist.rowDist,
                                              (input_dist.blockHeight == 1
                                               && input_dist.blockWidth == 1 ?
                                               El::ELEMENT : El::BLOCK),
                                              input_dist.device));
#ifdef DISPLAY_INDIVIDUAL_MSE
    m_workspace_pc.reset(AbsDistMat::Instantiate(*input_dist.grid,
                                                 input_dist.root,
                                                 El::STAR,
                                                 input_dist.rowDist,
                                                 (input_dist.blockHeight == 1
                                                  && input_dist.blockWidth == 1 ?
                                                  El::ELEMENT : El::BLOCK),
                                                 input_dist.device));
#endif
#ifdef HYDROGEN_HAVE_CUB
    if (m_workspace->GetLocalDevice() == El::Device::GPU) {
      m_workspace->Matrix().SetMemoryMode(1); // CUB memory pool
#ifdef DISPLAY_INDIVIDUAL_MSE
      m_workspace_pc->Matrix().SetMemoryMode(1); // CUB memory pool
#endif
    }
#endif // HYDROGEN_HAVE_CUB

  }

  void fp_compute() override {

    // Initialize workspace
    m_workspace->Empty();
<<<<<<< HEAD
    m_workspace->AlignWith(get_prev_activations());
    m_workspace->Resize(1, get_prev_activations().Width());
#ifdef DISPLAY_INDIVIDUAL_MSE
    m_workspace_pc->Empty();
    m_workspace_pc->AlignWith(get_prev_activations());
    m_workspace_pc->Resize(get_prev_activations().Height(),
                           get_prev_activations().Width());
#endif

    // Compute local contributions and accumulate
    /// @todo Consider reduce rather than allreduce
#ifdef DISPLAY_INDIVIDUAL_MSE
    local_fp_compute(get_input_size(),
                     get_local_prev_activations(0),
                     get_local_prev_activations(1),
                     m_workspace->Matrix(),
                     m_workspace_pc->Matrix());
#else
    local_fp_compute(get_input_size(),
                     get_local_prev_activations(0),
                     get_local_prev_activations(1),
                     m_workspace->Matrix());
#endif
    m_comm->allreduce(*m_workspace, m_workspace->RedundantComm());
    El::Copy(*m_workspace, get_activations());
=======
    m_workspace->AlignWith(this->get_prev_activations());
    m_workspace->Resize(1, this->get_prev_activations().Width());

    // Compute local contributions and accumulate
    /// @todo Consider reduce rather than allreduce
    local_fp_compute();
    this->get_comm()->allreduce(*m_workspace, m_workspace->RedundantComm());
    El::Copy(*m_workspace, this->get_activations());
>>>>>>> 21d63e35

#ifdef DISPLAY_INDIVIDUAL_MSE
    print_mse(*m_workspace_pc);
#endif

   // Clean up
    m_workspace->Empty();
#ifdef DISPLAY_INDIVIDUAL_MSE
    m_workspace_pc->Empty();
#endif

  }

#ifdef DISPLAY_INDIVIDUAL_MSE
  void print_mse(AbsDistMat &mse) {
    //constexpr DataType zero = 0;
    constexpr DataType one = 1;
    const auto& local_input = mse.LockedMatrix();
    const auto& local_height = local_input.Height();
    const auto& local_width = local_input.Width();
    const auto& mini_batch_size = mse.Width();

    auto model = this->get_model();
    int cur_step = model->get_step();
    int num_steps_per_epoch = model->get_num_iterations_per_epoch(
        model->get_execution_mode());

    if ((cur_step % num_steps_per_epoch) == 0) {
      m_per_parameter_mse = std::vector<DataType>(local_height, 0);
      m_num_samples = 0;
    }

    m_num_samples += mini_batch_size;

    GPUMat sum_d, ones_d;
    sum_d.SetMemoryMode(1);
    ones_d.SetMemoryMode(1);
    sum_d.Resize(local_height, 1);

    auto&& handle = El::GPUManager::cuBLASHandle();
    auto&& stream = El::GPUManager::Stream();
    CHECK_CUBLAS(cublasSetPointerMode(handle, CUBLAS_POINTER_MODE_DEVICE));

    if (local_input.IsEmpty()) {
      El::Zero(sum_d);
    } else {
      ones_d.Resize(local_width, 1);
      El::Fill(ones_d, one);
      //El::Gemv(El::NORMAL, one, local_input, ones_d, zero, sum_d);
      //El::Zero(sum_d);
      if (local_width != 1) {
        LBANN_ERROR("local_width != 1");
      }
      El::Copy(local_input, sum_d);
    }

    CHECK_CUBLAS(cublasSetPointerMode(handle, CUBLAS_POINTER_MODE_HOST));

    //El::Scale(one/mini_batch_size, sum_d);
    get_comm()->allreduce(static_cast<AbsMat&>(sum_d),
                          mse.DistComm());
    if (get_comm()->am_world_master()) {
      std::vector<DataType> mse_h(local_height);
      CHECK_CUDA(cudaMemcpyAsync(mse_h.data(),
                                 sum_d.LockedBuffer(),
                                 //local_input.LockedBuffer(),
                                 sizeof(DataType) * local_height,
                                 cudaMemcpyDeviceToHost, stream));
      CHECK_CUDA(cudaStreamSynchronize(stream));
      for (int i = 0; i < local_height; ++i) {
        m_per_parameter_mse[i] += mse_h[i];
      }
      // last iteration
      if (((cur_step + 1) % num_steps_per_epoch) == 0) {
        DataType mse_sum = 0;
        for (auto &x: m_per_parameter_mse) {
          x /= m_num_samples;
          mse_sum += x;
        }
        mse_sum /= m_per_parameter_mse.size();
        std::stringstream ss;
        ss << "Per-parameter MSE:";
        for (auto i: m_per_parameter_mse) {
          ss << " " << i;
        }
        std::cout << ss.str() << "\n" << "Mean MSE: " << mse_sum << std::endl;
      }
    }
  }
#endif // DISPLAY_INDIVIDUAL_MSE
  
  void bp_compute() override {

    // Initialize workspace
    m_workspace->Empty();
    m_workspace->AlignWith(this->get_prev_activations());
    El::Copy(this->get_prev_error_signals(), *m_workspace);

    // Compute local gradients
    local_bp_compute();

    // Clean up
    m_workspace->Empty();

  }

private:

  /** Compute local contributions to mean squared error loss. */
<<<<<<< HEAD
#ifdef DISPLAY_INDIVIDUAL_MSE
  static void local_fp_compute(El::Int height,
                               const AbsMat& local_prediction,
                               const AbsMat& local_ground_truth,
                               AbsMat& local_contribution,
                               AbsMat& local_contribution_pc);
#else
  static void local_fp_compute(El::Int height,
                               const AbsMat& local_prediction,
                               const AbsMat& local_ground_truth,
                               AbsMat& local_contribution);
#endif

=======
  void local_fp_compute();
>>>>>>> 21d63e35
  /** Compute local gradients. */
  void local_bp_compute();

  /** Workspace matrix. */
<<<<<<< HEAD
  std::unique_ptr<AbsDistMat> m_workspace;
#ifdef DISPLAY_INDIVIDUAL_MSE  
  std::unique_ptr<AbsDistMat> m_workspace_pc;
  std::vector<DataType> m_per_parameter_mse;
  int m_num_samples;
#endif
=======
  std::unique_ptr<AbsDistMatrixType> m_workspace;

>>>>>>> 21d63e35
};

#ifndef LBANN_MEAN_SQUARED_ERROR_LAYER_INSTANTIATE
extern template class mean_squared_error_layer<
  DataType, data_layout::DATA_PARALLEL, El::Device::CPU>;
extern template class mean_squared_error_layer<
  DataType, data_layout::MODEL_PARALLEL, El::Device::CPU>;
#ifdef LBANN_HAS_GPU
extern template class mean_squared_error_layer<
  DataType, data_layout::DATA_PARALLEL, El::Device::GPU>;
extern template class mean_squared_error_layer<
  DataType, data_layout::MODEL_PARALLEL, El::Device::GPU>;
#endif // LBANN_HAS_GPU
#endif // LBANN_MEAN_SQUARED_ERROR_LAYER_INSTANTIATE

} // namespace lbann

#endif // LBANN_LAYERS_LOSS_MEAN_SQUARED_ERROR_HPP_INCLUDED<|MERGE_RESOLUTION|>--- conflicted
+++ resolved
@@ -144,33 +144,6 @@
 
     // Initialize workspace
     m_workspace->Empty();
-<<<<<<< HEAD
-    m_workspace->AlignWith(get_prev_activations());
-    m_workspace->Resize(1, get_prev_activations().Width());
-#ifdef DISPLAY_INDIVIDUAL_MSE
-    m_workspace_pc->Empty();
-    m_workspace_pc->AlignWith(get_prev_activations());
-    m_workspace_pc->Resize(get_prev_activations().Height(),
-                           get_prev_activations().Width());
-#endif
-
-    // Compute local contributions and accumulate
-    /// @todo Consider reduce rather than allreduce
-#ifdef DISPLAY_INDIVIDUAL_MSE
-    local_fp_compute(get_input_size(),
-                     get_local_prev_activations(0),
-                     get_local_prev_activations(1),
-                     m_workspace->Matrix(),
-                     m_workspace_pc->Matrix());
-#else
-    local_fp_compute(get_input_size(),
-                     get_local_prev_activations(0),
-                     get_local_prev_activations(1),
-                     m_workspace->Matrix());
-#endif
-    m_comm->allreduce(*m_workspace, m_workspace->RedundantComm());
-    El::Copy(*m_workspace, get_activations());
-=======
     m_workspace->AlignWith(this->get_prev_activations());
     m_workspace->Resize(1, this->get_prev_activations().Width());
 
@@ -179,98 +152,12 @@
     local_fp_compute();
     this->get_comm()->allreduce(*m_workspace, m_workspace->RedundantComm());
     El::Copy(*m_workspace, this->get_activations());
->>>>>>> 21d63e35
-
-#ifdef DISPLAY_INDIVIDUAL_MSE
-    print_mse(*m_workspace_pc);
-#endif
 
    // Clean up
     m_workspace->Empty();
-#ifdef DISPLAY_INDIVIDUAL_MSE
-    m_workspace_pc->Empty();
-#endif
-
-  }
-
-#ifdef DISPLAY_INDIVIDUAL_MSE
-  void print_mse(AbsDistMat &mse) {
-    //constexpr DataType zero = 0;
-    constexpr DataType one = 1;
-    const auto& local_input = mse.LockedMatrix();
-    const auto& local_height = local_input.Height();
-    const auto& local_width = local_input.Width();
-    const auto& mini_batch_size = mse.Width();
-
-    auto model = this->get_model();
-    int cur_step = model->get_step();
-    int num_steps_per_epoch = model->get_num_iterations_per_epoch(
-        model->get_execution_mode());
-
-    if ((cur_step % num_steps_per_epoch) == 0) {
-      m_per_parameter_mse = std::vector<DataType>(local_height, 0);
-      m_num_samples = 0;
-    }
-
-    m_num_samples += mini_batch_size;
-
-    GPUMat sum_d, ones_d;
-    sum_d.SetMemoryMode(1);
-    ones_d.SetMemoryMode(1);
-    sum_d.Resize(local_height, 1);
-
-    auto&& handle = El::GPUManager::cuBLASHandle();
-    auto&& stream = El::GPUManager::Stream();
-    CHECK_CUBLAS(cublasSetPointerMode(handle, CUBLAS_POINTER_MODE_DEVICE));
-
-    if (local_input.IsEmpty()) {
-      El::Zero(sum_d);
-    } else {
-      ones_d.Resize(local_width, 1);
-      El::Fill(ones_d, one);
-      //El::Gemv(El::NORMAL, one, local_input, ones_d, zero, sum_d);
-      //El::Zero(sum_d);
-      if (local_width != 1) {
-        LBANN_ERROR("local_width != 1");
-      }
-      El::Copy(local_input, sum_d);
-    }
-
-    CHECK_CUBLAS(cublasSetPointerMode(handle, CUBLAS_POINTER_MODE_HOST));
-
-    //El::Scale(one/mini_batch_size, sum_d);
-    get_comm()->allreduce(static_cast<AbsMat&>(sum_d),
-                          mse.DistComm());
-    if (get_comm()->am_world_master()) {
-      std::vector<DataType> mse_h(local_height);
-      CHECK_CUDA(cudaMemcpyAsync(mse_h.data(),
-                                 sum_d.LockedBuffer(),
-                                 //local_input.LockedBuffer(),
-                                 sizeof(DataType) * local_height,
-                                 cudaMemcpyDeviceToHost, stream));
-      CHECK_CUDA(cudaStreamSynchronize(stream));
-      for (int i = 0; i < local_height; ++i) {
-        m_per_parameter_mse[i] += mse_h[i];
-      }
-      // last iteration
-      if (((cur_step + 1) % num_steps_per_epoch) == 0) {
-        DataType mse_sum = 0;
-        for (auto &x: m_per_parameter_mse) {
-          x /= m_num_samples;
-          mse_sum += x;
-        }
-        mse_sum /= m_per_parameter_mse.size();
-        std::stringstream ss;
-        ss << "Per-parameter MSE:";
-        for (auto i: m_per_parameter_mse) {
-          ss << " " << i;
-        }
-        std::cout << ss.str() << "\n" << "Mean MSE: " << mse_sum << std::endl;
-      }
-    }
-  }
-#endif // DISPLAY_INDIVIDUAL_MSE
-  
+
+  }
+
   void bp_compute() override {
 
     // Initialize workspace
@@ -289,38 +176,12 @@
 private:
 
   /** Compute local contributions to mean squared error loss. */
-<<<<<<< HEAD
-#ifdef DISPLAY_INDIVIDUAL_MSE
-  static void local_fp_compute(El::Int height,
-                               const AbsMat& local_prediction,
-                               const AbsMat& local_ground_truth,
-                               AbsMat& local_contribution,
-                               AbsMat& local_contribution_pc);
-#else
-  static void local_fp_compute(El::Int height,
-                               const AbsMat& local_prediction,
-                               const AbsMat& local_ground_truth,
-                               AbsMat& local_contribution);
-#endif
-
-=======
   void local_fp_compute();
->>>>>>> 21d63e35
   /** Compute local gradients. */
   void local_bp_compute();
 
   /** Workspace matrix. */
-<<<<<<< HEAD
-  std::unique_ptr<AbsDistMat> m_workspace;
-#ifdef DISPLAY_INDIVIDUAL_MSE  
-  std::unique_ptr<AbsDistMat> m_workspace_pc;
-  std::vector<DataType> m_per_parameter_mse;
-  int m_num_samples;
-#endif
-=======
-  std::unique_ptr<AbsDistMatrixType> m_workspace;
-
->>>>>>> 21d63e35
+  std::unique_ptr<AbsDistMatrixType> m_workspace;  
 };
 
 #ifndef LBANN_MEAN_SQUARED_ERROR_LAYER_INSTANTIATE
