////////////////////////////////////////////////////////////////////////////////
// Copyright (c) 2014-2016, Lawrence Livermore National Security, LLC.
// Produced at the Lawrence Livermore National Laboratory.
// Written by the LBANN Research Team (B. Van Essen, et al.) listed in
// the CONTRIBUTORS file. <lbann-dev@llnl.gov>
//
// LLNL-CODE-697807.
// All rights reserved.
//
// This file is part of LBANN: Livermore Big Artificial Neural Network
// Toolkit. For details, see http://software.llnl.gov/LBANN or
// https://github.com/LLNL/LBANN.
//
// Licensed under the Apache License, Version 2.0 (the "Licensee"); you
// may not use this file except in compliance with the License.  You may
// obtain a copy of the License at:
//
// http://www.apache.org/licenses/LICENSE-2.0
//
// Unless required by applicable law or agreed to in writing, software
// distributed under the License is distributed on an "AS IS" BASIS,
// WITHOUT WARRANTIES OR CONDITIONS OF ANY KIND, either express or
// implied. See the License for the specific language governing
// permissions and limitations under the license.
//
// batch_normalization.hpp - Batch normalization layer
////////////////////////////////////////////////////////////////////////////////

#ifndef LBANN_LAYER_REGULARIZER_BATCH_NORMALIZATION_HPP_INCLUDED
#define LBANN_LAYER_REGULARIZER_BATCH_NORMALIZATION_HPP_INCLUDED

#include "lbann/layers/regularizers/regularizer.hpp"
#include "lbann/utils/statistics.hpp"

namespace lbann {

/**
 * Batch normalization: normalize layers to zero mean/unit standard deviation.
 * See paper:
 * Sergey Ioffe and Christian Szegedy. "Batch Normalization:
 * Accelerating Deep Network Training by Reducing Internal Covariate
 * Shift." ICML 2015.  This keeps a running mean and standard
 * deviation (with exponential decay) instead of computing it over the
 * data at test time. This approach seems to have become standard.
 * See also:
 * https://cthorey.github.io/backpropagation/
 */
template <data_layout T_layout>
class batch_normalization : public regularizer_layer {

 private:
  /** Batch normalization parameters. */
  AbsDistMat *m_parameters;
  /** Batch normalization parameter gradients. */
  AbsDistMat *m_parameters_gradient;

  /** Decay rate for the running statistics. */
  DataType m_decay;
  /** View into statistics for current minibatch. */
  AbsDistMat *m_statistics_v;
  /** View into current minibatch means. */
  AbsDistMat *m_mean_v;
  /** View into current minibatch standard deviations. */
  AbsDistMat *m_stdev_v;
  /** View into running means. */
  AbsDistMat *m_running_mean_v;
  /** View into running standard deviations. */
  AbsDistMat *m_running_stdev_v;
  /** View into gradient w.r.t. means. */
  AbsDistMat *m_mean_gradient_v;
  /** View into gradient w.r.t. standard deviations. */
  AbsDistMat *m_stdev_gradient_v;

  /** Initial value for scaling term. */
  DataType m_scale_init;
  /** Initial value for bias term. */
  DataType m_bias_init;
  /** View into scaling term. */
  AbsDistMat *m_scale_v;
  /** View into bias term. */
  AbsDistMat *m_bias_v;
  /** View into gradient w.r.t. scaling term. */
  AbsDistMat *m_scale_gradient_v;
  /** View into gradient w.r.t. bias term. */
  AbsDistMat *m_bias_gradient_v;
  /** Optimizer for learning scaling term. */
  optimizer *m_scale_optimizer;
  /** Optimizer for learning bias term. */
  optimizer *m_bias_optimizer;

  /** Small number to avoid division by zero. */
  DataType m_epsilon;
  /** Whether to use running statistics when training. */
  bool m_use_global_stats;

 public:
  /**
   * Set up batch normalization.
   * @param decay Controls the momentum of the running mean/standard
   * deviation averages.
   * @param scale_init The initial value for scaling parameter
   * \f$\gamma$\f$. The paper recommends 1.0 as a starting point, but
   * other papers have had better results with a smaller value
   * (e.g. 0.1).
   * @param bias_init The initial value for bias parameter
   * \f$\beta\f$. This should almost always stay at zero.
   * @param epsilon A small number to avoid division by zero.
   * @param use_global_stats Whether to use running statistics when
   * training.
   */
  batch_normalization(int index,
                      lbann_comm *comm,
                      DataType decay=0.9,
<<<<<<< HEAD
                      DataType gamma=1.0,
                      DataType beta=0.0)
    : regularizer_layer(index, comm),
      m_gamma_init(gamma),
      m_beta_init(beta),
      m_decay(decay) {
=======
                      DataType scale_init=1.0,
                      DataType bias_init=0.0,
                      DataType epsilon=1e-5,
                      bool use_global_stats=false)
    : regularizer_layer(index, comm, mini_batch_size),
      m_decay(decay),
      m_scale_init(scale_init),
      m_bias_init(bias_init),
      m_epsilon(epsilon),
      m_use_global_stats(use_global_stats) {
    static_assert(T_layout == data_layout::DATA_PARALLEL,
                  "batch normalization only supports DATA_PARALLEL");
>>>>>>> 0869b41a
    // Setup the data distribution
    initialize_distributed_matrices();
  }

  batch_normalization(const batch_normalization& other) :
    regularizer_layer(other),
    m_decay(other.m_decay),
    m_scale_init(other.m_scale_init),
    m_bias_init(other.m_bias_init),
    m_epsilon(other.m_epsilon),
    m_use_global_stats(other.m_use_global_stats) {

    // Copy matrices
    m_parameters = other.m_parameters->Copy();
    m_parameters_gradient = other.m_parameters_gradient->Copy();
    m_mean_v = other.m_mean_v->Copy();
    m_stdev_v = other.m_stdev_v->Copy();
    m_running_mean_v = other.m_running_mean_v->Copy();
    m_running_stdev_v = other.m_running_stdev_v->Copy();
    m_mean_gradient_v = other.m_mean_gradient_v->Copy();
    m_stdev_gradient_v = other.m_stdev_gradient_v->Copy();
    m_scale_v = other.m_scale_v->Copy();
    m_bias_v = other.m_bias_v->Copy();
    m_scale_gradient_v = other.m_scale_gradient_v->Copy();
    m_bias_gradient_v = other.m_bias_gradient_v->Copy();

    // Setup matrix views
    setup_views();

    // Copy optimizers
    if(other.m_scale_optimizer) {
      m_scale_optimizer = other.m_scale_optimizer->copy();
      if(m_scale_optimizer->get_parameters()) {
        m_scale_optimizer->set_parameters(m_scale_v);
      }
    } else {
      m_scale_optimizer = NULL;
    }
    if(other.m_bias_optimizer) {
      m_bias_optimizer = other.m_bias_optimizer->copy();
      if(m_bias_optimizer->get_parameters()) {
        m_bias_optimizer->set_parameters(m_bias_v);
      }
    } else {
      m_scale_optimizer = NULL;
    }

  }

  batch_normalization& operator=(const batch_normalization& other) {
    regularizer_layer::operator=(other);

    // Deallocate matrices
    if(m_parameters)          delete m_parameters;
    if(m_parameters_gradient) delete m_parameters_gradient;
    if(m_mean_v)              delete m_mean_v;
    if(m_stdev_v)             delete m_stdev_v;
    if(m_running_mean_v)      delete m_running_mean_v;
    if(m_running_stdev_v)     delete m_running_stdev_v;
    if(m_mean_gradient_v)     delete m_mean_gradient_v;
    if(m_stdev_gradient_v)    delete m_stdev_gradient_v;
    if(m_scale_v)             delete m_scale_v;
    if(m_bias_v)              delete m_bias_v;
    if(m_scale_gradient_v)    delete m_scale_gradient_v;
    if(m_bias_gradient_v)     delete m_bias_gradient_v;
    if(m_scale_optimizer)     delete m_scale_optimizer;
    if(m_bias_optimizer)      delete m_bias_optimizer;

    // Copy POD members
    m_decay = other.m_decay;
    m_scale_init = other.m_scale_init;
    m_bias_init = other.m_bias_init;
    m_epsilon = other.m_epsilon;
    m_use_global_stats = other.m_use_global_stats;

    // Copy matrices
    m_parameters = other.m_parameters->Copy();
    m_parameters_gradient = other.m_parameters_gradient->Copy();
    m_mean_v = other.m_mean_v->Copy();
    m_stdev_v = other.m_stdev_v->Copy();
    m_running_mean_v = other.m_running_mean_v->Copy();
    m_running_stdev_v = other.m_running_stdev_v->Copy();
    m_mean_gradient_v = other.m_mean_gradient_v->Copy();
    m_stdev_gradient_v = other.m_stdev_gradient_v->Copy();
    m_scale_v = other.m_scale_v->Copy();
    m_bias_v = other.m_bias_v->Copy();
    m_scale_gradient_v = other.m_scale_gradient_v->Copy();
    m_bias_gradient_v = other.m_bias_gradient_v->Copy();

    // Setup matrix view
    setup_views();

    // Copy optimizers
    if(other.m_scale_optimizer) {
      m_scale_optimizer = other.m_scale_optimizer->copy();
      if(m_scale_optimizer->get_parameters()) {
        m_scale_optimizer->set_parameters(m_scale_v);
      }
    } else {
      m_scale_optimizer = NULL;
    }
    if(other.m_bias_optimizer) {
      m_bias_optimizer = other.m_bias_optimizer->copy();
      if(m_bias_optimizer->get_parameters()) {
        m_bias_optimizer->set_parameters(m_bias_v);
      }
    } else {
      m_scale_optimizer = NULL;
    }

    // Return copy
    return *this;

  }

  ~batch_normalization() {
    if(m_parameters)          delete m_parameters;
    if(m_parameters_gradient) delete m_parameters_gradient;
    if(m_mean_v)              delete m_mean_v;
    if(m_stdev_v)             delete m_stdev_v;
    if(m_running_mean_v)      delete m_running_mean_v;
    if(m_running_stdev_v)     delete m_running_stdev_v;
    if(m_mean_gradient_v)     delete m_mean_gradient_v;
    if(m_stdev_gradient_v)    delete m_stdev_gradient_v;
    if(m_scale_v)             delete m_scale_v;
    if(m_bias_v)              delete m_bias_v;
    if(m_scale_gradient_v)    delete m_scale_gradient_v;
    if(m_bias_gradient_v)     delete m_bias_gradient_v;
    if(m_scale_optimizer)     delete m_scale_optimizer;
    if(m_bias_optimizer)      delete m_bias_optimizer;
  }

  batch_normalization* copy() const { return new batch_normalization(*this); }

  std::string get_name() const { return "batch normalization"; }

  void initialize_distributed_matrices() {
    regularizer_layer::initialize_distributed_matrices<T_layout>();
    m_parameters = new StarMat(this->m_comm->get_model_grid());
    m_parameters_gradient = new StarMat(this->m_comm->get_model_grid());
    m_statistics_v = new StarMat(this->m_comm->get_model_grid());
    m_mean_v = new StarMat(this->m_comm->get_model_grid());
    m_stdev_v = new StarMat(this->m_comm->get_model_grid());
    m_running_mean_v = new StarMat(this->m_comm->get_model_grid());
    m_running_stdev_v = new StarMat(this->m_comm->get_model_grid());
    m_mean_gradient_v = new StarMat(this->m_comm->get_model_grid());
    m_stdev_gradient_v = new StarMat(this->m_comm->get_model_grid());
    m_scale_v = new StarMat(this->m_comm->get_model_grid());
    m_bias_v = new StarMat(this->m_comm->get_model_grid());
    m_scale_gradient_v = new StarMat(this->m_comm->get_model_grid());
    m_bias_gradient_v = new StarMat(this->m_comm->get_model_grid());
  }

  virtual data_layout get_data_layout() const { return T_layout; }

  void setup_data() {
    regularizer_layer::setup_data();

    // Allocate memory
    m_parameters->Resize(this->m_neuron_dims[0], 6);
    m_parameters_gradient->Resize(this->m_neuron_dims[0], 4);

    // Initialize statistics
    El::View(*m_running_mean_v, *m_parameters, El::ALL, El::IR(2));
    El::View(*m_running_mean_v, *m_parameters, El::ALL, El::IR(3));
    El::Zero(*m_running_mean_v);
    El::Zero(*m_running_stdev_v);

    // Initialize scaling and bias terms
    El::View(*m_scale_v, *m_parameters, El::ALL, El::IR(4));
    El::View(*m_bias_v, *m_parameters, El::ALL, El::IR(5));
    El::Fill(*m_scale_v, m_scale_init);
    El::Fill(*m_bias_v, m_bias_init);

    // Initialize optimizers
    m_scale_optimizer = this->get_neural_network_model()->create_optimizer();
    m_bias_optimizer = this->get_neural_network_model()->create_optimizer();
    m_scale_optimizer->setup(m_scale_v);
    m_bias_optimizer->setup(m_bias_v);

  }

  void setup_views() {
    regularizer_layer::setup_views();

    // Initialize views into parameters
    El::View(*m_statistics_v, *m_parameters, El::ALL, El::IR(0,2));
    El::View(*m_mean_v, *m_statistics_v, El::ALL, El::IR(0));
    El::View(*m_stdev_v, *m_statistics_v, El::ALL, El::IR(1));
    El::View(*m_running_mean_v, *m_statistics_v, El::ALL, El::IR(2));
    El::View(*m_running_stdev_v, *m_statistics_v, El::ALL, El::IR(3));
    El::View(*m_scale_v, *m_parameters, El::ALL, El::IR(4));
    El::View(*m_bias_v, *m_parameters, El::ALL, El::IR(5));

    // Initialize views into parameter gradients
    El::View(*m_mean_gradient_v, *m_parameters_gradient, El::ALL, El::IR(0));
    El::View(*m_stdev_gradient_v, *m_parameters_gradient, El::ALL, El::IR(1));
    El::View(*m_scale_gradient_v, *m_parameters_gradient, El::ALL, El::IR(2));
    El::View(*m_bias_gradient_v, *m_parameters_gradient, El::ALL, El::IR(3));

  }

  void fp_compute() {
    if(this->m_using_gpus) {
      fp_compute_cudnn();
    } else {
      fp_compute_cpu();
    }
  }

  void bp_compute() {
    if(this->m_using_gpus) {
      bp_compute_cudnn();
    } else {
      bp_compute_cpu();
    }
  }

  void fp_compute_cudnn() {
  #ifndef __LIB_CUDNN
    throw lbann_exception("batch_normalization_layer: cuDNN not detected");
  #else
    throw lbann_exception("batch_normalization_layer: no cuDNN implementation");
  #endif // __LIB_CUDNN
  }

  void bp_compute_cudnn() {
  #ifndef __LIB_CUDNN
    throw lbann_exception("batch_normalization_layer: cuDNN not detected");
  #else
    throw lbann_exception("batch_normalization_layer: no cuDNN implementation");
  #endif // __LIB_CUDNN
  }

  void fp_compute_cpu() {

    // Local matrices
    const Mat& prev_activations_local = this->m_prev_activations_v->LockedMatrix();
    Mat& mean_local = m_mean_v->Matrix();
    Mat& stdev_local = m_stdev_v->Matrix();
    Mat& running_mean_local = m_running_mean_v->Matrix();
    Mat& running_stdev_local = m_running_stdev_v->Matrix();
    Mat& scale_local = m_scale_v->Matrix();
    Mat& bias_local = m_bias_v->Matrix();
    Mat& activations_local = this->m_activations_v->Matrix();
    
    // Matrix parameters
    const El::Int width = this->m_prev_activations_v->Width();
    const El::Int local_width = this->m_prev_activations_v->LocalWidth();
    const int num_channels = this->m_neuron_dims[0];
    const int channel_size = this->m_num_neurons / this->m_neuron_dims[0];

    // Compute statistics
    if(this->get_execution_mode() == execution_mode::training) {

      // Compute sums and sums of squares
      #pragma omp parallel for
      for(int channel = 0; channel < num_channels; ++channel) {
        DataType sum = 0;
        DataType sqsum = 0;
        const El::Int row_start = channel * channel_size;
        const El::Int row_end = (channel+1) * channel_size;
        for(El::Int col = 0; col < local_width; ++col) {
          for(El::Int row = row_start; row < row_end; ++row) {
            const DataType x = prev_activations_local(row, col);
            sum += x;
            sqsum += x * x;
          }
        }
        mean_local(channel, 0) = sum;
        stdev_local(channel, 0) = sqsum;
      }
      
      El::AllReduce(*m_statistics_v,
                    m_statistics_v->RedundantComm(),
                    El::mpi::SUM);

      // Compute minibatch statistics and running statistics
      #pragma omp parallel for
      for(int channel = 0; channel < num_channels; ++channel) {
        const DataType mean = mean_local(channel, 0) / (width * channel_size);
        const DataType sqmean = stdev_local(channel, 0) / (width * channel_size);
        const DataType var = std::max(sqmean - mean * mean, DataType(0));
        const DataType stdev = std::sqrt(var);
        mean_local(channel, 0) = mean;
        stdev_local(channel, 0) = stdev;
        DataType& running_mean = running_mean_local(channel, 0);
        DataType& running_stdev = running_stdev_local(channel, 0);
        running_mean = m_decay * running_mean + (DataType(1) - m_decay) * mean;
        running_stdev = m_decay * running_stdev + (DataType(1) - m_decay) * stdev;
      }
      
    }

    // Iterate through channels
    #pragma omp parallel for
    for(int channel = 0; channel < num_channels; ++channel) {

      // Get channel parameters
      DataType mean, stdev;
      if(this->get_execution_mode() == execution_mode::training
         && !m_use_global_stats) { 
        mean = mean_local(channel, 0);
        stdev = stdev_local(channel, 0);
      } else {
        mean = running_mean_local(channel, 0);
        stdev = running_stdev_local(channel, 0);
      }
      const DataType scale = scale_local(channel, 0);
      const DataType bias = bias_local(channel, 0);

      // Apply batch normalization to inputs in channel
      const El::Int row_start = channel * channel_size;
      const El::Int row_end = (channel+1) * channel_size;
      for(El::Int col = 0; col < local_width; ++col) {
        for(El::Int row = row_start; row < row_end; ++row) {
          const DataType x = prev_activations_local(row, col);
          const DataType xhat = (x - mean) / (stdev + m_epsilon);
          const DataType y = scale * xhat + bias;
          activations_local(row, col) = y;
        }
      }

    }

  }  

  void bp_compute_cpu() {

    // Local matrices
    const Mat& prev_activations_local = this->m_prev_activations_v->LockedMatrix();
    const Mat& prev_error_signal_local = this->m_prev_error_signal_v->LockedMatrix();
    Mat& error_signal_local = this->m_error_signal_v->Matrix();
    const Mat& mean_local = m_mean_v->LockedMatrix();
    const Mat& stdev_local = m_stdev_v->LockedMatrix();
    const Mat& running_mean_local = m_running_mean_v->LockedMatrix();
    const Mat& running_stdev_local = m_running_stdev_v->LockedMatrix();
    const Mat& scale_local = m_scale_v->LockedMatrix();
    Mat& mean_gradient_local = m_mean_gradient_v->Matrix();
    Mat& stdev_gradient_local = m_stdev_gradient_v->Matrix();
    Mat& scale_gradient_local = m_scale_gradient_v->Matrix();
    Mat& bias_gradient_local = m_bias_gradient_v->Matrix();
    
    // Matrix parameters
    const El::Int width = this->m_prev_activations_v->Width();
    const El::Int local_width = this->m_prev_activations_v->LocalWidth();
    const int num_channels = this->m_neuron_dims[0];
    const int channel_size = this->m_num_neurons / this->m_neuron_dims[0];

    // Compute local gradients
    #pragma omp parallel for
    for(int channel = 0; channel < num_channels; ++channel) {

      // Initialize channel parameters and gradients
      DataType mean, stdev;
      if(this->get_execution_mode() == execution_mode::training
         && !m_use_global_stats) { 
        mean = mean_local(channel, 0);
        stdev = stdev_local(channel, 0);
      } else {
        mean = running_mean_local(channel, 0);
        stdev = running_stdev_local(channel, 0);
      }
      const DataType scale = scale_local(channel, 0);
      DataType dmean = 0;
      DataType dstdev = 0;
      DataType dscale = 0;
      DataType dbias = 0;

      // Compute gradient contributions from local entries
      const El::Int row_start = channel * channel_size;
      const El::Int row_end = (channel+1) * channel_size;
      for(El::Int col = 0; col < local_width; ++col) {
        for(El::Int row = row_start; row < row_end; ++row) {
          const DataType x = prev_activations_local(row, col);
          const DataType xhat = (x - mean) / (stdev + m_epsilon);
          const DataType dy = prev_error_signal_local(row, col);
          dscale += dy * xhat;
          dbias += dy;
          const DataType dxhat = dy * scale;
          dmean += - dxhat / (stdev + m_epsilon);
          dstdev += - dxhat * (x - mean) / std::pow(stdev + m_epsilon, 2);
        }
      }
      mean_gradient_local(channel, 0) = dmean;
      stdev_gradient_local(channel, 0) = dstdev;
      scale_gradient_local(channel, 0) = dscale;
      bias_gradient_local(channel, 0) = dbias;

    }

    // Get global gradients by accumulating local gradients
    El::AllReduce(*m_parameters_gradient,
                  m_parameters_gradient->RedundantComm(),
                  El::mpi::SUM);
    
    // Compute error signal
    #pragma omp parallel for
    for(int channel = 0; channel < num_channels; ++channel) {

      // Initialize channel parameters and gradients
      const DataType scale = scale_local(channel, 0);
      DataType mean, stdev, dmean, dstdev;
      if(this->get_execution_mode() == execution_mode::training
         && !m_use_global_stats) { 
        mean = mean_local(channel, 0);
        stdev = stdev_local(channel, 0);
        dmean = mean_gradient_local(channel, 0);
        dstdev = stdev_gradient_local(channel, 0);
      } else {
        mean = running_mean_local(channel, 0);
        stdev = running_stdev_local(channel, 0);
        dmean = mean_gradient_local(channel, 0) * (DataType(1) - m_decay);
        dstdev = stdev_gradient_local(channel, 0) * (DataType(1) - m_decay);
      }

      // Compute error signal for current channel
      const El::Int row_start = channel * channel_size;
      const El::Int row_end = (channel+1) * channel_size;
      for(El::Int col = 0; col < local_width; ++col) {
        for(El::Int row = row_start; row < row_end; ++row) {
          const DataType x = prev_activations_local(row, col);
          const DataType dy = prev_error_signal_local(row, col);
          const DataType dxhat = dy * scale;
          DataType dx = dxhat / (stdev + m_epsilon);
          dx += dmean / (width * channel_size);
          if(stdev > 0) {
            dx += dstdev * (x - mean) / (stdev * width * channel_size);
          }
          error_signal_local(row, col) = dx;
        }
      }

    }

  }

  bool update_compute() {
    if (this->get_execution_mode() == execution_mode::training) {
      m_scale_optimizer->update(m_scale_gradient_v);
      m_bias_optimizer->update(m_bias_gradient_v);
    }
    return true;
  }

};

}  // namespace lbann

#endif  // LBANN_LAYER_REGULARIZER_BATCH_NORMALIZATION_HPP_INCLUDED<|MERGE_RESOLUTION|>--- conflicted
+++ resolved
@@ -111,19 +111,11 @@
   batch_normalization(int index,
                       lbann_comm *comm,
                       DataType decay=0.9,
-<<<<<<< HEAD
-                      DataType gamma=1.0,
-                      DataType beta=0.0)
-    : regularizer_layer(index, comm),
-      m_gamma_init(gamma),
-      m_beta_init(beta),
-      m_decay(decay) {
-=======
                       DataType scale_init=1.0,
                       DataType bias_init=0.0,
                       DataType epsilon=1e-5,
                       bool use_global_stats=false)
-    : regularizer_layer(index, comm, mini_batch_size),
+    : regularizer_layer(index, comm),
       m_decay(decay),
       m_scale_init(scale_init),
       m_bias_init(bias_init),
@@ -131,7 +123,6 @@
       m_use_global_stats(use_global_stats) {
     static_assert(T_layout == data_layout::DATA_PARALLEL,
                   "batch normalization only supports DATA_PARALLEL");
->>>>>>> 0869b41a
     // Setup the data distribution
     initialize_distributed_matrices();
   }
