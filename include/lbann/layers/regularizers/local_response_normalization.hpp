--- conflicted
+++ resolved
@@ -69,16 +69,8 @@
    lbann_comm *comm,
    cudnn::cudnn_manager *cudnn = NULL)
     : regularizer_layer(index, comm, mini_batch_size),
-<<<<<<< HEAD
-  m_num_dims(num_dims), m_num_channels(num_channels),
-  m_window_width(window_width), m_lrn_alpha(lrn_alpha), m_lrn_beta(lrn_beta),
-  m_lrn_k(lrn_k) {
-=======
       m_window_width(window_width), m_lrn_alpha(lrn_alpha), m_lrn_beta(lrn_beta),
       m_lrn_k(lrn_k) {
-    set_name("local_response_normalization_layer");
-
->>>>>>> 4697c7f8
     // Setup the data distribution
     initialize_distributed_matrices();
 
