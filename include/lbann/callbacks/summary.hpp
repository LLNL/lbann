////////////////////////////////////////////////////////////////////////////////
// Copyright (c) 2014-2019, Lawrence Livermore National Security, LLC.
// Produced at the Lawrence Livermore National Laboratory.
// Written by the LBANN Research Team (B. Van Essen, et al.) listed in
// the CONTRIBUTORS file. <lbann-dev@llnl.gov>
//
// LLNL-CODE-697807.
// All rights reserved.
//
// This file is part of LBANN: Livermore Big Artificial Neural Network
// Toolkit. For details, see http://software.llnl.gov/LBANN or
// https://github.com/LLNL/LBANN.
//
// Licensed under the Apache License, Version 2.0 (the "Licensee"); you
// may not use this file except in compliance with the License.  You may
// obtain a copy of the License at:
//
// http://www.apache.org/licenses/LICENSE-2.0
//
// Unless required by applicable law or agreed to in writing, software
// distributed under the License is distributed on an "AS IS" BASIS,
// WITHOUT WARRANTIES OR CONDITIONS OF ANY KIND, either express or
// implied. See the License for the specific language governing
// permissions and limitations under the license.
//
// summary .hpp .cpp - Callback hooks to summarize to Tensorboard
////////////////////////////////////////////////////////////////////////////////

#ifndef LBANN_CALLBACKS_CALLBACK_SUMMARY_HPP_INCLUDED
#define LBANN_CALLBACKS_CALLBACK_SUMMARY_HPP_INCLUDED

#include "lbann/callbacks/callback.hpp"
#include "lbann/utils/summary.hpp"

namespace lbann {
namespace callback {

/**
 * Summarize information to Tensorboard using LBANN's summary interface.
 */
class summary : public callback_base {
 public:
  /**
   * @param summarizer The summary object to write to; this callback takes
   * ownership of it.
   * @param batch_interval The frequency with which to summarize
   * @param mat_interval FIXME
   * @todo Document mat_interval parameter.
   */
  summary(const std::shared_ptr<lbann_summary>& summarizer, int batch_interval = 1,
    int mat_interval = 25);
  summary(const summary&) = default;
  summary& operator=(const summary&) = default;
  summary* copy() const override {
    return new summary(*this);
  }
  void on_train_begin(model *m) override;
  void on_batch_end(model *m) override;
  void on_epoch_end(model *m) override;
  void on_test_end(model *m) override;
  std::string name() const override { return "summary"; }

<<<<<<< HEAD
private:
  /**@brief lbann_summary */
  std::shared_ptr<lbann_summary> m_summarizer = nullptr;

=======
>>>>>>> ff65ff46
protected:
  /** Write out histograms from the model's layers. */
  void save_histograms(model *m);

<<<<<<< HEAD
/** Interval for doing matrix summarization. */
=======
private:
  /** @brief lbann_summary */
  std::shared_ptr<lbann_summary> m_summarizer = nullptr;

  /** Interval for doing matrix summarization. */
>>>>>>> ff65ff46
  int m_mat_interval;
};

// Builder function
std::unique_ptr<callback_base>
build_summary_callback_from_pbuf(
  const google::protobuf::Message&, std::shared_ptr<lbann_summary> const&);

} // namespace callback
} // namespace lbann

#endif  // LBANN_CALLBACKS_CALLBACK_SUMMARY_HPP_INCLUDED<|MERGE_RESOLUTION|>--- conflicted
+++ resolved
@@ -60,26 +60,15 @@
   void on_test_end(model *m) override;
   std::string name() const override { return "summary"; }
 
-<<<<<<< HEAD
-private:
-  /**@brief lbann_summary */
-  std::shared_ptr<lbann_summary> m_summarizer = nullptr;
-
-=======
->>>>>>> ff65ff46
 protected:
   /** Write out histograms from the model's layers. */
   void save_histograms(model *m);
 
-<<<<<<< HEAD
-/** Interval for doing matrix summarization. */
-=======
 private:
   /** @brief lbann_summary */
   std::shared_ptr<lbann_summary> m_summarizer = nullptr;
 
   /** Interval for doing matrix summarization. */
->>>>>>> ff65ff46
   int m_mat_interval;
 };
 
