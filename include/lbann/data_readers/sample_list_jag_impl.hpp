--- conflicted
+++ resolved
@@ -47,13 +47,9 @@
   return m_file_dir;
 }
 
-<<<<<<< HEAD
-inline sample_list_jag::sample_list_jag() {}
-=======
 inline sample_list_jag::sample_list_jag() {
   m_max_open_files = getdtablesize() - LBANN_MAX_OPEN_FILE_MARGIN;
 }
->>>>>>> 2175d8e0
 
 inline sample_list_jag::~sample_list_jag() {
   // Close the existing open files
@@ -467,15 +463,10 @@
 
   // Close the existing open files
   for(auto&& e : m_file_id_stats_map) {
-<<<<<<< HEAD
-    conduit::relay::io::hdf5_close_file(std::get<1>(e));
-    std::get<1>(e) = 0;
-=======
     if(std::get<1>(e) > 0) {
       conduit::relay::io::hdf5_close_file(std::get<1>(e));
       std::get<1>(e) = 0;
     }
->>>>>>> 2175d8e0
     std::get<2>(e).clear();
   }
   m_open_fd_pq.clear();
@@ -523,14 +514,10 @@
 
 inline void sample_list_jag::compute_epochs_file_usage(const std::vector<int>& shuffled_indices, int mini_batch_size, const lbann_comm& comm) {
   for (auto&& e : m_file_id_stats_map) {
-<<<<<<< HEAD
-    std::get<1>(e) = 0;
-=======
     if(std::get<1>(e) > 0) {
       conduit::relay::io::hdf5_close_file(std::get<1>(e));
       std::get<1>(e) = 0;
     }
->>>>>>> 2175d8e0
     std::get<2>(e).clear();
   }
 
