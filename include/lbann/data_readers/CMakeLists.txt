# Add the headers for this directory
set_full_path(THIS_DIR_HEADERS
  compound_data_reader.hpp
  data_reader.hpp
  data_reader_cifar10.hpp
  data_reader_csv.hpp
  data_reader_image.hpp
  data_reader_imagenet.hpp
  data_reader_merge_features.hpp
  data_reader_merge_samples.hpp
  data_reader_mnist.hpp
  data_reader_nci.hpp
  data_reader_numpy.hpp
  data_reader_numpy_npz.hpp
  data_reader_numpy_npz_conduit.hpp
  data_reader_pilot2_molecular.hpp
  data_reader_python.hpp
  data_reader_synthetic.hpp
<<<<<<< HEAD
  data_reader_multihead_siamese.hpp
  data_reader_smiles.hpp
=======
>>>>>>> e40e879a
  )

# Propagate the files up the tree
set(HEADERS "${HEADERS}" "${THIS_DIR_HEADERS}" PARENT_SCOPE)<|MERGE_RESOLUTION|>--- conflicted
+++ resolved
@@ -16,11 +16,7 @@
   data_reader_pilot2_molecular.hpp
   data_reader_python.hpp
   data_reader_synthetic.hpp
-<<<<<<< HEAD
-  data_reader_multihead_siamese.hpp
   data_reader_smiles.hpp
-=======
->>>>>>> e40e879a
   )
 
 # Propagate the files up the tree
