////////////////////////////////////////////////////////////////////////////////
// Copyright (c) 2014-2016, Lawrence Livermore National Security, LLC.
// Produced at the Lawrence Livermore National Laboratory.
// Written by the LBANN Research Team (B. Van Essen, et al.) listed in
// the CONTRIBUTORS file. <lbann-dev@llnl.gov>
//
// LLNL-CODE-697807.
// All rights reserved.
//
// This file is part of LBANN: Livermore Big Artificial Neural Network
// Toolkit. For details, see http://software.llnl.gov/LBANN or
// https://github.com/LLNL/LBANN.
//
// Licensed under the Apache License, Version 2.0 (the "Licensee"); you
// may not use this file except in compliance with the License.  You may
// obtain a copy of the License at:
//
// http://www.apache.org/licenses/LICENSE-2.0
//
// Unless required by applicable law or agreed to in writing, software
// distributed under the License is distributed on an "AS IS" BASIS,
// WITHOUT WARRANTIES OR CONDITIONS OF ANY KIND, either express or
// implied. See the License for the specific language governing
// permissions and limitations under the license.
//
// lbann_data_reader_imagenet .hpp .cpp - generic_data_reader class for ImageNet dataset
////////////////////////////////////////////////////////////////////////////////

#ifndef LBANN_DATA_READER_IMAGENET_HPP
#define LBANN_DATA_READER_IMAGENET_HPP

#include "data_reader.hpp"
#include "image_preprocessor.hpp"

namespace lbann {
class imagenet_reader : public generic_data_reader {
 public:
  imagenet_reader(int batchSize, bool shuffle = true);
  imagenet_reader(const imagenet_reader&) = default;
  imagenet_reader& operator=(const imagenet_reader&) = default;
  ~imagenet_reader() {}

<<<<<<< HEAD
  bool fetch_datum(Mat& X, int data_id, int mb_idx, int tid);
  bool fetch_label(Mat& Y, int data_id, int mb_idx, int tid);
=======
  imagenet_reader* copy() const { return new imagenet_reader(*this); }

  virtual int fetch_data(Mat& X);
  virtual int fetch_label(Mat& Y);
>>>>>>> 472bde75

  int get_num_labels() const {
    return m_num_labels;
  }

  // ImageNet specific functions
  virtual void load();

  int get_image_width() const {
    return m_image_width;
  }
  int get_image_height() const {
    return m_image_height;
  }
  int get_image_num_channels() const {
    return m_image_num_channels;
  }
  int get_linearized_data_size() const {
    return m_image_width * m_image_height * m_image_num_channels;
  }
  int get_linearized_label_size() const {
    return m_num_labels;
  }
  const std::vector<int> get_data_dims() const {
    return {m_image_num_channels, m_image_height, m_image_width};
  }

  void save_image(Mat& pixels, const std::string filename, bool do_scale = true) {
    internal_save_image(pixels, filename, m_image_height, m_image_width,
                        m_image_num_channels, do_scale);
  }

 protected:
  std::string m_image_dir; // where images are stored
  std::vector<std::pair<std::string, int>> image_list; // list of image files and labels
  int m_image_width; // image width
  int m_image_height; // image height
  int m_image_num_channels; // number of image channels
  int m_num_labels; // number of labels
  std::vector<std::vector<unsigned char>> m_pixel_bufs;
};

}  // namespace lbann

#endif  // LBANN_DATA_READER_IMAGENET_HPP<|MERGE_RESOLUTION|>--- conflicted
+++ resolved
@@ -40,15 +40,10 @@
   imagenet_reader& operator=(const imagenet_reader&) = default;
   ~imagenet_reader() {}
 
-<<<<<<< HEAD
+  imagenet_reader* copy() const { return new imagenet_reader(*this); }
+
   bool fetch_datum(Mat& X, int data_id, int mb_idx, int tid);
   bool fetch_label(Mat& Y, int data_id, int mb_idx, int tid);
-=======
-  imagenet_reader* copy() const { return new imagenet_reader(*this); }
-
-  virtual int fetch_data(Mat& X);
-  virtual int fetch_label(Mat& Y);
->>>>>>> 472bde75
 
   int get_num_labels() const {
     return m_num_labels;
