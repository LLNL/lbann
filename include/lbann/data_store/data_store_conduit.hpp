////////////////////////////////////////////////////////////////////////////////
// Copyright (c) 2014-2019, Lawrence Livermore National Security, LLC.
// Produced at the Lawrence Livermore National Laboratory.
// Written by the LBANN Research Team (B. Van Essen, et al.) listed in
// the CONTRIBUTORS file. <lbann-dev@llnl.gov>
//
// LLNL-CODE-697807.
// All rights reserved.
//
// This file is part of LBANN: Livermore Big Artificial Neural Network
// Toolkit. For details, see http://software.llnl.gov/LBANN or
// https://github.com/LLNL/LBANN.
//
// Licensed under the Apache License, Version 2.0 (the "Licensee"); you
// may not use this file except in compliance with the License.  You may
// obtain a copy of the License at:
//
// http://www.apache.org/licenses/LICENSE-2.0
//
// Unless required by applicable law or agreed to in writing, software
// distributed under the License is distributed on an "AS IS" BASIS,
// WITHOUT WARRANTIES OR CONDITIONS OF ANY KIND, either express or
// implied. See the License for the specific language governing
// permissions and limitations under the license.
//
////////////////////////////////////////////////////////////////////////////////

#ifndef __DATA_STORE_CONDUIT_HPP__
#define __DATA_STORE_CONDUIT_HPP__

#include "lbann_config.hpp"

#include "lbann/base.hpp"
#include "lbann/comm.hpp"
#include "lbann/utils/exception.hpp"
#include "conduit/conduit_node.hpp"
#include <unordered_map>
#include <unordered_set>
#include <mutex>


namespace lbann {

// support for encoding data_id in conduit::Node, used by
// conduit_data_store and associated code
#define LBANN_SAMPLE_ID_PAD 9
#define LBANN_DATA_ID_STR(data_id) pad(std::to_string(data_id), LBANN_SAMPLE_ID_PAD, '0')

class generic_data_reader;

/** Create a hash function for hashing a std::pair type */
struct size_t_pair_hash
{
  template <class T1, class T2>
  std::size_t operator() (const std::pair<T1, T2> &pair) const
  {
    return std::hash<T1>()(pair.first) ^ std::hash<T2>()(pair.second);
  }
};

class data_store_conduit {

 public:

  //! ctor
  data_store_conduit(generic_data_reader *reader);

  //! copy ctor
  data_store_conduit(const data_store_conduit&);

  //! copy / split ctor
  data_store_conduit(const data_store_conduit&, const std::vector<int>&);

  //! operator=
  data_store_conduit& operator=(const data_store_conduit&);

  data_store_conduit * copy() const { return new data_store_conduit(*this); }

  //! dtor
  ~data_store_conduit();

  /// required when the copy ctor is used to construct a validation set
  void set_data_reader_ptr(generic_data_reader *reader);

  //! convenience handle
  void set_shuffled_indices(const std::vector<int> *indices);

  /** @brief Returns the number of samples summed over all ranks */
  size_t get_num_global_indices() const;

  void setup(int mini_batch_size);

  void check_mem_capacity(lbann_comm *comm, const std::string sample_list_file, size_t stride, size_t offset);

  /// returns the conduit node
  const conduit::Node & get_conduit_node(int data_id) const;

  /// if 'already_have = true' then the passed 'node' was obtained by a call to
  /// get_empty_node(). In some operating modes this saves us from copying the node
  void set_conduit_node(int data_id, conduit::Node &node, bool already_have = false);

  void set_preloaded_conduit_node(int data_id, const conduit::Node &node);
  void spill_preloaded_conduit_node(int data_id, const conduit::Node &node);

  const conduit::Node & get_random_node() const;

  const conduit::Node & get_random_node(const std::string &field) const;

  /// returns an empty node
  conduit::Node & get_empty_node(int data_id);

  /// As of this writing, will be called if cmd line includes: --preload_data_store
  /// This may change in the future; TODO revisit
  void set_is_preloaded();

  bool is_preloaded() { return m_preload; }

  void set_explicit_loading(bool flag) { m_explicit_loading = flag; }

  bool is_explicitly_loading() { return m_explicit_loading; }

  /// fills in m_owner, which maps index -> owning processor
  void build_preloaded_owner_map(const std::vector<int>& per_rank_list_sizes);

  /// Recompact the nodes because they are not copied properly when instantiating
  /// using the copy constructor
  void compact_nodes();

  /// returns the processor that owns the data associated
  /// with the index
  int get_index_owner(int idx);

  /** @brief Returns "true" is running in local cache mode
   *
   * In local cache mode, each node contains a complete copy
   * of the data set. This is stored in a shared memory segment,
   * but part of the set may be spilled to disk if memory is
   * insufficient. Local cache mode is activated via the cmd line
   * flag: --data_store_cache
   */ 
  bool is_local_cache() const { return m_is_local_cache; }

<<<<<<< HEAD
  void exchange_mini_batch_data(size_t current_pos, size_t mb_size);
=======
  /** @brief Read the data set into memory
   *
   * Each rank reads a portion of the data set, then
   * bcasts to all other ranks.
   */
  void preload_local_cache();

  void exchange_mini_batch_data(size_t current_pos, size_t mb_size); 
>>>>>>> fe148493

  void set_node_sizes_vary() { m_node_sizes_vary = true; }

  bool has_conduit_node(int data_id) const;

  /// only used for debugging; pass --debug on cmd line to get
  /// each data store to print to a different file. This is made
  /// public so data readers can also print to the file
  std::ofstream *m_debug = nullptr;
  std::ofstream *m_profile = nullptr;

  /// for use during development and debugging
  int get_data_size() { return m_data.size(); }

  /// made public for debugging during development
  void copy_members(const data_store_conduit& rhs);

  /** @brief Closes then reopens the debug logging file
   *
   * Debug logging is enabled on all ranks via the cmd line flag: --data_store_debug
   */
  void flush_debug_file();


  /** @brief Closes then reopens the profile logging file
   *
   * Profile logging is enabled on P_0 via the cmd line flag: --data_store_profile
   */
  void flush_profile_file();

  /** @brief Writes object's state to file */
  void write_checkpoint(std::string dir_name);

  /** @brief Loads object's state from file */
  void load_checkpoint(std::string dir_name, generic_data_reader *reader = nullptr);

private :

  /** @brief The number of samples that this processor owns */
  size_t m_my_num_indices = 0;

  /** @brief if true, then we are spilling (offloading) samples to disk */
  bool m_spill = false;

  /** @brief if true, then all samples have been spilled */
  bool m_is_spilled = false;

  /** During spilling, the conduit file pathnames are written to this file */
  std::ofstream m_metadata;

  /** @brief Base directory for spilling (offloading) conduit nodes */
  std::string m_spill_dir_base;

  /** @brief Used to form the directory path for spilling conduit nodes */
  int m_cur_spill_dir_integer = -1;

  /** @brief @brief Current directory for spilling (writing to file) conduit nodes
   *
   * m_cur_spill_dir = m_spill_dir_base/<m_cur_spill_dir_integer>
   */
  std::string m_cur_spill_dir;

  /** @brief The directory to use for testing checkpointing
   *
   * Testing is activated by passing the cmd flag: --data_store_test_checkpoint=<dir>
   */
  std::string m_test_dir;

  /** @brief Contains the number of conduit nodes that have been written to m_cur_dir
   *
   * When m_num_files_in_cur_spill_dir == m_max_files_per_directory,
   * m_cur_spill_dir_integer is incremented and a new m_cur_dir is created
   */
  int m_num_files_in_cur_spill_dir;

  /** @brief maps data_id to m_m_cur_spill_dir_integer. */
  std::unordered_map<int, int> m_spilled_nodes;

  /// used in set_conduit_node(...)
  std::mutex m_mutex;
  std::mutex m_mutex_2;

  /// for use in local cache mode
  char *m_mem_seg = 0;
  size_t m_mem_seg_length = 0;
  std::string m_seg_name;

  const std::string m_debug_filename_base = "debug";
  std::string m_debug_filename;

  const std::string m_profile_filename_base = "data_store_profile";
  std::string m_profile_filename;

  bool m_was_loaded_from_file = false;
  const std::string m_cereal_fn = "data_store_cereal";

  /// used in spill_to_file
  /// (actually, conduit::Node.save() writes both a
  ///  json file and a binary file, so double this number
  const int m_max_files_per_directory = 500;

  //===========================================================
  // timers for profiling exchange_data
  //===========================================================

  // applicable to imagenet; NA for JAG
  double m_exchange_sample_sizes_time = 0;

  // time from beginning of exchange_data_by_sample to wait_all
  double m_start_snd_rcv_time = 0;

  // time for wait_all
  double m_wait_all_time = 0;

  // time to unpack nodes received from other ranks
  double m_rebuild_time = 0;

  // total time for exchange_mini_batch_data
  double m_exchange_time = 0;

  // sanity check:
  //   m_start_snd_rcv_time + m_wait_all_time + m_rebuild_time
  // should be only slightly less than m_exchange_time;
  // Note that, for imagenet, the first call to exchange_data_by_sample
  // involves additional communication for exchanging sample sizes

  //===========================================================
  // END: timers for profiling exchange_data
  //===========================================================

  int m_cur_epoch = 0;

  bool m_is_setup = false;

  /// set to true if data_store is preloaded
  bool m_preload = false;

  /// set to true if data_store is being explicitly loaded
  //VBE: please explain what this means!
  bool m_explicit_loading = false;

  /// The size of the mini-batch that was used to calculate ownership
  /// of samples when building the owner map.  This size has to be
  /// used consistently when computing the indices that will be sent
  /// and received.
  int m_owner_map_mb_size = 0;

  /// size of a compacted conduit::Node that contains a single sample
  int m_compacted_sample_size = 0;

  bool m_is_local_cache = false;

  bool m_node_sizes_vary = false;

  /// used in exchange_data_by_sample, when sample sizes are non-uniform
  bool m_have_sample_sizes = false;

  generic_data_reader *m_reader;

  lbann_comm *m_comm = nullptr;

  /// convenience handles
  bool m_world_master;
  bool m_trainer_master;
  int  m_rank_in_trainer;
  int  m_rank_in_world = -1; // -1 for debugging
  int  m_partition_in_trainer;
  int  m_offset_in_partition;

  /// number of procs in the trainer; convenience handle
  int  m_np_in_trainer;
  int  m_num_partitions_in_trainer;

  /** @brief Maps an index to the processor that owns the associated data
   * First value of index is the sample ID and second value is the partiton ID
   *
   * Must be mutable since rhs.m_owner may be modified in copy_members,
   * in which rhs is const.
   */
  //TODO: make undoredered map; for development want map() for ordered printing
  mutable std::unordered_map<std::pair<size_t,size_t>, int, size_t_pair_hash> m_owner;

  /// convenience handle
  const std::vector<int> *m_shuffled_indices;

  /** @brief Contains the conduit nodes that are "owned" by this rank
   *
   * Map data_id -> conduit::Node.
   * Must be mutable since rhs.m_owner may be modified in copy_members,
   * in which rhs is const.
   */
  mutable std::unordered_map<int, conduit::Node> m_data;

  /// Contains the list of data IDs that will be received
  std::vector<int> m_recv_data_ids;
  std::unordered_map<int, int> m_recv_sample_sizes;

  /// This vector contains Nodes that this processor needs for
  /// the current minibatch; this is filled in by exchange_data()
  std::unordered_map<int, conduit::Node> m_minibatch_data;

  /// work space; used in exchange_data
  std::vector<conduit::Node> m_send_buffer;
  std::vector<conduit::Node> m_send_buffer_2;
  std::vector<El::mpi::Request<El::byte>> m_send_requests;
  std::vector<El::mpi::Request<El::byte>> m_recv_requests;
  std::vector<conduit::Node> m_recv_buffer;
  std::vector<size_t> m_outgoing_msg_sizes;
  std::vector<size_t> m_incoming_msg_sizes;

  /// for use when conduit Nodes have non-uniform size, e.g, imagenet
  std::unordered_map<int, size_t> m_sample_sizes;

  /// maps processor id -> set of indices (whose associated samples)
  /// this proc needs to send. (formerly called "proc_to_indices);
  /// this is filled in by build_indices_i_will_send()
  std::vector<std::unordered_set<int>> m_indices_to_send;

  /// maps processor id -> set of indices (whose associated samples)
  /// this proc needs to recv from others. (formerly called "needed")
  std::vector<std::unordered_set<int>> m_indices_to_recv;

  /// offset at which the raw image will be stored in a shared memory segment;
  /// for use in local cache mode; maps data_id to offset
  std::unordered_map<int,size_t> m_image_offsets;

  //=========================================================================
  // methods follow
  //=========================================================================

  void exchange_data_by_sample(size_t current_pos, size_t mb_size);

  void setup_data_store_buffers();

  /// called by exchange_data
  void build_node_for_sending(const conduit::Node &node_in, conduit::Node &node_out);

  /// fills in m_owner, which maps index -> owning processor
  void exchange_owner_maps();

  /// for use when conduit Nodes have non-uniform size, e.g, imagenet
  void exchange_sample_sizes();

  /// fills in m_indices_to_send and returns the number of samples
  /// that will be sent
  int build_indices_i_will_send(int current_pos, int mb_size);

  /// fills in m_indices_to_recv and returns the number of samples
  /// that will be received
  int build_indices_i_will_recv(int current_pos, int mb_size);

  void error_check_compacted_node(const conduit::Node &nd, int data_id);

  /// Currently only used for imagenet. On return, 'sizes' maps a sample_id to image size, and indices[p] contains the sample_ids that P_p owns
  /// for use in local cache mode
  void get_image_sizes(std::unordered_map<int,size_t> &sizes, std::vector<std::vector<int>> &indices);

  /// fills in m_image_offsets for use in local cache mode
  void compute_image_offsets(std::unordered_map<int,size_t> &sizes, std::vector<std::vector<int>> &indices);

  /// for use in local cache mode
  void allocate_shared_segment(std::unordered_map<int,size_t> &sizes, std::vector<std::vector<int>> &indices);

  /// for use in local cache mode
  void read_files(std::vector<char> &work, std::unordered_map<int,size_t> &sizes, std::vector<int> &indices);

  /// for use in local cache mode
  void build_conduit_nodes(std::unordered_map<int,size_t> &sizes);

  /// for use in local cache mode
  void exchange_images(std::vector<char> &work, std::unordered_map<int,size_t> &image_sizes, std::vector<std::vector<int>> &indices);

  /// for use in local cache mode
  void fillin_shared_images(const std::vector<char> &images, size_t offset);

  /** @brief For testing during development
   *
   * At the beginning of the 2nd epoch, calls write_checkpoint(),
   * clears some variables, calls load_checkpoint then continues.
   * To activate this test use cmd flag: --data_store_test_checkpoint=
   */
  void test_checkpoint(const std::string&);

  /** @brief Called by test_checkpoint */
  void print_variables();

  /** @brief Called by test_checkpoint 
   *
   * For testing and development. Prints the first 'n' entries from 
   * the owner map * (which maps sample_id -> owning rank) to std::cout
   */
  void print_partial_owner_map(int n);

  std::string get_conduit_dir() const;
  std::string get_cereal_fn() const;
  std::string get_metadata_fn() const;

  /** @brief Creates the directory if it does not already exist */
  void make_dir_if_it_doesnt_exist(const std::string &dir);

  /** @brief Writes conduit node to file */
  void spill_conduit_node(const conduit::Node &node, int data_id);

  /** @brief Loads conduit nodes from file into m_data */
  void load_spilled_conduit_nodes();

  /** @brief Creates directory structure, opens metadata file for output, etc
   *
   * This method is called for both --data_store_spill and
   * --data_store_test_checkpoint
   */
  void setup_spill(const std::string &dir);

  /** @brief Saves this object's state to file
   *
   * Here, "state" is all data, except for conduit nodes, that is
   * needed to reload from checkpoint
   */
  void save_state();

  /** @brief Optionally open debug and profiling files
   *
   * A debug file is opened for every <rank, data reader role> pair;
   * files are opened if the cmd flag --data_store_debug is passed.
   * A profiling file is opened only be <world_master, data reader role>
   * pairs; files are opened if the cmd flag --data_store_profile is passed.
   */
  void open_informational_files();

  /** @brief Creates a directory for spilling conduit nodes */
  void open_next_conduit_spill_directory();

  //=========================================================================
  // functions and templates for optional profiling and debug files follow
  //=========================================================================

  void PROFILE() {
    if (!m_profile) {
      return;
    }
    (*m_profile) << std::endl;
    flush_profile_file();
  }

  template <typename T, typename... Types>
  void PROFILE(T var1, Types... var2) {
    if (!m_world_master) {
      return;
    }
    if (!m_profile) {
      return;
    }
    (*m_profile) << var1 << " ";
    PROFILE(var2...) ;
    flush_profile_file();
  }

  void DEBUG() {
    if (!m_debug) {
      return;
    }
    (*m_debug) << std::endl;
    flush_debug_file();
  }

  template <typename T, typename... Types>
  void DEBUG(T var1, Types... var2) {
    if (!m_debug) {
      return;
    }
    (*m_debug) << var1 << " ";
    DEBUG(var2...) ;
    flush_debug_file();
  }

};

}  // namespace lbann


#endif  // __DATA_STORE_JAG_HPP__<|MERGE_RESOLUTION|>--- conflicted
+++ resolved
@@ -140,9 +140,6 @@
    */ 
   bool is_local_cache() const { return m_is_local_cache; }
 
-<<<<<<< HEAD
-  void exchange_mini_batch_data(size_t current_pos, size_t mb_size);
-=======
   /** @brief Read the data set into memory
    *
    * Each rank reads a portion of the data set, then
@@ -151,7 +148,6 @@
   void preload_local_cache();
 
   void exchange_mini_batch_data(size_t current_pos, size_t mb_size); 
->>>>>>> fe148493
 
   void set_node_sizes_vary() { m_node_sizes_vary = true; }
 
