--- conflicted
+++ resolved
@@ -225,14 +225,11 @@
   /// convenience handle
   const std::vector<int> *m_shuffled_indices;
 
-<<<<<<< HEAD
   /// contains the Nodes that this processor owns;
   /// maps data_id to conduit::Node
   mutable std::unordered_map<int, conduit::Node> m_data;
 
-=======
   void exchange_data_by_sample(size_t current_pos, size_t mb_size);
->>>>>>> 88c6ccdb
 
   /// Contains the list of data IDs that will be received
   std::vector<int> m_recv_data_ids;
