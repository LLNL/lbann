--- conflicted
+++ resolved
@@ -66,6 +66,9 @@
   using map_ii_t = std::unordered_map<int,int>;
   using map_is_t = std::unordered_map<int,size_t>;
 
+  // Hash map for tracking the node and hyperslab partition ID
+  using map_pssi_t = std::unordered_map<std::pair<size_t,size_t>,int,size_t_pair_hash>;
+
   // not currently used; will be in the future
   using map_ss_t = std::unordered_map<size_t,size_t>;
 
@@ -117,21 +120,16 @@
   /// returns an empty node
   conduit::Node & get_empty_node(int data_id);
 
-<<<<<<< HEAD
-  /// As of this writing, will be called if cmd line includes: --preload_data_store
-  /// This may change in the future; TODO revisit
-  void set_is_preloaded();
-=======
   //=================================================================
   // methods for setting and querying the data store's mode
   //=================================================================
-  /** @brief Returns true if preloading is turned on 
+  /** @brief Returns true if preloading is turned on
    *
    * See notes in: is_explicitly_loading()
    */
   bool is_preloading() const { return m_preloading; }
 
-  /** @brief Returns true if explicitly loading is turned on 
+  /** @brief Returns true if explicitly loading is turned on
    *
    * 'explicitly loading' means that the data that will be owned
    * by each rank is passed into the data store during the first epoch.
@@ -142,7 +140,7 @@
    */
   bool is_explicitly_loading() const { return m_explicitly_loading; }
 
-  /** @brief Returns true if all loading has been completed 
+  /** @brief Returns true if all loading has been completed
    *
    * See notes in: set_loading_is_complete()
    */
@@ -155,36 +153,34 @@
    * but part of the set may be spilled to disk if memory is
    * insufficient. Local cache mode is activated via the cmd line
    * flag: --data_store_cache
-   */ 
+   */
   bool is_local_cache() const { return m_is_local_cache; }
 
-  /** @brief Turn preloading on or off */ 
+  /** @brief Turn preloading on or off */
   void set_is_preloading(bool flag);
 
-  /** @brief Turn on explicit loading */ 
+  /** @brief Turn on explicit loading */
   void set_is_explicitly_loading(bool flag);
 
   /** @brief Marks the data_store as fully loaded
    *
    * Fully loaded means that each rank has all the data that it
    * is intended to own. When not running in local cache mode, this
-   * occurs (1) at the conclusion of preloading, prior to the beginning of 
-   * the first epoch, or (2) at the conclusion of the first epoch, if 
-   * explicitly loading. When running in local cache mode, this occurs 
-   * (1) at the conclusion of preload_local_cache(), which is called prior 
+   * occurs (1) at the conclusion of preloading, prior to the beginning of
+   * the first epoch, or (2) at the conclusion of the first epoch, if
+   * explicitly loading. When running in local cache mode, this occurs
+   * (1) at the conclusion of preload_local_cache(), which is called prior
    * to the first epoch, or (2) at the conclusion of exchange_local_caches(),
    * at th conclusion of the first epoch, if explicitly loading.
    */
-  void set_loading_is_complete(); 
->>>>>>> 6c9ead10
-
+  void set_loading_is_complete();
 
   /** @brief turns local cache mode on of off */
   void set_is_local_cache(bool flag) { m_is_local_cache = flag; }
 
   /** @brief Check that explicit loading, preloading, and fully loaded flags are consistent */
   void check_query_flags() const;
-   
+
   //=================================================================
   // END methods for setting and querying the data store's mode
   //=================================================================
@@ -208,7 +204,7 @@
    */
   void preload_local_cache();
 
-  void exchange_mini_batch_data(size_t current_pos, size_t mb_size); 
+  void exchange_mini_batch_data(size_t current_pos, size_t mb_size);
 
   void set_node_sizes_vary() { m_node_sizes_vary = true; }
 
@@ -237,11 +233,7 @@
    *
    * Profile logging is enabled on P_0 via the cmd line flag: --data_store_profile
    */
-<<<<<<< HEAD
-  void flush_profile_file();
-=======
-  void flush_profile_file() const; 
->>>>>>> 6c9ead10
+  void flush_profile_file() const;
 
   /** @brief Writes object's state to file */
   void write_checkpoint(std::string dir_name);
@@ -260,7 +252,7 @@
    * @param n is the maximum number of samples to test; set to -1 to test all
    * @return true, if all samples read from file match those constructed from
    *               the local shared memory segment (aka, cache)
-   */ 
+   */
   bool test_local_cache_imagenet(int n);
 
   void test_imagenet_node(int sample_id, bool dereference = true);
@@ -371,7 +363,7 @@
   /** @brief True, if we are in preload mode */
   bool m_preloading = false;
 
-  /** @brief True, if we are in explicit loading mode 
+  /** @brief True, if we are in explicit loading mode
    *
    * There is some redundancy here: m_preloading and m_explicitly_loading
    * can not both be true, but both may be false. When m_loading_is_complete
@@ -411,44 +403,33 @@
   int  m_np_in_trainer;
   int  m_num_partitions_in_trainer;
 
-<<<<<<< HEAD
   /** @brief Maps an index to the processor that owns the associated data
    * First value of index is the sample ID and second value is the partiton ID
    *
    * Must be mutable since rhs.m_owner may be modified in copy_members,
    * in which rhs is const.
    */
-  //TODO: make undoredered map; for development want map() for ordered printing
-  mutable std::unordered_map<std::pair<size_t,size_t>, int, size_t_pair_hash> m_owner;
-=======
-  /** @brief Maps an index to the processor that owns the associated data */ 
-  map_ii_t m_owner;
->>>>>>> 6c9ead10
+  mutable map_pssi_t m_owner;
 
   /// convenience handle
   const std::vector<int> *m_shuffled_indices;
 
   /** @brief Contains the conduit nodes that are "owned" by this rank
    *
-<<<<<<< HEAD
    * Map data_id -> conduit::Node.
    * Must be mutable since rhs.m_owner may be modified in copy_members,
    * in which rhs is const.
    */
   mutable std::unordered_map<int, conduit::Node> m_data;
-=======
-   * Maps data_id -> conduit::Node.
-   */ 
-  std::unordered_map<int, conduit::Node> m_data;
-
-  /** @brief Contains the conduit nodes that are "owned" by this rank
+
+  /** @brief Contains a cache of the conduit nodes that are
+   * "owned" by this rank
    *
    * This differs from m_data in that this holds temporarily,
    * during the first epoch, if we're running in local cache mode
    * and explicitly loading
    */
   std::unordered_map<int, conduit::Node> m_data_cache;
->>>>>>> 6c9ead10
 
   /// Contains the list of data IDs that will be received
   std::vector<int> m_recv_data_ids;
@@ -467,11 +448,11 @@
   std::vector<size_t> m_outgoing_msg_sizes;
   std::vector<size_t> m_incoming_msg_sizes;
 
-  /** @brief Maps a data_id to its image size 
+  /** @brief Maps a data_id to its image size
    *
    * Used when conduit Nodes have non-uniform size, e.g, imagenet;
    * see: set_node_sizes_vary()
-   */ 
+   */
   map_is_t m_sample_sizes;
 
   /** @brief Maps a data_id to the image location in a shared memory segment */
@@ -530,15 +511,9 @@
   void compute_image_offsets(map_is_t &image_sizes, std::vector<std::vector<int>> &indices);
 
   /// for use in local cache mode
-  void exchange_images(std::vector<char> &work, map_is_t &image_sizes, std::vector<std::vector<int>> &indices); 
-
-  /// for use in local cache mode
-<<<<<<< HEAD
-  void exchange_images(std::vector<char> &work, std::unordered_map<int,size_t> &image_sizes, std::vector<std::vector<int>> &indices);
-=======
+  void exchange_images(std::vector<char> &work, map_is_t &image_sizes, std::vector<std::vector<int>> &indices);
+
   void build_conduit_nodes(map_is_t &sizes);
-
->>>>>>> 6c9ead10
 
   /// for use in local cache mode
   void fillin_shared_images(char* images, size_t size, size_t offset);
@@ -554,9 +529,9 @@
   /** @brief Called by test_checkpoint */
   void print_variables();
 
-  /** @brief Called by test_checkpoint 
-   *
-   * For testing and development. Prints the first 'n' entries from 
+  /** @brief Called by test_checkpoint
+   *
+   * For testing and development. Prints the first 'n' entries from
    * the owner map * (which maps sample_id -> owning rank) to std::cout
    */
   void print_partial_owner_map(int n);
@@ -611,11 +586,7 @@
   // functions and templates for optional profiling and debug files follow
   //=========================================================================
 
-<<<<<<< HEAD
-  void PROFILE() {
-=======
-  void PROFILE() const { 
->>>>>>> 6c9ead10
+  void PROFILE() const {
     if (!m_profile) {
       return;
     }
