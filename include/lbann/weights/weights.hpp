////////////////////////////////////////////////////////////////////////////////
// Copyright (c) 2014-2019, Lawrence Livermore National Security, LLC.
// Produced at the Lawrence Livermore National Laboratory.
// Written by the LBANN Research Team (B. Van Essen, et al.) listed in
// the CONTRIBUTORS file. <lbann-dev@llnl.gov>
//
// LLNL-CODE-697807.
// All rights reserved.
//
// This file is part of LBANN: Livermore Big Artificial Neural Network
// Toolkit. For details, see http://software.llnl.gov/LBANN or
// https://github.com/LLNL/LBANN.
//
// Licensed under the Apache License, Version 2.0 (the "Licensee"); you
// may not use this file except in compliance with the License.  You may
// obtain a copy of the License at:
//
// http://www.apache.org/licenses/LICENSE-2.0
//
// Unless required by applicable law or agreed to in writing, software
// distributed under the License is distributed on an "AS IS" BASIS,
// WITHOUT WARRANTIES OR CONDITIONS OF ANY KIND, either express or
// implied. See the License for the specific language governing
// permissions and limitations under the license.
////////////////////////////////////////////////////////////////////////////////

#ifndef LBANN_WEIGHTS_HPP
#define LBANN_WEIGHTS_HPP

#include "lbann/base.hpp"
#include "lbann/comm.hpp"
#include "lbann/io/persist.hpp"
#include "lbann/utils/cloneable.hpp"
#include "lbann/utils/description.hpp"

#include <memory>
#include <string>
#include <vector>

namespace lbann_data {
class WeightsData;
}

namespace lbann {

// Forward declaration
class weights;
class weights_initializer;
class optimizer;

/** @brief Smart pointer to manage ownership of a weights object
 *
 *  This should be treated @b exactly like a @c
 *  std::unique_ptr<weights> , i.e. there should be exactly one
 *  instance per pointer and the copy constructor and copy-assignment
 *  operators should never be used. Using this like a @c
 *  std::shared_ptr may lead to unexpected behavior.
 *
 *  The @b only reason this is not a @c std::unique_ptr is because
 *  Cereal cannot natively serialize raw pointers. However, it can
 *  accommodate @c std::weak_ptr . In an ideal world, Cereal would
 *  support a non-owning smart pointer to an object in @c
 *  std::unique_ptr (possibly the experimental @c observer_ptr ), but
 *  we can make do by managing weights with @c std::shared_ptr .
 *
 *  @todo Replace with @c std::unique_ptr<weights> when C++ and Cereal
 *  support @c std::observer_ptr .
 */
using OwningWeightsPtr = std::shared_ptr<weights>;
/** @brief Smart pointer to reference a weights object
 *
 *  See @c OwningWeightsPtr
 *
 *  @todo Replace with @c std::observer_ptr<Weights> when supported by
 *  C++ and Cereal.
 */
using ViewingWeightsPtr = std::weak_ptr<weights>;

/** Neural network weights.
 *  Weights are tensors that act as trainable parameters for a neural
 *  network. The values can be initialized with a weights initializer
 *  and are optimized with first-order methods (e.g. stochastic
 *  gradient descent).
 *
 *  Internally, the weight values are stored in a 2D distributed
 *  matrix. The "matrix height dimensions" are tensor dimensions that
 *  correspond to the matrix height. The remaining dimensions, the
 *  "matrix width dimensions," correspond to the matrix width.
 *
 *  Note that LBANN weights are similar to Tensorflow variables and
 *  Caffe parameters.
 */
class weights : public Cloneable<HasAbstractFunction<weights>> {
private:
  weights();
  // -----------------------------------------------
  // Internal method for setting the comm pointer
  // -----------------------------------------------
  void set_comm(lbann_comm& comm);
  void setup_default_matrix_distribution();

public:
  weights(lbann_comm& comm);
  virtual ~weights() = default;

  /** Set weights name.
   *  Each set of weights in a model should have a unique,
   *  human-readable name.
   */
  void set_name(std::string name) { m_name = name; }

  /*
  Create a set of ranks on which weight data exists
  */
  // void set_resources(std::set <int, std::greater <int> > ranks )
  // {
  //   subgrid_ranks.reset(new std::set<int,std::greater <int>> (ranks.begin(),ranks.end()));
  // }

  // std::set <int, std::greater <int> >  get_resources ()
  // {
  //   return *subgrid_ranks;
  // }
  /** Get weights name. */
  std::string get_name() const { return m_name; }

  lbann_comm& get_comm() const {
    return *m_comm;
  }

  /** Human-readable description. */
  description get_description() const;

  virtual bool has_optimizer() const = 0;

  // -----------------------------------------------
  // Dimension accessors
  // -----------------------------------------------
  /** Get weight tensor dimensions.
   *  The dimensions are sorted in decreasing order of the data
   *  strides. This is a generalization of the "NCHW/NHWC" notation
   *  commonly used to describe image data.
   *
   *  These dimensions are obtained by concatenating the matrix width
   *  dimensions with the matrix height dimensions (in that order).
   *  If the weight matrix is duplicated on all processes (i.e. in
   *  STAR,STAR layout), the tensor data is packed w.r.t. the matrix
   *  height dimensions. If the local matrices are also fully packed,
   *  the tensor data is fully packed.
   */
  std::vector<size_t> get_dims() const;
  /** Get number of entries in weight tensor. */
  size_t get_size() const;
  /** Get tensor dimensions corresponding to weight matrix height.
   *  The dimensions are sorted in decreasing order of strides. Matrix
   *  rows are fully-packed w.r.t. the matrix height dimensions.
   */
  std::vector<size_t> get_matrix_height_dims() const;
  /** Get tensor dimensions corresponding to weight matrix width.
   *  The dimensions are sorted in decreasing order of strides. Matrix
   *  columns are fully-packed w.r.t. the matrix width dimensions.
   */
  std::vector<size_t> get_matrix_width_dims() const;
  /** Get weight matrix height.
   *  If there are no matrix height dimensions, the height is one.
   */
  size_t get_matrix_height() const;
  /** Get weight matrix width.
   *  If there are no matrix width dimensions, the width is one.
   */
  size_t get_matrix_width() const;
  /** Set weight tensor dimensions.
   *  See the 'get_dims' function for an explanation of the notation.
   */
  void set_dims(std::vector<size_t> matrix_height_dims,
                std::vector<size_t> matrix_width_dims = {});
  /** Set weight tensor dimensions as a 1D tensor. */
  void set_dims(size_t size) { set_dims({size}, {}); }

  // -----------------------------------------------
  // Matrix distribution accessors
  // -----------------------------------------------
  El::DistData get_matrix_distribution() const;
  void set_matrix_distribution(El::DistData dist);

  /** @name Matrix accessors */
  ///@{
  /** @brief Set the values matrix to the given matrix.
   *
   *  The input matrix must be compatible with the established matrix
   *  dimensions. If the data type of the input matrix is different
   *  from that expected by the weights object, they will be cast to
   *  the data type expected by the weights object.
   *
   *  @throws lbann::exception If the input matrix has incompatible
   *                           dimensions.
   *
   *  @todo (trb 05/28/2020): Should this check the DistData of the
   *  input against the expected DistData for the weights object?
   */
  void set_values(El::BaseDistMatrix const& values);

  /** @brief Access the matrix of weights values. */
  virtual El::BaseDistMatrix& get_values() = 0;
  virtual El::BaseDistMatrix const& get_values() const = 0;
  ///@}

  // -----------------------------------------------
  // Initializer accessors
  // -----------------------------------------------
  /** Get weights initializer. */
  virtual weights_initializer* get_initializer() = 0;
  /** Get weights initializer (const). */
  virtual const weights_initializer* get_initializer() const = 0;
  /** Set weights initializer.
   *  The contents of 'init' are moved to a class member.
   */
  virtual void set_initializer(std::unique_ptr<weights_initializer>&& init) = 0;

  // -----------------------------------------------
  // Optimizer accessors
  // -----------------------------------------------
  /** Get weights optimizer.
   *  Returns a null pointer if the weights are frozen.
   */
  virtual optimizer* get_optimizer() = 0;
  /** Get weights optimizer.
   *  Returns a null pointer if the weights are frozen.
   */
  virtual const optimizer* get_optimizer() const = 0;
  /** Set weights optimizer.
   *  The contents of opt are moved to a class member.
   */
  virtual void set_optimizer(std::unique_ptr<optimizer>&& opt) = 0;

  // -----------------------------------------------
  // Setup
  // -----------------------------------------------
  void setup();

  // -----------------------------------------------
  // Freezing
  // -----------------------------------------------
  /** Disable weight optimization. */
  void freeze() { m_frozen = true; }
  /** Enable weight optimization. */
  void unfreeze() { m_frozen = false; }
  /** Whether weight optimization is enabled. */
  bool is_frozen() const { return m_frozen; }

  // -----------------------------------------------
  // Weight matrix accessors
  // -----------------------------------------------

  /** Reconcile weight values.
   *  If weight values are duplicated across multiple processes, they
   *  are set to the average across the processes.
   */
  virtual void reconcile_values() = 0;
  /** Asynchronously reconcile weight values.
   *  If weight values are duplicated across multiple processes, they
   *  are set to the average across the processes.
   */
  virtual void reconcile_values(Al::request& req) = 0;

  virtual bool load_from_save(std::string const& ckpt_dir, std::vector<std::string> const& weight_list) = 0;

  /** Write weights to proto file */
  virtual void write_proto(lbann_data::WeightsData* proto) const = 0;

  /** @name Serialization */
  ///@{

  /** @brief Serialize the weights object to the archive.
   *  @tparam ArchiveT (Inferred.) The archive type.
   *  @param ar[in,out] The archive to which to write or from which to
   *                    read.
   */
  template <typename ArchiveT>
  void serialize(ArchiveT& ar);

  ///@}
  /** @name Expert interface */
  ///@{

  /** @brief Take the values matrix from another weights object.
   *
   *  If the other object has the same underlying DistData, the values
   *  matrix will simply be moved over. In this case, the other object
   *  will not have valid weights after this operation
   *  completes. Otherwise, the values will be copied.
   *
   *  @pre Other weights has the same dimenions.
   *  @post Other weights objects values may be invalidated.
   *
   *  @param[in,out] The object from which to steal values.
   *
   *  @throws lbann::exception If the weights objects don't have the
   *  same dimensions.
   */
  void steal_values(weights& other);

  ///@}
protected:

  weights(const weights& other) = default;
  weights& operator=(const weights& other) = default;

private:
  virtual void do_augment_description_(description&) const = 0;
  virtual void do_setup_() = 0;
<<<<<<< HEAD
  virtual void do_set_dims_(std::vector<int> const& matrix_height_dims,
                            std::vector<int> const& matrix_width_dims) = 0;

=======
  virtual void do_set_dims_(std::vector<size_t> const& matrix_height_dims,
                            std::vector<size_t> const& matrix_width_dims) = 0;
  virtual void do_steal_values_(weights& other) = 0;
>>>>>>> d0a7cc64
private:

  //std::unique_ptr<std::set <int, std::greater <int> >> subgrid_ranks; 

  /** Weights name.
   *  Each set of weights in a model should have a unique,
   *  human-readable name.
   */
  std::string m_name;

  /** Reference to LBANN communicator. */
  lbann_comm* m_comm;

  /** Tensor dimensions corresponding to matrix height.
   *  See the 'get_matrix_height_dims' function.
   */
  std::vector<size_t> m_matrix_height_dims;
  /** Tensor dimensions corresponding to matrix width.
   *  See the 'get_matrix_width_dims' function.
   */
  std::vector<size_t> m_matrix_width_dims;
  /** Distribution of weights matrix. */
  El::DistData m_matrix_dist;

  /** Whether weight optimization is disabled. */
  bool m_frozen;

};

} // namespace lbann

#endif // LBANN_WEIGHTS_HPP<|MERGE_RESOLUTION|>--- conflicted
+++ resolved
@@ -309,15 +309,11 @@
 private:
   virtual void do_augment_description_(description&) const = 0;
   virtual void do_setup_() = 0;
-<<<<<<< HEAD
-  virtual void do_set_dims_(std::vector<int> const& matrix_height_dims,
-                            std::vector<int> const& matrix_width_dims) = 0;
-
-=======
+
   virtual void do_set_dims_(std::vector<size_t> const& matrix_height_dims,
                             std::vector<size_t> const& matrix_width_dims) = 0;
   virtual void do_steal_values_(weights& other) = 0;
->>>>>>> d0a7cc64
+  
 private:
 
   //std::unique_ptr<std::set <int, std::greater <int> >> subgrid_ranks; 
