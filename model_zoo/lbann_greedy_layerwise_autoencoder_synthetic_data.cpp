--- conflicted
+++ resolved
@@ -46,140 +46,6 @@
   try {
 
 
-<<<<<<< HEAD
-        ///////////////////////////////////////////////////////////////////
-        // initalize grid, block
-        ///////////////////////////////////////////////////////////////////
-      TrainingParams trainParams;
-      trainParams.LearnRate = 0.0001;
-      trainParams.DropOut = -1.0f;
-      trainParams.ProcsPerModel = 0;
-      trainParams.PercentageTrainingSamples = 1.0;
-      trainParams.PercentageValidationSamples = 0.5;
-      PerformanceParams perfParams;
-      perfParams.BlockSize = 256;
-
-      // Parse command-line inputs
-      trainParams.parse_params();
-      perfParams.parse_params();
-
-      // Read in the user specified network topology
-      NetworkParams netParams;
-      netParams.parse_params();
-
-      ProcessInput();
-      PrintInputReport();
-
-      // set algorithmic blocksize
-      SetBlocksize(perfParams.BlockSize);
-
-
-        // Set up the communicator and get the grid.
-      lbann_comm* comm = new lbann_comm(trainParams.ProcsPerModel);
-      Grid& grid = comm->get_model_grid();
-      if (comm->am_world_master()) {
-        cout << "Number of models: " << comm->get_num_models() << endl;
-        cout << "Grid is " << grid.Height() << " x " << grid.Width() << endl;
-        cout << endl;
-      }
-
-      int parallel_io = perfParams.MaxParIOSize;
-      if(parallel_io == 0) {
-        cout << "\tMax Parallel I/O Fetch: " << grid.Size() << " (Limited to # Processes)" << endl;
-        parallel_io = grid.Size();
-      }else {
-        cout << "\tMax Parallel I/O Fetch: " << parallel_io << endl;
-      }
-
-        ///////////////////////////////////////////////////////////////////
-        // load training data
-        ///////////////////////////////////////////////////////////////////
-      clock_t load_time = clock();
-      data_reader_synthetic synthetic_trainset(trainParams.MBSize, trainParams.TrainingSamples, netParams.Network[0]);
-      synthetic_trainset.set_validation_percent(trainParams.PercentageValidationSamples);
-      synthetic_trainset.load();
-
-
-      ///////////////////////////////////////////////////////////////////
-      // create a validation set from the unused training data 
-      ///////////////////////////////////////////////////////////////////
-      data_reader_synthetic synthetic_validation_set(synthetic_trainset); // Clone the training set object
-      synthetic_validation_set.use_unused_index_set();
-
-
-        if (comm->am_world_master()) {
-          size_t num_train = synthetic_trainset.getNumData();
-          size_t num_validate = synthetic_trainset.getNumData();
-          double validate_percent = num_validate / (num_train+num_validate)*100.0;
-          double train_percent = num_train / (num_train+num_validate)*100.0;
-          cout << "Training using " << train_percent << "% of the training data set, which is " << synthetic_trainset.getNumData() << " samples." << endl
-               << "Validating training using " << validate_percent << "% of the training data set, which is " << synthetic_validation_set.getNumData() << " samples." << endl;
-        }
-
-      ///////////////////////////////////////////////////////////////////
-        // load testing data 
-      ///////////////////////////////////////////////////////////////////
-      data_reader_synthetic synthetic_testset(trainParams.MBSize, trainParams.TestingSamples,netParams.Network[0]);
-      synthetic_testset.load();
-
-      ///////////////////////////////////////////////////////////////////
-        // initalize neural network (layers)
-      ///////////////////////////////////////////////////////////////////
-      optimizer_factory *optimizer_fac;
-      if (trainParams.LearnRateMethod == 1) { // Adagrad
-        optimizer_fac = new adagrad_factory(comm, trainParams.LearnRate);
-      }else if (trainParams.LearnRateMethod == 2) { // RMSprop
-        optimizer_fac = new rmsprop_factory(comm, trainParams.LearnRate);
-      } else if (trainParams.LearnRateMethod == 3) { // Adam
-        optimizer_fac = new adam_factory(comm, trainParams.LearnRate);
-      } else {
-        optimizer_fac = new sgd_factory(comm, trainParams.LearnRate, 0.9, trainParams.LrDecayRate, true);
-      }
-      layer_factory* lfac = new layer_factory();
-      greedy_layerwise_autoencoder gla(trainParams.MBSize, comm, new objective_functions::mean_squared_error(comm), lfac, optimizer_fac);
-
-      std::map<execution_mode, generic_data_reader*> data_readers = {std::make_pair(execution_mode::training,&synthetic_trainset),
-                                                             std::make_pair(execution_mode::validation, &synthetic_validation_set),
-                                                             std::make_pair(execution_mode::testing, &synthetic_testset)};
-
-      input_layer *input_layer = new input_layer_distributed_minibatch_parallel_io(data_layout::DATA_PARALLEL, comm, parallel_io,
-                                (int) trainParams.MBSize, data_readers);
-      gla.add(input_layer);
-
-      gla.add("FullyConnected", data_layout::MODEL_PARALLEL, netParams.Network[1], trainParams.ActivationType, weight_initialization::glorot_uniform, {new dropout(data_layout::MODEL_PARALLEL, comm, trainParams.DropOut)});
-
-
-
-      if (comm->am_world_master()) {
-        cout << "Parameter settings:" << endl;
-        cout << "\tTraining sample size: " << trainParams.TrainingSamples << endl;
-        cout << "\tTesting sample size: " << trainParams.TestingSamples << endl;
-        cout << "\tFeature vector size: " << netParams.Network[0] << endl;
-        cout << "\tMini-batch size: " << trainParams.MBSize << endl;
-        cout << "\tLearning rate: " << trainParams.LearnRate << endl;
-        cout << "\tEpoch count: " << trainParams.EpochCount << endl;
-      }
-
-
-
-      gla.setup();
-
-      // set checkpoint directory and checkpoint interval
-      // @TODO: add to lbann_proto
-      gla.set_checkpoint_dir(trainParams.ParameterDir);
-      gla.set_checkpoint_epochs(trainParams.CkptEpochs);
-      gla.set_checkpoint_steps(trainParams.CkptSteps);
-      gla.set_checkpoint_secs(trainParams.CkptSecs);
-
-      // restart model from checkpoint if we have one
-      gla.restartShared();
-
-      if (comm->am_world_master()) cout << "(Pre) train autoencoder - unsupersived training" << endl;
-      gla.train(trainParams.EpochCount,true);
-
-      delete optimizer_fac;
-      delete comm;
-=======
     ///////////////////////////////////////////////////////////////////
     // initalize grid, block
     ///////////////////////////////////////////////////////////////////
@@ -214,7 +80,6 @@
       cout << "Number of models: " << comm->get_num_models() << endl;
       cout << "Grid is " << grid.Height() << " x " << grid.Width() << endl;
       cout << endl;
->>>>>>> 59bc798b
     }
 
     int parallel_io = perfParams.MaxParIOSize;
