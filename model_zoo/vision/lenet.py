--- conflicted
+++ resolved
@@ -106,14 +106,7 @@
 
 kwargs = {}
 if args.partition: kwargs['partition'] = args.partition
-<<<<<<< HEAD
-if args.account:   kwargs['account'] = args.account
-lbann.contrib.lc.launcher.run(trainer, model, data_reader_proto, opt,
-                              job_name = 'lbann_lenet',
-                              **kwargs)
-=======
 if args.account: kwargs['account'] = args.account
-lbann.run(model, data_reader_proto, opt,
+lbann.run(trainer, model, data_reader_proto, opt,
           job_name='lbann_lenet',
-          **kwargs)
->>>>>>> 42df729e
+          **kwargs)