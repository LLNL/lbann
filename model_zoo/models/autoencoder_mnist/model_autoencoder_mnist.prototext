--- conflicted
+++ resolved
@@ -6,14 +6,7 @@
 model {
   data_layout: "model_parallel"
   mini_batch_size: 10
-<<<<<<< HEAD
-  block_size: 256
-  num_epochs: 2
-  num_parallel_readers: 0
-  procs_per_trainer: 0
-=======
   num_epochs: 10
->>>>>>> 67d61623
 
   ###################################################
   # Objective function
