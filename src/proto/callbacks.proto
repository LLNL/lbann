////////////////////////////////////////////////////////////////////////////////
// Copyright (c) 2014-2019, Lawrence Livermore National Security, LLC.
// Produced at the Lawrence Livermore National Laboratory.
// Written by the LBANN Research Team (B. Van Essen, et al.) listed in
// the CONTRIBUTORS file. <lbann-dev@llnl.gov>
//
// LLNL-CODE-697807.
// All rights reserved.
//
// This file is part of LBANN: Livermore Big Artificial Neural Network
// Toolkit. For details, see http://software.llnl.gov/LBANN or
// https://github.com/LLNL/LBANN.
//
// Licensed under the Apache License, Version 2.0 (the "Licensee"); you
// may not use this file except in compliance with the License.  You may
// obtain a copy of the License at:
//
// http://www.apache.org/licenses/LICENSE-2.0
//
// Unless required by applicable law or agreed to in writing, software
// distributed under the License is distributed on an "AS IS" BASIS,
// WITHOUT WARRANTIES OR CONDITIONS OF ANY KIND, either express or
// implied. See the License for the specific language governing
// permissions and limitations under the license.
////////////////////////////////////////////////////////////////////////////////

syntax = "proto3";

package lbann_data;

message Callback {
  // a Callback should contain exactly one of the following
  oneof callback_type {
    CallbackPrint print = 1;
    CallbackTimer timer = 2;
    CallbackSummary summary = 3;
    CallbackDumpWeights dump_weights = 4;
    CallbackDumpOutputs dump_outputs = 5;
    CallbackDumpErrorSignals dump_error_signals = 35;
    CallbackDumpGradients dump_gradients = 6;
    CallbackDumpMBIndices dump_mb_indices = 7;
    CallbackDispIOStats disp_io_stats = 8;
    CallbackImComm imcomm = 9;
    CallbackSaveImages save_images = 10;
    CallbackDebug debug = 11;
    CallbackAdaptiveLearningRate adaptive_learning_rate = 12;
    CallbackStepLearningRate step_learning_rate = 13;
    CallbackCustomLearningRate custom_learning_rate = 14;
    CallbackCheckSmall check_small = 15;
    CallbackCheckNaN check_nan = 16;
    CallbackCheckDataset check_dataset = 17;
    CallbackHang hang = 18;
    CallbackDropFixedLearningRate drop_fixed_learning_rate = 19;
    CallbackLinearGrowthLearningRate linear_growth_learning_rate = 20;
    CallbackProfiler profiler = 21;
    CallbackStepMinibatch step_minibatch = 22;
    CallbackCheckGradients check_gradients = 23;
    CallbackLTFB ltfb = 24;
    CallbackDebugIO debug_io = 25;
    CallbackMinibatchSchedule minibatch_schedule = 26;
    CallbackOptimizerwiseAdaptiveLearningRate optimizerwise_adaptive_learning_rate = 27;
    CallbackCheckpoint checkpoint = 28;
    CallbackSaveModel save_model = 29;
    CallbackPolyLearningRate poly_learning_rate = 30;
    CallbackReplaceWeights replace_weights = 31;
    CallbackGPUMemoryUsage gpu_memory_usage = 32;
    CallbackSyncLayers sync_layers = 33;
    CallbackConfusionMatrix confusion_matrix = 36;
    CallbackCheckMetric check_metric = 37;
    CallbackPerturbAdam perturb_adam = 38;
    CallbackPerturbDropout perturb_dropout = 39;
    CallbackSaveTopKModels save_topk_models = 40;
    CallbackMixup mixup = 41;
    CallbackCheckInit init = 42;
    CallbackEarlyStopping early_stopping = 43;
    CallbackTimeline timeline = 44;
    CallbackPrintModelDescription print_model_description = 45;
    CallbackLoadModel load_model = 46;
    CallbackSetWeightsValue set_weights_value = 47;
    CallbackSummarizeImages summarize_images = 48;
    CallbackDumpModelGraph dump_model_graph = 49;
    CallbackPerturbLearningRate perturb_learning_rate = 50;
    CallbackExportOnnx export_onnx = 51;
  }

  message CallbackLTFB {
    int64 batch_interval = 1;
    string metric = 2;
    string weights = 3;       // default: all weights
    bool low_score_wins = 4;
    string communication_algorithm = 5;   // default: "sendrecv_weights"
    bool exchange_hyperparameters = 6;
    string checkpoint_basedir = 7;
  }

  message CallbackStepLearningRate {
    string weights = 1; //default: all weights
    int64 step = 2;
    double amt = 3;
  }

  message CallbackCustomLearningRate {
    //don't know how to support this, since it takes an std::function as an argument
  }

  message CallbackAdaptiveLearningRate {
    string weights = 1; //default: all weights
    int64 patience = 2;
    double amt = 3;
  }

  message CallbackSaveImages {
    string layers       = 1; // Layer outputs to save as images
    string image_format = 2; // Image format (e.g. jpg, png, pgm)
    string image_prefix = 3; // Prefix for saved image files
  }

  message CallbackPrint {
    int64 interval = 1; //default in lbann_callback_print.hpp is 1
    bool  print_global_stat_only = 2; //useful in large scale multi-trainer, default is false
  }

  message CallbackProfiler {
    bool sync = 1;
    bool skip_init = 2;
  }

  message CallbackTimer {
  }

  message CallbackSummary {
    int64 batch_interval = 2; //default in lbann_callback_summary.hpp is 1
    int64 mat_interval = 3; //default in lbann_callback_summary.hpp is 25
  }

  /** @brief Dump weights to files.
   *
   *  Saves all weights to files. This is meant to export the weights
   *  for debugging and analysis that isn't easily done in LBANN. It is
   *  not meant for checkpointing.
   *
   *  The "text" and "binary" formats are written using Elemental's
   *  ASCII and BINARY formats, respectively. The "distributed_binary"
   *  format is written by using Elemental's BINARY format independently
   *  on each process' local data.
   */
  message CallbackDumpWeights {
    string directory = 1;       // Directory for weight files
    int64  epoch_interval = 2;  // Frequency for weight dumping
                                // (default: after each training epoch)
    string format = 3;          // Options: text (default), binary, distributed_binary
  }

  message CallbackDumpOutputs {
    string layers = 1;          // Default: all layers
    string execution_modes = 2; // Default: all modes
    int64 batch_interval = 3;   // Frequency for output dumping (default: all steps)
    string directory = 4;       // Directory for output files
    string format = 5;          // Options: csv, tsv, npy, npz (default: csv)
  }

  message CallbackDumpErrorSignals {
    string basename = 1;
  }

  message CallbackDumpGradients {
    string basename = 1;
    int64 interval = 2;
  }

  message CallbackDumpMBIndices {
    string basename = 1;
    int64 interval = 2;
  }

  message CallbackDispIOStats {
    string layers = 1; //e.g: "2 4 5"; use "10000" to apply to all layers
  }

  message CallbackImComm {
    string intertrainer_comm_method = 1;
    bool all_optimizers = 2;
  }

  message CallbackDebug {
    string phase = 1; //should be called "modes"
  }

  message CallbackDebugIO {
    string phase = 1;
    int32 lvl = 2;
  }

  message CallbackCheckSmall {
  }

  message CallbackCheckNaN {
  }

  message CallbackCheckDataset {
  }

  message CallbackHang {
    int64 rank = 1;
  }

  message CallbackDropFixedLearningRate {
    string weights = 1;
    repeated int64 drop_epoch = 2;
    double amt = 3;
  }

  message CallbackLinearGrowthLearningRate {
    string weights = 1;
    double target = 2;
    int64 num_epochs = 3;
    int64 delay = 4;
  }

  message CallbackPolyLearningRate {
    string weights = 1;
    double power = 2;
    uint64 num_epochs = 3;
    uint64 max_iter = 4;
    double end_lr = 5;
  }

  message CallbackStepMinibatch {
    int64 starting_mbsize = 1;
    int64 step = 2;
    int64 ramp_time = 3;
  }

  message MinibatchScheduleStep {
    int64 epoch = 1;
    int64 mbsize = 2;
    double lr = 3;
    int64 ramp_time = 4;
  }

  message CallbackOptimizerwiseAdaptiveLearningRate {
    string weights = 1;
    double scale = 2;
  }

  message CallbackMinibatchSchedule {
    int64 starting_mbsize = 1;
    repeated MinibatchScheduleStep step = 2;
  }

  message CallbackCheckGradients {
    double step_size = 1;
    bool verbose = 2;
    bool error_on_failure = 3; // Throw error if gradient check fails
    string execution_modes = 4; // Default: all modes
  }

  message CallbackCheckMetric {
    string metric = 1;
    double lower_bound = 2;
    double upper_bound = 3;
    bool error_on_failure = 4;  // Throw error if metric check fails
    string execution_modes = 5; // Default: all modes
  }

  message CallbackCheckpoint {
    string checkpoint_dir = 1;
    string restart_dir = 8;
    int64 checkpoint_epochs = 2;
    int64 checkpoint_steps = 3;
    double checkpoint_secs = 4;
    string per_rank_dir = 5;
    int64 ckpt_dist_epochs = 6;
    int64 ckpt_dist_steps = 7;
  }


  message CallbackSaveModel {
    string dir = 1;
    string extension = 2;
    bool disable_save_after_training = 3;
  }

  message CallbackLoadModel {
    string dirs = 1;  //director(ies) to load pretrained model(s)
    string extension = 2;
  }

  message CallbackReplaceWeights {
    string source_layers = 1; //set of layers to copy weights from
    string destination_layers = 2;  //set of layers to copy weights to
    int64 batch_interval = 3;
  }
  message CallbackGPUMemoryUsage {
  }

  message CallbackSyncLayers {
    bool sync_gpus = 1;
    bool sync_mpi = 2;
    bool only_input = 3;
  }

  message CallbackConfusionMatrix {
    string prediction = 1; // Prediction layer
    string label = 2;      // Label layer
    string prefix = 3;     // Prefix for output files
  }

  message CallbackPerturbAdam {
    float learning_rate_factor = 1;   // Learning rate perturbation (in log space)
    float beta1_factor = 2;           // beta1 perturbation (in log space)
    float beta2_factor = 3;           // beta2 perturbation (in log space)
    float eps_factor = 4;             // eps perturbation (in log space)
    bool perturb_during_training = 5; // Whether to periodically perturb during training
    int64 batch_interval = 6;         // Frequency of perturbation if perturb_during_training is true
    string weights = 7;               // Weights with Adam optimizer
  }

  message CallbackPerturbDropout {
    float keep_dropout_factor = 1; //Keep dropout prob perturbation (in log space)
    string layers = 2; // dropout layers to perturb keep prob, all dropout layers by default
  }

  message CallbackSaveTopKModels {
    string dir = 1;  //directory to save model
    int32  k = 2;    //number of (top) models to save
    string metric = 3; //metrics to use in evaluating models
    bool  ascending_ordering = 4; //whether to sort metrics per model in ascending order, descending order is default
  }

  message CallbackMixup {
    string layers = 1;
    float alpha = 2;
  }

  message CallbackCheckInit {
  }

  message CallbackEarlyStopping {
    int64 patience = 1;
  }

  message CallbackTimeline {
    string directory = 1;
  }

  // Print human-readable description of model to standard output.
  //
  // Message is printed when the model has finished setup. The
  // description includes information on the model's layers, weights,
  // and callbacks.
  message CallbackPrintModelDescription {
  }

  /** @brief Set values in a weights object at a given training step */
  message CallbackSetWeightsValue {
    string weights = 1;
    double value = 2;
    uint64 step = 3;
  }

  message CallbackSummarizeImages {

    message SelectionStrategy {

      oneof strategy_type {
        CategoricalAccuracyStrategy categorical_accuracy = 1;
        TrackSampleIDsStrategy track_sample_ids = 2;
      }

      message CategoricalAccuracyStrategy {
        enum MatchType{
          NOMATCH = 0;//NOMATCH = dump failed categorization
          MATCH = 1;//MATCH = dump successful categorization
          ALL = 2;//ALL = dump all
        }
        string accuracy_layer_name = 1;
        MatchType match_type = 2;
        uint64 num_images_per_epoch = 3;
      }

      message TrackSampleIDsStrategy {
        string input_layer_name = 1;
        uint64 num_tracked_images = 2;
      }

    }// message SelectionStrategy

    SelectionStrategy selection_strategy = 1;
    string image_source_layer_name = 2;
    uint64 epoch_interval = 3;
  }// message CallbackSummarizeImages

  message CallbackDumpModelGraph {
    string basename = 1; // default: "model.dot"
    bool print = 2;
  }

  message CallbackPerturbLearningRate {
    float learning_rate_factor = 1;   // Learning rate perturbation (in log space)
    bool perturb_during_training = 2; // Whether to periodically perturb during training (default: False)
    int64 batch_interval = 3;         // Frequency of perturbation if perturb_during_training is true
    string weights = 4;               // Optimizer weights with lr to perturb (default: All)
<<<<<<< HEAD

  /** @brief Export trained model in onnx format */
  message CallbackExportOnnx {

=======
  }
    /** @brief Export trained model in onnx format */
  message CallbackExportOnnx {

>>>>>>> 2cc2449d
  }
}<|MERGE_RESOLUTION|>--- conflicted
+++ resolved
@@ -401,16 +401,10 @@
     bool perturb_during_training = 2; // Whether to periodically perturb during training (default: False)
     int64 batch_interval = 3;         // Frequency of perturbation if perturb_during_training is true
     string weights = 4;               // Optimizer weights with lr to perturb (default: All)
-<<<<<<< HEAD
-
-  /** @brief Export trained model in onnx format */
-  message CallbackExportOnnx {
-
-=======
-  }
+  }
+
     /** @brief Export trained model in onnx format */
   message CallbackExportOnnx {
 
->>>>>>> 2cc2449d
   }
 }