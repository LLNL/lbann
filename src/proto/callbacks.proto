--- conflicted
+++ resolved
@@ -79,11 +79,8 @@
     CallbackSetWeightsValue set_weights_value = 47;
     CallbackSummarizeImages summarize_images = 48;
     CallbackDumpModelGraph dump_model_graph = 49;
-<<<<<<< HEAD
-    CallbackKFAC kfac = 50;
-=======
     CallbackPerturbLearningRate perturb_learning_rate = 50;
->>>>>>> 7d6ac58f
+    CallbackKFAC kfac = 51;
   }
 
   message CallbackLTFB {
@@ -399,7 +396,13 @@
     bool print = 2;
   }
 
-<<<<<<< HEAD
+  message CallbackPerturbLearningRate {
+    float learning_rate_factor = 1;   // Learning rate perturbation (in log space)
+    bool perturb_during_training = 2; // Whether to periodically perturb during training (default: False)
+    int64 batch_interval = 3;         // Frequency of perturbation if perturb_during_training is true
+    string weights = 4;               // Optimizer weights with lr to perturb (default: All)
+  }
+
   message CallbackKFAC {
     // Space-separated pairs of the initial and the target damping value.
     // If only one value is specified, it will be used throughout training.
@@ -428,13 +431,6 @@
     string disable_layers = 14; // List of layers to be ignored by the callback
 
     float learning_rate_factor = 15; // Factor to be multiplied to the learning rate
-=======
-  message CallbackPerturbLearningRate {
-    float learning_rate_factor = 1;   // Learning rate perturbation (in log space)
-    bool perturb_during_training = 2; // Whether to periodically perturb during training (default: False)
-    int64 batch_interval = 3;         // Frequency of perturbation if perturb_during_training is true
-    string weights = 4;               // Optimizer weights with lr to perturb (default: All)
->>>>>>> 7d6ac58f
   }
 
 }