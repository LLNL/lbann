--- conflicted
+++ resolved
@@ -427,337 +427,6 @@
   bool nesterov = 4;
 }
 
-<<<<<<< HEAD
-
-//========================================================================
-// Callbacks
-//========================================================================
-message Callback {
-   // a Callback should contain exactly one of the following
-   CallbackPrint print = 1;
-   CallbackTimer timer = 2;
-   CallbackSummary summary = 3;
-   CallbackDumpWeights dump_weights = 4;
-   CallbackDumpOutputs dump_outputs = 5;
-   CallbackDumpErrorSignals dump_error_signals = 35;
-   CallbackDumpGradients dump_gradients = 6;
-   CallbackDumpMBIndices dump_mb_indices = 7;
-   CallbackDispIOStats disp_io_stats = 8;
-   CallbackImComm imcomm = 9;
-   CallbackSaveImages save_images = 10;
-   CallbackDebug debug = 11;
-   CallbackAdaptiveLearningRate adaptive_learning_rate = 12;
-   CallbackStepLearningRate step_learning_rate = 13;
-   CallbackCustomLearningRate custom_learning_rate = 14;
-   CallbackCheckSmall check_small = 15;
-   CallbackCheckNaN check_nan = 16;
-   CallbackCheckDataset check_dataset = 17;
-   CallbackHang hang = 18;
-   CallbackDropFixedLearningRate drop_fixed_learning_rate = 19;
-   CallbackLinearGrowthLearningRate linear_growth_learning_rate = 20;
-   CallbackProfiler profiler = 21;
-   CallbackStepMinibatch step_minibatch = 22;
-   CallbackCheckGradients check_gradients = 23;
-   CallbackLTFB ltfb = 24;
-   CallbackDebugIO debug_io = 25;
-   CallbackMinibatchSchedule minibatch_schedule = 26;
-   CallbackOptimizerwiseAdaptiveLearningRate optimizerwise_adaptive_learning_rate = 27;
-   CallbackCheckpoint checkpoint = 28;
-   CallbackSaveModel save_model = 29;
-   CallbackPolyLearningRate poly_learning_rate = 30;
-   CallbackReplaceWeights replace_weights = 31;
-   CallbackGPUMemoryUsage gpu_memory_usage = 32;
-   CallbackSyncLayers sync_layers = 33;
-   CallbackSyncSelected sync_selected = 34;
-   CallbackConfusionMatrix confusion_matrix = 36;
-   CallbackCheckMetric check_metric = 37;
-   CallbackPerturbAdam perturb_adam = 38;
-   CallbackPerturbDropout perturb_dropout = 39;
-   CallbackSaveTopKModels save_topk_models = 40;
-   CallbackMixup mixup = 41;
-   CallbackSummarizeImages summarize_images = 42;
-   CallbackSummarizeAutoencoderImages summarize_autoencoder_images = 43;
-}
-
-message CallbackLTFB {
-  int64 batch_interval = 1;
-  string metric = 2;
-  string weights = 3;       // default: all weights
-  bool low_score_wins = 4;
-  string communication_algorithm = 5;   // default: "sendrecv_weights"
-  bool exchange_hyperparameters = 6;
-}
-
-message CallbackStepLearningRate {
-  string weights = 1; //default: all weights
-  int64 step = 2;
-  double amt = 3;
-}
-
-message CallbackCustomLearningRate {
-  //don't know how to support this, since it takes an std::function as an argument
-}
-
-message CallbackAdaptiveLearningRate {
-  string weights = 1; //default: all weights
-  int64 patience = 2;
-  double amt = 3;
-}
-
-message CallbackSaveImages {
-  string layers       = 1; // Layer outputs to save as images
-  string image_format = 2; // Image format (e.g. jpg, png, pgm)
-  string image_prefix = 3; // Prefix for saved image files
-}
-
-message CallbackPrint {
-  int64 interval = 1; //default in lbann_callback_print.hpp is 1
-  bool  print_global_stat_only = 2; //useful in large scale multi-trainer, default is false
-}
-
-message CallbackProfiler {
-  bool sync = 1;
-  bool skip_init = 2;
-}
-
-message CallbackTimer {
-}
-
-message CallbackSummary {
-  string dir = 1; //directory for the lbann_summary
-  int64 batch_interval = 2; //default in lbann_callback_summary.hpp is 1
-  int64 mat_interval = 3; //default in lbann_callback_summary.hpp is 25
-}
-
-message CallbackDumpWeights {
-  string basename = 1;
-}
-
-message CallbackDumpOutputs {
-  string layers = 1;          // Default: all layers
-  string execution_modes = 2; // Default: all modes
-  int64 batch_interval = 3;   // Frequency for output dumping (default: all steps)
-  string directory = 4;       // Directory for output files
-  string format = 5;          // Options: csv, tsv, npy, npz (default: csv)
-}
-
-message CallbackDumpErrorSignals {
-  string basename = 1;
-}
-
-message CallbackDumpGradients {
-  string basename = 1;
-  int64 interval = 2;
-}
-
-message CallbackDumpMBIndices {
-  string basename = 1;
-  int64 interval = 2;
-}
-
-message CallbackDispIOStats {
-  string layers = 1; //e.g: "2 4 5"; use "10000" to apply to all layers
-}
-
-message CallbackImComm {
-  string intertrainer_comm_method = 1;
-  bool all_optimizers = 2;
-}
-
-message CallbackDebug {
-  string phase = 1; //should be called "modes"
-}
-
-message CallbackDebugIO {
-  string phase = 1;
-  int32 lvl = 2;
-}
-
-message CallbackCheckSmall {
-}
-
-message CallbackCheckNaN {
-}
-
-message CallbackCheckDataset {
-}
-
-message CallbackHang {
-  int64 rank = 1;
-}
-
-message CallbackDropFixedLearningRate {
-  string weights = 1;
-  repeated int64 drop_epoch = 2;
-  double amt = 3;
-}
-
-message CallbackLinearGrowthLearningRate {
-  string weights = 1;
-  double target = 2;
-  int64 num_epochs = 3;
-  int64 delay = 4;
-}
-
-message CallbackPolyLearningRate {
-  string weights = 1;
-  double power = 2;
-  uint64 num_epochs = 3;
-  uint64 max_iter = 4;
-  double end_lr = 5;
-}
-
-message CallbackStepMinibatch {
-  int64 starting_mbsize = 1;
-  int64 step = 2;
-  int64 ramp_time = 3;
-}
-
-message MinibatchScheduleStep {
-  int64 epoch = 1;
-  int64 mbsize = 2;
-  double lr = 3;
-  int64 ramp_time = 4;
-}
-
-message CallbackOptimizerwiseAdaptiveLearningRate {
-  string weights = 1;
-  double scale = 2;
-}
-
-message CallbackMinibatchSchedule {
-  int64 starting_mbsize = 1;
-  repeated MinibatchScheduleStep step = 2;
-}
-
-message CallbackCheckGradients {
-  double step_size = 1;
-  bool verbose = 2;
-  bool error_on_failure = 3; // Throw error if gradient check fails
-}
-
-message CallbackCheckMetric {
-  string metric = 1;
-  double lower_bound = 2;
-  double upper_bound = 3;
-  bool error_on_failure = 4;  // Throw error if metric check fails
-  string execution_modes = 5; // Default: all modes
-}
-
-message CallbackCheckpoint {
-  string checkpoint_dir = 1;
-  int64 checkpoint_epochs = 2;
-  int64 checkpoint_steps = 3;
-  double checkpoint_secs = 4;
-  string per_rank_dir = 5;
-  int64 ckpt_dist_epochs = 6;
-  int64 ckpt_dist_steps = 7;
-}
-
-
-message CallbackSaveModel {
-  string dir = 1;
-  string extension = 2;
-  bool disable_save_after_training = 3;
-}
-
-message CallbackReplaceWeights {
-  string source_layers = 1; //set of layers to copy weights from
-  string destination_layers = 2;  //set of layers to copy weights to
-  int64 batch_interval = 3;
-}
-message CallbackGPUMemoryUsage {
-}
-
-message CallbackSyncLayers {
-  bool sync_gpus = 1;
-  bool sync_mpi = 2;
-  bool only_input = 3;
-}
-
-message CallbackSyncSelected {
-  message LayerToSync {
-    enum PropDirection {
-      Both = 0;
-      Forward = 1;
-      Backward = 2;
-    }
-    string name = 1; // name of the layer to synchronize
-    PropDirection prop = 2; // propagation setep to synchronize
-  }
-
-  message CudaProfilerSetup {
-    enum OutputMode {
-      KeyValuePair = 0;
-      CSV = 1;
-    }
-    bool no_init = 1;
-    string config_file = 2;
-    string output_dir = 3;
-    OutputMode output_mode = 4;
-  }
-
-  bool async_gpus = 1;
-  bool async_mpi = 2;
-  repeated LayerToSync layer_to_sync = 3;
-  CudaProfilerSetup cuda_profiler_setup = 4;
-}
-
-message CallbackConfusionMatrix {
-  string prediction = 1; // Prediction layer
-  string label = 2;      // Label layer
-  string prefix = 3;     // Prefix for output files
-}
-
-message CallbackPerturbAdam {
-  float learning_rate_factor = 1;   // Learning rate perturbation (in log space)
-  float beta1_factor = 2;           // beta1 perturbation (in log space)
-  float beta2_factor = 3;           // beta2 perturbation (in log space)
-  float eps_factor = 4;             // eps perturbation (in log space)
-  bool perturb_during_training = 5; // Whether to periodically perturb during training
-  int64 batch_interval = 6;         // Frequency of perturbation if perturb_during_training is true
-  string weights = 7;               // Weights with Adam optimizer
-}
-
-message CallbackPerturbDropout {
-  float keep_dropout_factor = 1; //Keep dropout prob perturbation (in log space)
-  string layers = 2; // dropout layers to perturb keep prob, all dropout layers by default
-}
-
-message CallbackSaveTopKModels {
-  string dir = 1;  //directory to save model
-  int32  k = 2;    //number of (top) models to save
-  string metric = 3; //metrics to use in evaluating models
-  bool  ascending_ordering = 4; //whether to sort metrics per model in ascending order, descending order is default
-}
-
-message CallbackMixup {
-  string layers = 1;
-  float alpha = 2;
-}
-
-message CallbackSummarizeImages {
-  enum MatchType{
-  NOMATCH = 0;//NOMATCH = dump failed categorization
-  MATCH = 1;//MATCH = dump successful categorization
-  ALL = 2;//ALL = dump all
-  }
-
-  string cat_accuracy_layer = 1; //name of categorical accuracy layer
-  string image_layer = 2; //name of image layer
-  MatchType criterion = 3; //criterion for dumping image
-  uint64 interval = 4; // interval for dumping images
-}
-
-message CallbackSummarizeAutoencoderImages {
-
-  string reconstruction_layer = 1; //name of categorical accuracy layer
-  string image_layer = 2; //name of image layer
-  uint64 interval = 4; // interval for dumping images
-}
-
-=======
->>>>>>> 3f93a72b
 //========================================================================
 // Weights
 //========================================================================
