--- conflicted
+++ resolved
@@ -110,29 +110,6 @@
       }
     }
 
-<<<<<<< HEAD
-=======
-    // Set linked layers
-    {
-      std::string name;
-      std::stringstream ss(proto_layers[i].linked_layers());
-      while (ss >> name) {
-        if (master and not layer_is_in_model(name)) {
-          err << __FILE__ << " " << __LINE__ << " :: "
-              << "could not find layer " << name << " to link with layer " << proto_layers[i].name();
-          throw lbann_exception(err.str());
-        }
-        Layer *other_layer = model_layers[name];
-        model->link_layers(other_layer, layer);
-      }
-      if (ss.bad()) {
-        err << __FILE__ << " " << __LINE__ << " :: "
-            << "could not parse " << proto_layers[i].linked_layers();
-        throw lbann_exception(err.str());
-      }
-    }
-
->>>>>>> ffad28c4
     // Set a target layer's paired input layer
     if (dynamic_cast<target_layer*>(layer) != nullptr) {
       target_layer *target = dynamic_cast<target_layer*>(layer);
@@ -1611,17 +1588,7 @@
     model = new dag_model(comm, mini_batch_size, obj, default_optimizer);
     if (master) std::cout << "instantiating dag_model\n";
   } else if(name == "planar_model") {
-<<<<<<< HEAD
-/// XXX
-/// Settting the number of heads to 3 temporarly; will be fixed as a parameter
-    // model = new planar_model(comm, mini_batch_size, obj, default_optimizer, 3);
-    // if (master) std::cout << "instantiating planar_model\n";
-    if (master) {
-      err << __FILE__ << " " << __LINE__
-          << " :: planar model is currently not supported";
-      throw lbann_exception(err.str());
-    }
-=======
+#if 0
     if (m.has_planar()) {
       const lbann_data::Model::Planar& planar = m.planar();
       if (planar.has_simple()) {
@@ -1638,7 +1605,13 @@
       throw lbann_exception(err.str());
     }
     if (master) std::cout << "instantiating planar_model\n";
->>>>>>> ffad28c4
+#else
+    if (master) {
+      err << __FILE__ << " " << __LINE__
+          << " :: planar model is currently not supported";
+      throw lbann_exception(err.str());
+    }
+#endif // 0      
   } else if (name == "greedy_layerwise_autoencoder") {
     model = new greedy_layerwise_autoencoder(comm, mini_batch_size, obj, default_optimizer);
     if (master) std::cout << "instantiating greedy_layerwise_autoencoder\n";
