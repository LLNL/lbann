////////////////////////////////////////////////////////////////////////////////
// Copyright (c) 2014-2019, Lawrence Livermore National Security, LLC.
// Produced at the Lawrence Livermore National Laboratory.
// Written by the LBANN Research Team (B. Van Essen, et al.) listed in
// the CONTRIBUTORS file. <lbann-dev@llnl.gov>
//
// LLNL-CODE-697807.
// All rights reserved.
//
// This file is part of LBANN: Livermore Big Artificial Neural Network
// Toolkit. For details, see http://software.llnl.gov/LBANN or
// https://github.com/LLNL/LBANN.
//
// Licensed under the Apache License, Version 2.0 (the "Licensee"); you
// may not use this file except in compliance with the License.  You may
// obtain a copy of the License at:
//
// http://www.apache.org/licenses/LICENSE-2.0
//
// Unless required by applicable law or agreed to in writing, software
// distributed under the License is distributed on an "AS IS" BASIS,
// WITHOUT WARRANTIES OR CONDITIONS OF ANY KIND, either express or
// implied. See the License for the specific language governing
// permissions and limitations under the license.
////////////////////////////////////////////////////////////////////////////////

#include "lbann/proto/proto_common.hpp"

#include "lbann/lbann.hpp"
#include "lbann/base.hpp"
#include "lbann/comm.hpp"
#include "lbann/proto/init_image_data_readers.hpp"
#include "lbann/proto/factories.hpp"
#include "lbann/utils/file_utils.hpp"

#include <lbann.pb.h>
#include <reader.pb.h>

#include <google/protobuf/io/coded_stream.h>
#include <google/protobuf/io/zero_copy_stream_impl.h>
#include <google/protobuf/text_format.h>

#include <functional>
#include <memory>
#include <unordered_map>
#include <unordered_set>
#include <sys/stat.h>

namespace lbann {

int get_requested_num_parallel_readers(
  const lbann_comm& comm, const lbann_data::LbannPB& p);

void init_data_readers(
  lbann_comm* comm, const lbann_data::LbannPB& p,
  std::map<execution_mode, generic_data_reader *>& data_readers,
  bool is_shareable_training_data_reader,
  bool is_shareable_testing_data_reader,
  bool is_shareable_validation_data_reader)
{
  static std::unordered_map<std::string, data_reader_jag_conduit*> leading_reader_jag_conduit;
  const bool master = comm->am_world_master();
  std::ostringstream err;

  options *opts = options::get();
  const bool create_tarball
    = opts->has_string("create_tarball") ? true : false;

  const lbann_data::DataReader & d_reader = p.data_reader();
  const int size = d_reader.reader_size();

  const lbann_data::DataSetMetaData& pb_metadata = p.data_set_metadata();

  // A separate explicit validation set is created only if a reader with role "validate"
  // is found in the list of data readers. Otherwise, a validation set is created as a
  // percentage of data from the train set.
  bool separate_validation = false;
  for (int j=0; j<size; j++) {
    const lbann_data::Reader& readme = d_reader.reader(j);
    if (readme.role() == "validate") {
        separate_validation = true;
        break;
    }
  }

  for (int j=0; j<size; j++) {
    const lbann_data::Reader& readme = d_reader.reader(j);

    const std::string& name = readme.name();

    const bool shuffle = readme.shuffle();

    generic_data_reader *reader = nullptr;
    generic_data_reader *reader_validation = nullptr;

    // This is a hack that should be fixed when we clean up data reader setup.
    bool set_transform_pipeline = true;

    if ((name == "mnist") || (name == "cifar10")) {
      init_org_image_data_reader(readme, master, reader);
      set_transform_pipeline = false;
    } else if ((name == "imagenet")) {
      init_image_data_reader(readme, pb_metadata, master, reader);
      set_transform_pipeline = false;
    } else if (name == "jag_conduit") {
      init_image_data_reader(readme, pb_metadata, master, reader);
      set_transform_pipeline = false;
      auto reader_jag_conduit = dynamic_cast<data_reader_jag_conduit*>(reader);
      const lbann_data::Model& pb_model = p.model();
      reader->set_mini_batch_size(static_cast<int>(pb_model.mini_batch_size()));
      reader->set_data_index_list(readme.index_list());
      reader_jag_conduit->set_list_per_trainer(readme.index_list_per_trainer());
      reader_jag_conduit->set_list_per_model(readme.index_list_per_model());

      /// Allow the prototext to control if the data readers is
      /// shareable for each phase training, validation, or testing
      if((is_shareable_training_data_reader && readme.role() == "train")
         || (is_shareable_testing_data_reader && readme.role() == "test")
         || (is_shareable_validation_data_reader && readme.role() == "validation")) {
        if (!peek_map(leading_reader_jag_conduit, readme.role())) {
          leading_reader_jag_conduit[readme.role()] = reader_jag_conduit;
        } else {
          const auto leader = peek_map(leading_reader_jag_conduit, readme.role());
          *reader_jag_conduit = *leader;
          reader_jag_conduit->set_leading_reader(leader);
        }
      }

      for (int i=0; i < pb_model.layer_size(); ++i) {
        const auto& proto_layer = pb_model.layer(i);
        if (proto_layer.has_input()) {
          const auto& params = proto_layer.input();
          const auto& io_buffer = params.io_buffer();
          reader_jag_conduit->set_io_buffer_type(io_buffer);
          const auto num_readers = get_requested_num_parallel_readers(*comm, p);
          reader_jag_conduit->set_num_parallel_readers(num_readers);
          reader_jag_conduit->set_local_id(readme.role());
          break;
        }
      }
    } else if (name == "jag_conduit_hdf5") {
      init_image_data_reader(readme, pb_metadata, master, reader);
      set_transform_pipeline = false;
    } else if (name == "nci") {
      reader = new data_reader_nci(shuffle);
    } else if (name == "ras_lipid") {
      auto *ras_lipid = new ras_lipid_conduit_data_reader(shuffle);
      ras_lipid->set_num_labels(readme.num_labels());
      reader = ras_lipid;
    } else if (name == "csv") {
      auto* reader_csv = new csv_reader(shuffle);
      reader_csv->set_label_col(readme.label_col());
      reader_csv->set_response_col(readme.response_col());
      reader_csv->disable_labels(readme.disable_labels());
      reader_csv->enable_responses(readme.disable_responses());
      reader_csv->set_separator(readme.separator()[0]);
      reader_csv->set_skip_cols(readme.skip_cols());
      reader_csv->set_skip_rows(readme.skip_rows());
      reader_csv->set_has_header(readme.has_header());
      reader = reader_csv;
    } else if (name == "numpy_npz_conduit_reader") {
      auto *npz_conduit = new numpy_npz_conduit_reader(shuffle);
      npz_conduit->set_has_labels(!readme.disable_labels());
      npz_conduit->set_has_responses(!readme.disable_responses());
      npz_conduit->set_scaling_factor_int16(readme.scaling_factor_int16());
      if (readme.num_labels() != 0) {
        npz_conduit->set_num_labels(readme.num_labels());
      }
      reader = npz_conduit;
    } else if (name == "numpy") {
      auto* reader_numpy = new numpy_reader(shuffle);
      reader_numpy->set_has_labels(!readme.disable_labels());
      reader_numpy->set_has_responses(!readme.disable_responses());
      reader = reader_numpy;
    } else if (name == "numpy_npz") {
      auto* reader_numpy_npz = new numpy_npz_reader(shuffle);
      reader_numpy_npz->set_has_labels(!readme.disable_labels());
      reader_numpy_npz->set_has_responses(!readme.disable_responses());
      reader_numpy_npz->set_scaling_factor_int16(readme.scaling_factor_int16());
      reader = reader_numpy_npz;
    } else if (name == "cosmoflow") {
      if(name == "cosmoflow_hdf5") {
        LBANN_WARNING("The \"cosmoflow\" data reader is deprecated. Use \"hdf5\" instead.");
      }
      auto* reader_cosmoflow = new cosmoflow_reader(shuffle);
      auto filedir = readme.data_filedir();
      if(!endsWith(filedir, "/")) {
        filedir = filedir + "/";
      }
      const auto paths = glob(filedir + readme.data_file_pattern());
      reader_cosmoflow->set_npz_paths(paths);
      reader_cosmoflow->set_scaling_factor_int16(readme.scaling_factor_int16());
      reader = reader_cosmoflow;
    } else if (name == "cosmoflow_hdf5" || name == "hdf5") {
      if(name == "cosmoflow_hdf5") {
        LBANN_WARNING("The \"cosmoflow_hdf5\" data reader is deprecated. Use \"hdf5\" instead.");
      }
      const auto key_data = readme.hdf5_key_data();
      const auto key_labels = readme.hdf5_key_labels();
      const auto key_responses = readme.hdf5_key_responses();
      const auto hyperslab_labels = readme.hdf5_hyperslab_labels();
      auto* reader_hdf5 = new hdf5_reader<DataType>(shuffle, key_data,
                                                          key_labels,
                                                          key_responses,
                                                          hyperslab_labels);
<<<<<<< HEAD
      reader_hdf5->set_has_labels(!readme.disable_labels());
      reader_hdf5->set_has_responses(!readme.disable_responses());
=======
      reader_cosmo_hdf5->set_has_labels(!readme.disable_labels());
      reader_cosmo_hdf5->set_has_responses(!readme.disable_responses());
      reader_cosmo_hdf5->set_num_responses(!readme.num_responses());
>>>>>>> 7ecc0033
      auto filedir = readme.data_filedir();
      if(!endsWith(filedir, "/")) {
        filedir = filedir + "/";
      }
      const auto paths = glob(filedir +readme.data_file_pattern());
      reader_hdf5->set_hdf5_paths(paths);
      reader = reader_hdf5;
    } else if (name == "pilot2_molecular_reader") {
      pilot2_molecular_reader* reader_pilot2_molecular = new pilot2_molecular_reader(readme.num_neighbors(), readme.max_neighborhood(), shuffle);
      reader = reader_pilot2_molecular;
    } else if (name == "merge_samples" || name == "merge_features" || name == "multi_conduit") {
      //TODO: verify how much of wildcard conflict with label file, label file should be loaded separately
      auto filedir = readme.data_filedir();
      if(!endsWith(filedir, "/")) {
        filedir = filedir + "/";
      }
      auto paths = glob(filedir + readme.data_file_pattern());
      std::vector<generic_data_reader*> npy_readers;
      for(auto i = paths.begin(); i != paths.end(); i++) {
        const auto path = *i;
        if(master) { std::cout << "Loading file: " << path << std::endl; }
        if (readme.format() == "numpy") {
          auto *reader_numpy = new numpy_reader(false);
          reader_numpy->set_data_filename(path);
          reader_numpy->set_has_labels(!readme.disable_labels());
          reader_numpy->set_has_responses(!readme.disable_responses());
          npy_readers.push_back(reader_numpy);
        } else if (readme.format() == "numpy_npz") {
          auto* reader_numpy_npz = new numpy_npz_reader(false);
          reader_numpy_npz->set_data_filename(path);
          reader_numpy_npz->set_has_labels(!readme.disable_labels());
          reader_numpy_npz->set_has_responses(!readme.disable_responses());
          reader_numpy_npz->set_scaling_factor_int16(readme.scaling_factor_int16());
          npy_readers.push_back(reader_numpy_npz);
        } else if (readme.format() == "jag_conduit") {
          init_image_data_reader(readme, pb_metadata, master, reader);
          npy_readers.push_back(reader);
        } else if (readme.format() == "pilot2_molecular_reader") {
          pilot2_molecular_reader* reader_pilot2_molecular = new pilot2_molecular_reader(readme.num_neighbors(), readme.max_neighborhood(), shuffle);
          reader_pilot2_molecular->set_data_filename(path);
          npy_readers.push_back(reader_pilot2_molecular);
        } else if (readme.format() == "csv") {
          auto* reader_csv = new csv_reader(shuffle);
          if(master) { std::cout << "Set data filename: " << path << std::endl; }
          reader_csv->set_data_filename(path);
          reader_csv->set_label_col(readme.label_col());
          reader_csv->set_response_col(readme.response_col());
          reader_csv->disable_labels(readme.disable_labels());
          reader_csv->enable_responses(readme.disable_responses());
          reader_csv->set_separator(readme.separator()[0]);
          reader_csv->set_skip_cols(readme.skip_cols());
          reader_csv->set_skip_rows(readme.skip_rows());
          reader_csv->set_has_header(readme.has_header());
          reader_csv->set_absolute_sample_count( readme.absolute_sample_count() );
          reader_csv->set_use_percent( readme.percent_of_data_to_use() );
          reader_csv->set_first_n( readme.first_n() );
          npy_readers.push_back(reader_csv);
        } else {
          err << __FILE__ << " " << __LINE__ << " :: unknown format for merged data reader: "
              << name;
          throw lbann_exception(err.str());
        }
      }
      if(name == "merge_samples") {
        data_reader_merge_samples* merged_samples = new data_reader_merge_samples(npy_readers, shuffle);
        reader = merged_samples;
      } else if (name == "multi_conduit") {
        //note: this is not a mistake! We may have a separate multi_conduit
        //      reader in the future, but for now merge_samples does what we need.
        data_reader_merge_samples* multi_conduit = new data_reader_merge_samples(npy_readers, shuffle);
        reader = multi_conduit;
      } else {
        //create label file
        //we can use merge_features without label
        generic_data_reader* label_reader = nullptr;
        if(readme.label_filename() != "") {
          if(master) { std::cout << "Set label filename: " << readme.label_filename() << std::endl; }
          if (readme.format() == "numpy") {
             auto* label_numpy  = new numpy_reader(false);
             label_numpy->set_label_filename(readme.label_filename());
             label_numpy->set_data_filename(readme.label_filename());
             label_reader = label_numpy;
           } else if (readme.format() == "csv") { //if format is csv and label_filename is not empty
             auto* label_csv = new csv_reader(shuffle);
             if(master) { std::cout << "Set label filename: " << readme.label_filename() << std::endl; }
             label_csv->set_label_filename(readme.label_filename());
             label_csv->set_data_filename(readme.label_filename());
             label_csv->disable_labels(readme.disable_labels());
             label_csv->enable_responses(readme.disable_responses());
             label_csv->set_has_header(readme.has_header()); //use same as parent file
             label_csv->set_comm(comm);
             label_csv->set_label_col(0); //assume there is only one label file and the column and is label column
             label_csv->set_response_col(0);
             label_reader = label_csv;
           } else {
             err << __FILE__ << " " << __LINE__ << " :: unknown format for merged features label: "
                << readme.format();
             throw lbann_exception(err.str());
           }
         }
        //data_reader_merge_features* merged_features = new data_reader_merge_features(npy_readers,label_csv, shuffle);
        data_reader_merge_features* merged_features = new data_reader_merge_features(npy_readers,label_reader, shuffle);
        reader = merged_features;
      }

    } else if (name == "synthetic") {
      if (readme.num_labels() != 0) {
        reader = new data_reader_synthetic(
          readme.num_samples(),
          parse_list<int>(readme.synth_dimensions()),
          readme.num_labels(),
          shuffle);
      } else {
        reader = new data_reader_synthetic(
          readme.num_samples(),
          parse_list<int>(readme.synth_dimensions()),
          parse_list<int>(readme.synth_response_dimensions()),
          shuffle);
      }
    } else if (name == "mesh") {
      reader = new mesh_reader(shuffle);
    } else if (name == "python") {
#ifdef LBANN_HAS_PYTHON
      const auto& params = readme.python();
      reader = new python_reader(params.module(),
                                 params.module_dir(),
                                 params.sample_function(),
                                 params.num_samples_function(),
                                 params.sample_dims_function());
#else
      LBANN_ERROR("attempted to construct Python data reader, "
                  "but LBANN is not built with Python/C API");
#endif // LBANN_HAS_PYTHON
    } else {
        err << __FILE__ << " " << __LINE__ << " :: unknown name for data reader: "
            << name;
        throw lbann_exception(err.str());
    }
    reader->set_comm(comm);

    if (set_transform_pipeline) {
      reader->set_transform_pipeline(
        proto::construct_transform_pipeline(readme));
    }

    if (readme.data_filename() != "") {
      reader->set_data_filename( readme.data_filename() );
    }
    if (readme.label_filename() != "" && name != "merge_features") { //label_file set differently for merge_features
      reader->set_label_filename( readme.label_filename() );
    }
    if (readme.data_filedir() != "") {
      reader->set_file_dir( readme.data_filedir() );
    }
    reader->set_max_files_to_load( readme.max_files_to_load() );
    if (readme.data_local_filedir() != "") {
      reader->set_local_file_dir( readme.data_local_filedir() );
    }

    if (create_tarball) {
      if (opts->has_int("test_tarball")) {
        reader->set_absolute_sample_count( opts->get_int("test_tarball"));
        reader->set_use_percent( 0. );
        reader->set_first_n(0);
      } else {
        reader->set_absolute_sample_count( 0. );
        reader->set_use_percent( 1.0 );
        reader->set_first_n( 0 );
      }
    } else {
      reader->set_absolute_sample_count( readme.absolute_sample_count() );
      reader->set_use_percent( readme.percent_of_data_to_use() );
      reader->set_first_n( readme.first_n() );

      reader->set_gan_labelling(readme.gan_labelling());
      reader->set_gan_label_value(readme.gan_label_value());

      reader->set_partitioned(readme.is_partitioned(), readme.partition_overlap(), readme.partition_mode());
    }

    if (readme.role() == "train") {
      reader->set_role("train");
    } else if (readme.role() == "test") {
      reader->set_role("test");
    } else if (readme.role() == "validate") {
      reader->set_role("validate");
    } else {
      reader->set_role("error");
    }
    if (readme.role() == "train") {
      if (create_tarball || separate_validation) {
        reader->set_validation_percent( 0. );
      } else {
        reader->set_validation_percent( readme.validation_percent() );
      }
    }

    reader->set_master(master);

    reader->load();

    if (readme.role() == "train") {
      data_readers[execution_mode::training] = reader;
    } else if (readme.role() == "test") {
      // While the default validation_percent is 0.0, this line is added to be consistent with the case of "train"
      reader->set_validation_percent( 0. );
      data_readers[execution_mode::testing] = reader;
    } else if (readme.role() == "validate") {
      reader->set_validation_percent( 0. );
      data_readers[execution_mode::validation] = reader;
    }

    if (readme.role() == "train" && readme.validation_percent() > 0. && !create_tarball && !separate_validation) {
      if (name == "mnist") {
        reader_validation = new mnist_reader(shuffle);
        (*(mnist_reader *)reader_validation) = (*(mnist_reader *)reader);
      } else if (name == "numpy_npz_conduit_reader") {
        reader_validation = new numpy_npz_conduit_reader(*dynamic_cast<const numpy_npz_conduit_reader*>(reader));
      } else if (name == "imagenet") {
        reader_validation = new imagenet_reader(*dynamic_cast<const imagenet_reader*>(reader));
      } else if (name == "jag_conduit") {
        /// If the training data reader was shared and the validate reader is split from it, then the validation data reader
        /// is also shared
        if(is_shareable_training_data_reader) {
          const std::string role = "validate";
          if (!peek_map(leading_reader_jag_conduit, role)) {
            reader_validation = new data_reader_jag_conduit(*dynamic_cast<const data_reader_jag_conduit*>(reader));
            auto reader_jag_conduit = dynamic_cast<data_reader_jag_conduit*>(reader_validation);
            reader_jag_conduit->set_leading_reader(reader_jag_conduit);
            reader_jag_conduit->set_role(role);
            leading_reader_jag_conduit[role] = reader_jag_conduit;
          } else {
            // Copy construct the leading validation reader into another validation reader.
            // We do not copy the train reader as the subset of data may already have been
            // assigned to validation reader when validation percent is set.
            // Thus, we need to avoid taking a subset of a subset.
            const auto leader = peek_map(leading_reader_jag_conduit, role);
            reader_validation = new data_reader_jag_conduit(*leader);
            auto reader_jag_conduit = dynamic_cast<data_reader_jag_conduit*>(reader_validation);
            reader_jag_conduit->set_leading_reader(leader);
          }
        } else {
          reader_validation = new data_reader_jag_conduit(*dynamic_cast<const data_reader_jag_conduit*>(reader));
          const std::string role = "validate";
          auto reader_jag_conduit = dynamic_cast<data_reader_jag_conduit*>(reader_validation);
          reader_jag_conduit->set_leading_reader(reader_jag_conduit);
          reader_jag_conduit->set_role(role);
          leading_reader_jag_conduit[role] = reader_jag_conduit;
        }
      } else if (name == "ras_lipid") {
        auto *ras_lipid = new ras_lipid_conduit_data_reader(shuffle);
        ras_lipid->set_num_labels(readme.num_labels());
        reader_validation = ras_lipid;
        (*(ras_lipid_conduit_data_reader *)reader_validation) = (*(ras_lipid_conduit_data_reader *)reader);
      } else if (name == "nci") {
        reader_validation = new data_reader_nci(shuffle);
        (*(data_reader_nci *)reader_validation) = (*(data_reader_nci *)reader);
      } else if (name == "csv") {
        reader_validation = new csv_reader(shuffle);
        (*(csv_reader *)reader_validation) = (*(csv_reader *)reader);
      } else if (name == "numpy") {
        reader_validation = new numpy_reader(shuffle);
        (*(numpy_reader *)reader_validation) = (*(numpy_reader *)reader);
      } else if (name == "merge_samples") {
        reader_validation = new data_reader_merge_samples(*(data_reader_merge_samples *)reader);
      } else if (name == "merge_features") {
        reader_validation = new data_reader_merge_features(*(data_reader_merge_features *)reader);
      } else if (name == "cifar10") {
        reader_validation = new cifar10_reader(shuffle);
        (*(cifar10_reader *)reader_validation) = (*(cifar10_reader *)reader);
      } else if (name == "synthetic") {
        reader_validation = new data_reader_synthetic(*(data_reader_synthetic *)reader);
        (*(data_reader_synthetic *) reader_validation) = (*(data_reader_synthetic *)reader);
      } else if (name == "mesh") {
        reader_validation = new mesh_reader(shuffle);
        (*(mesh_reader *)reader_validation) = (*(mesh_reader *)reader);
      } else if (name == "python") {
#ifdef LBANN_HAS_PYTHON
        const auto& params = readme.python();
        reader_validation = new python_reader(params.module(),
                                              params.module_dir(),
                                              params.sample_function(),
                                              params.num_samples_function(),
                                              params.sample_dims_function());
        (*(python_reader *)reader_validation) = (*(python_reader *)reader);
#else
        LBANN_ERROR("attempted to construct Python data reader, "
                    "but LBANN is not built with Python/C API");
#endif // LBANN_HAS_PYTHON
      }

      reader_validation->set_role("validate");
      reader_validation->use_unused_index_set();
      data_store_conduit *store = reader_validation->get_data_store_ptr();
      if (store != nullptr) {
        store->set_data_reader_ptr(reader_validation);
        reader_validation->get_data_store_ptr()->compact_nodes();
      }

      size_t ntrain = reader->get_num_data();
      if (ntrain == 0) {
        LBANN_ERROR("num train samples = 0; something is wrong");
      }

      if (master) {
        size_t num_train = reader->get_num_data();
        size_t num_validate = reader_validation->get_num_data();
        double validate_percent = ((double) num_validate / (double) (num_train+num_validate))*100.0;
        double train_percent = ((double) num_train / (double) (num_train+num_validate))*100.0;
        std::cout << "Training using " << train_percent << "% of the training data set, which is " << reader->get_num_data() << " samples." << std::endl
                  << "Validating training using " << validate_percent << "% of the training data set, which is " << reader_validation->get_num_data() << " samples.";
        if (name == "jag_conduit") {
          std::cout << " jag conduit leading reader " << dynamic_cast<data_reader_jag_conduit*>(reader)->get_leading_reader()
                    << " of " << (is_shareable_training_data_reader? "shared" : "unshared") << " reader " << reader << " for " << reader->get_role() << std::endl;
        }
        std::cout << std::endl;
      }

      data_readers[execution_mode::validation] = reader_validation;
    }
  }

  if (master) {
    if (separate_validation) {
      const generic_data_reader* r_train = peek_map(data_readers, execution_mode::training);
      const generic_data_reader* r_validate = peek_map(data_readers, execution_mode::validation);
      const size_t num_train = (r_train == nullptr)? 0u : r_train->get_num_data();
      const size_t num_validate = (r_validate == nullptr)? 0u : r_validate->get_num_data();
      std::cout << "Training using " << num_train << " samples." << std::endl
                << "Validating using " << num_validate << " samples." << std::endl;
    }
    const generic_data_reader* r_test = peek_map(data_readers, execution_mode::testing);
    const size_t num_test = (r_test == nullptr)? 0u : r_test->get_num_data();
    std::cout << "Testing using " << num_test << " samples." << std::endl;
  }
  // remove null data_reader pointers if there is any
  for (auto it = data_readers.cbegin(); it != data_readers.cend() ; ) {
    if (!it->second) {
      it = data_readers.erase(it);
    } else {
      ++it;
    }
  }
}

void read_prototext_file(const std::string& fn, lbann_data::LbannPB& pb, const bool master)
{
  std::ostringstream err;
  int fd = open(fn.c_str(), O_RDONLY);
  if (fd == -1) {
    if (master) {
      err <<  __FILE__ << " " << __LINE__ << " :: failed to open " << fn << " for reading";
      throw lbann_exception(err.str());
    }
  }
  using FIS=google::protobuf::io::FileInputStream;
  auto input = std::unique_ptr<FIS, std::function<void(FIS*)>>(
    new google::protobuf::io::FileInputStream(fd),
    [](FIS* x) {
      x->Close();
      delete x;
    });
  bool success = google::protobuf::TextFormat::Parse(input.get(), &pb);
  if (!success) {
    if (master) {
      err <<  __FILE__ << " " << __LINE__ << " :: failed to read or parse prototext file: " << fn << std::endl;
      throw lbann_exception(err.str());
    }
  }
}

bool write_prototext_file(const std::string& fn, lbann_data::LbannPB& pb)
{
  int fd = open(fn.c_str(), O_APPEND | O_CREAT | O_TRUNC, 0644);
  if (fd == -1) {
    return false;
  }
  auto *output = new google::protobuf::io::FileOutputStream(fd);
  if (!google::protobuf::TextFormat::Print(pb, output)) {
    close(fd);
    delete output;
    return false;
  }
  delete output;
  close(fd);
  return true;
}

bool check_if_num_parallel_readers_set(const lbann_comm& comm, const lbann_data::Trainer& trainer)
{
  const bool master = comm.am_world_master();
  const int parallel_io = trainer.num_parallel_readers();

  if (parallel_io == 0) {
    if (master) {
      std::cout << "\tMax Parallel I/O Fetch: " << comm.get_procs_per_trainer() <<
        " (Limited to # Processes)" << std::endl;
    }
    return false;
  }
  if (master) {
    std::cout << "\tMax Parallel I/O Fetch: " << parallel_io << std::endl;
  }
  return true;
}

void set_num_parallel_readers(const lbann_comm& comm, lbann_data::LbannPB& p)
{
  lbann_data::Trainer *trainer = p.mutable_trainer();
  const bool is_set = check_if_num_parallel_readers_set(comm, *trainer);

  if (!is_set) {
    const int parallel_io = comm.get_procs_per_trainer();
    trainer->set_num_parallel_readers(parallel_io); //adjust the prototext
  }
}

int get_requested_num_parallel_readers(const lbann_comm& comm, const lbann_data::LbannPB& p)
{
  const lbann_data::Trainer& trainer = p.trainer();
  const bool is_set = check_if_num_parallel_readers_set(comm, trainer);

  if (!is_set) {
    return comm.get_procs_per_trainer();
  }
  return trainer.num_parallel_readers();
}

void set_data_readers_filenames(
  const std::string& which, lbann_data::LbannPB& p)
{
  options *opts = options::get();
  lbann_data::DataReader *readers = p.mutable_data_reader();
  int size = readers->reader_size();
  for (int j=0; j<size; j++) {
    lbann_data::Reader *r = readers->mutable_reader(j);
    if (r->role() == which) {
      std::ostringstream s;
      s << "data_filedir_" << which;
      if (opts->has_string(s.str())) {
        r->set_data_filedir(opts->get_string(s.str()));
      }else {
        s.clear();
        s.str("");
        s << "data_filedir";
        if (opts->has_string(s.str())) {
          r->set_data_filedir(opts->get_string(s.str()));
        }
      }
      s.clear();
      s.str("");
      s << "data_filename_" << which;
      if (opts->has_string(s.str())) {
        r->set_data_filename(opts->get_string(s.str()));
      }
      s.clear();
      s.str("");
      s << "label_filename_" << which;
      if (opts->has_string(s.str())) {
        r->set_label_filename(opts->get_string(s.str()));
      }
    }
  }
}

void set_data_readers_index_list(
  const std::string& which, lbann_data::LbannPB& p)
{
  options *opts = options::get();
  lbann_data::DataReader *readers = p.mutable_data_reader();
  int size = readers->reader_size();
  const std::string key_role = "index_list_" + which;

  for (int j=0; j<size; j++) {
    lbann_data::Reader *r = readers->mutable_reader(j);
    if (r->role() == which) {
      r->set_index_list(opts->get_string(key_role));
    }
  }
}

void set_data_readers_percent(lbann_data::LbannPB& p)
{
  options *opts = options::get();
  double percent = opts->get_float("data_reader_percent");
  if (percent <= 0 || percent > 1.0) {
      std::ostringstream err;
      err << __FILE__ << " " << __LINE__ << " :: "
          << " --data_reader_percent=<float> must be > 0 and <= 1.0";
      throw lbann_exception(err.str());
  }
  lbann_data::DataReader *readers = p.mutable_data_reader();
  int size = readers->reader_size();
  for (int j=0; j<size; j++) {
    lbann_data::Reader *r = readers->mutable_reader(j);
    r->set_percent_of_data_to_use( percent );
  }
}

void customize_data_readers_index_list(const lbann_comm& comm, lbann_data::LbannPB& p)
{
  lbann_data::DataReader *readers = p.mutable_data_reader();
  const lbann_data::Model& pb_model = p.model();
  int size = readers->reader_size();
  for (int j=0; j<size; j++) {
    lbann_data::Reader *r = readers->mutable_reader(j);
    std::ostringstream s;
    std::string basename = get_basename_without_ext(r->index_list());
    std::string ext = get_ext_name(r->index_list());
    if(r->index_list_per_model()) {
      s << pb_model.name() << "_";
    }
    if(r->index_list_per_trainer()) {
      s << "t" << comm.get_trainer_rank() << "_";
    }
    s << basename;
    s << "." << ext;
    r->set_index_list(s.str());
  }
}

void get_cmdline_overrides(const lbann_comm& comm, lbann_data::LbannPB& p)
{
  std::ostringstream err;

  options *opts = options::get();
  lbann_data::Trainer *trainer = p.mutable_trainer();
  lbann_data::Model *model = p.mutable_model();
  lbann_data::DataReader *d_reader = p.mutable_data_reader();
  int size = d_reader->reader_size();

  if (opts->has_int("absolute_sample_count")) {
    for (int j=0; j<size; j++) {
      int n = opts->get_int("absolute_sample_count");
      lbann_data::Reader *readme = d_reader->mutable_reader(j);
      readme->set_percent_of_data_to_use(0.0);
      readme->set_absolute_sample_count(n);
    }
  }

  if (opts->has_string("data_filedir")
      or opts->has_string("data_filedir_train")
      or opts->has_string("data_filename_train")
      or opts->has_string("label_filename_train")) {
    set_data_readers_filenames("train", p);
  }
  if (opts->has_string("data_filedir")
      or opts->has_string("data_filedir_test")
      or opts->has_string("data_filename_test")
      or opts->has_string("label_filename_test")) {
    set_data_readers_filenames("test", p);
  }
  if (opts->has_string("index_list_train")) {
    set_data_readers_index_list("train", p);
  }
  if (opts->has_string("index_list_test")) {
    set_data_readers_index_list("test", p);
  }
  if (opts->has_string("data_reader_percent")) {
    set_data_readers_percent(p);
  }
  if (opts->get_bool("no_im_comm")) {
    int sz = model->callback_size();
    for (int j=0; j<sz; j++) {
      lbann_data::Callback *c = model->mutable_callback(j);
      if (c->has_imcomm()) {
        c->clear_imcomm();
      }
    }
  }
  if (opts->has_int("mini_batch_size")) {
    model->set_mini_batch_size(opts->get_int("mini_batch_size"));
  }
  if (opts->has_int("num_epochs")) {
    model->set_num_epochs(opts->get_int("num_epochs"));
  }
  if (opts->has_int("hydrogen_block_size")) {
    trainer->set_hydrogen_block_size(opts->get_int("hydrogen_block_size"));
  }
  if (opts->has_int("procs_per_trainer")) {
    trainer->set_procs_per_trainer(opts->get_int("procs_per_trainer"));
  }
  if (opts->has_int("num_parallel_readers")) {
    trainer->set_num_parallel_readers(opts->get_int("num_parallel_readers"));
  }
  if (opts->get_bool("disable_cuda")) {
    model->set_disable_cuda(opts->get_bool("disable_cuda"));
  }
  if (opts->has_int("random_seed")) {
    trainer->set_random_seed(opts->get_int("random_seed"));
  }
  if(opts->get_bool("serialize_io")) {
    model->set_serialize_io(opts->get_bool("serialize_io"));
  }

}

void print_parameters(const lbann_comm& comm, lbann_data::LbannPB& p)
{
  if (!comm.am_world_master()) {
    return;
  }

  const lbann_data::Trainer &t = p.trainer();
  const lbann_data::Model &m = p.model();

  bool disable_cuda = m.disable_cuda();
#ifndef LBANN_HAS_GPU
  disable_cuda = true;
#endif // LBANN_HAS_GPU
  bool disable_cudnn = disable_cuda;
#ifndef LBANN_HAS_CUDNN
  disable_cudnn = true;
#endif // LBANN_HAS_CUDNN

  std::cout << std::endl
            << "Running with these parameters:\n"
            << " General:\n"
            << "  datatype size:           " << sizeof(DataType) << std::endl
            << "  mini_batch_size:         " << m.mini_batch_size() << std::endl
            << "  num_epochs:              " << m.num_epochs()  << std::endl
            << "  hydrogen_block_size:     " << t.hydrogen_block_size()  << std::endl
            << "  procs_per_trainer:       " << t.procs_per_trainer()  << std::endl
            << "  num_parallel_readers:    " << t.num_parallel_readers()  << std::endl
            << "  serialize_io:            " << m.serialize_io()  << std::endl
            << "  cuda:                    " << (disable_cuda ? "disabled" : "enabled") << std::endl
            << "  cudnn:                   " << (disable_cudnn ? "disabled" : "enabled") << std::endl
            << "  random_seed:             " << t.random_seed() << std::endl
            << "  data_layout:             " << m.data_layout()  << std::endl
            << "     (only used for metrics)\n";
}

void print_help(const lbann_comm& comm)
{
  if (comm.am_world_master()) {
    print_help(std::cerr);
  }
}

void print_help(std::ostream& os)
{
  os <<
       "General usage: you need to specify three prototext files, e.g:\n"
       "  srun -n# proto --model=<string> --optimizer=<string> --reader=<string> --metadata=<string>\n"
       "\n"
       "  However, if you are re-running an experiment from a previously saved\n"
       "  file, you only need to specify --prototext=<string>\n"
       "  When proto is run, an output file containing the concatenated prototext\n"
       "  files, along with other data is written. The default name for this file\n"
       "  is 'data.prototext'  You can specify an alternative name via the option:\n"
       "  --saveme=<string>  You can suppress writing the file via the option:\n"
       "  --saveme=0\n"
       "\n"
       "Some prototext values can be overriden on the command line;\n"
       "(notes: use '1' or '0' for bool; if no value is given for a flag,\n"
       "        e.g: --disable_cuda, then a value of '1' is assigned)\n"
       "\n"
       "General:\n"
       "  --mini_batch_size=<int>\n"
       "  --num_epochs=<int>\n"
       "  --hydrogen_block_size=<int>\n"
       "  --procs_per_trainer=<int>\n"
       "  --num_parallel_readers=<int>\n"
       "  --num_io_threads=<int>\n"
       "      # of threads used for I/O by the data readers\n"
       "  --serialize_io=<bool>\n"
       "      force data readers to use a single thread for I/O\n"
       "  --disable_background_io_activity=<bool>\n"
       "      prevent the input layers from fetching data in the background\n"
       "  --disable_cuda=<bool>\n"
       "     has no effect unless lbann was compiled with: LBANN_HAS_CUDNN\n"
       "  --random_seed=<int>\n"
       "  --objective_function<string>\n"
       "      <string> must be: categorical_cross_entropy or mean_squared_error\n"
       "  --data_layout<string>\n"
       "      <string> must be: data_parallel or model_parallel\n"
       "      note: this will be applied to all layers, metrics (and others)\n"
       "            that take DATA_PARALLEL or MODEL_PARALLEL as a template parameter\n"
       "  --print_affinity\n"
       "      display information on how OpenMP threads are provisioned\n"
       "  --use_data_store \n"
       "      Enables the data store in-memory structure\n"
       "  --preload_data_store \n"
       "      Preloads the data store in-memory structure during data reader load time\n"
       "  --super_node \n"
       "      Enables the data store in-memory structure to use the supernode exchange structure\n"
       "  --write_sample_list \n"
       "      Writes out the sample list that was loaded into the current directory\n"
       "  --ltfb_verbose \n"
       "      Increases number of per-trainer messages that are reported\n"
       "  --ckpt_dir=<string>\n"
       "      Save to or restart from a specific checkpoint directory.\n"
       "      Additionally, sets the output directory for dumping weights.\n"
       "      Modifies callbacks: checkpoint, save_model, dump_weights\n"
       "  --restart_dir=<string>\n"
       "      Restart from a checkpoint found in the given directory.\n"
       "      If the directory doesn't exist or doesn't contain a checkpoint,\n"
       "      an error will be thrown.\n"
       "  --load_model_weights_dir=<string>\n"
       "      Load model wieghts found in the given directory.\n"
       "      If the directory doesn't exist, doesn't contain valid weights,\n"
       "      or doesn't contain a checkpoint,\n"
       "      an error will be thrown.\n"
       "  --load_model_weights_dir_is_complete=<bool>\n"
       "      Use load_model_weights_dir as given, ignoring checkpoint hierarchy.\n"
       "\n"
       "DataReaders:\n"
       "  --data_filedir=<string>\n"
       "      sets the file directory for train and test data\n"
       "  --data_filedir_train=<string>   --data_filedir_test=<string>\n"
       "  --data_filename_train=<string>  --data_filename_test=<string>\n"
       "  --index_list_train=<string>     --index_list_test=<string>\n"
       "  --label_filename_train=<string> --label_filename_test=<string>\n"
       "  --data_reader_percent=<float>\n"
       "  --share_testing_data_readers=<bool:[0|1]>\n"
       "\n"
       "Callbacks:\n"
       "  --image_dir=<string>\n"
       "      if the model has callback_save_images, this determines where the\n"
       "      images are saved\n"
       "  --no_im_comm=<bool>\n"
       "      removes ImComm callback, if present; this is intended for\n"
       "      running alexnet with a single model, but may be useful elsewhere\n"
       "\n"
       "Optimizers; all values except for nesterov are floats;\n"
       "            the values shown in <...> are the default values, that will be\n"
       "            used if the option is not specified on the cmd line.\n"
       "            If you specify an option that is not applicable to your choice\n"
       "            of optimizer, the option is ignored\n"
       "\n";
}

void copy_file(std::string fn, std::ofstream &out)
{
  std::ifstream in(fn.c_str());
  if (!in.is_open()) {
    std::ostringstream err;
    err << __FILE__ << " " << __LINE__
        << " :: failed to open file for reading: " << fn;
    throw std::runtime_error(err.str());
  }
  std::ostringstream s;
  s << in.rdbuf();
  out << s.str();
}

void save_session(const lbann_comm& comm, const int argc, char * const* argv, lbann_data::LbannPB& p)
{
  if (!comm.am_world_master()) {
    return;
  }

  options *opts = options::get();

  //do not write output file for a repeated experiment;
  //may want to revisit this decision later ...
  if (opts->has_string("prototext")) {
    return;
  }

  //setup file name
  // Note: If the file name is not unique, append numbers until it is.
  std::string model_name = p.model().name();
  if (model_name.empty()) { model_name = "model"; };
  std::string file_name = model_name + ".prototext";
  El::Int file_name_index = 1;
  while (std::ifstream(file_name.c_str())) {
    file_name_index++;
    file_name = (model_name
                 + "_" + std::to_string(file_name_index)
                 + ".prototext");
  }

  //open output file
  std::ofstream out(file_name.c_str());
  if (!out.is_open()) {
    std::ostringstream err;
    err << "failed to open file (" << file_name << ") for writing";
    LBANN_ERROR(err.str());
  }
  std::cout << std::endl << "writing options and prototext to file: " << file_name << "\n\n";

  //output all data
  out << "# cmd line for original experiment:\n#  $ ";
  for (int h=0; h<argc; h++) {
    out << argv[h] << " ";
  }
  std::string lbann_version("unknown: LBANN_VERSION is not defined");

#ifdef LBANN_VERSION
  lbann_version = LBANN_MAKE_STR(LBANN_VERSION);
#endif

  std::time_t r = std::time(nullptr);
  char *tm = std::ctime(&r);
  size_t fixme = strlen(tm);
  tm[fixme-1] = 0;
  out << "\n#\n# Experiment conducted at: "
      <<  tm
      << "\n#\n#\n# Experiment was run with lbann version: "
      << lbann_version << "\n#\n#\n# To rerun the experiment: \n"
      << "#  $ srun -n" << comm.get_procs_in_world() << " " << argv[0]
      << " --prototext=" << file_name << "\n#\n#\n";

  out << "# Selected SLURM Environment Variables:\n";
  std::vector<std::string> v = {"HOST", "SLURM_NODELIST", "SLURM_NNODES", "SLURM_NTASKS", "SLURM_TASKS_PER_NODE"};
  for (auto & i : v) {
    char *c = std::getenv(i.c_str());
    if (c != nullptr) {
      out << "# " << i << "=" << c << std::endl;
    }
  }
  out << "\n#\n#\n";

  std::string s;
  google::protobuf::TextFormat::PrintToString(p, &s);
  out << s;
  out.close();
}

std::string trim(std::string const& str)
{
  // Short-circuit on the empty string
  if (str.size() == 0) return std::string();

  const std::string whitespace = "\f\n\r\t\v ";
  auto first = str.find_first_not_of(whitespace);

  // All characters are whitespace; short-circuit.
  if (first == std::string::npos) return std::string();

  auto last = str.find_last_not_of(whitespace);
  return str.substr(first, (last-first)+1);
}

} // namespace lbann<|MERGE_RESOLUTION|>--- conflicted
+++ resolved
@@ -203,14 +203,9 @@
                                                           key_labels,
                                                           key_responses,
                                                           hyperslab_labels);
-<<<<<<< HEAD
       reader_hdf5->set_has_labels(!readme.disable_labels());
       reader_hdf5->set_has_responses(!readme.disable_responses());
-=======
-      reader_cosmo_hdf5->set_has_labels(!readme.disable_labels());
-      reader_cosmo_hdf5->set_has_responses(!readme.disable_responses());
-      reader_cosmo_hdf5->set_num_responses(!readme.num_responses());
->>>>>>> 7ecc0033
+      reader_hdf5->set_num_responses(!readme.num_responses());
       auto filedir = readme.data_filedir();
       if(!endsWith(filedir, "/")) {
         filedir = filedir + "/";
