#include "lbann/proto/proto_common.hpp"

#include "lbann/lbann.hpp"
#include "lbann/base.hpp"
#include "lbann/comm.hpp"
#include "lbann/proto/init_image_data_readers.hpp"
#include "lbann/proto/factories.hpp"
#include "lbann/utils/file_utils.hpp"

#include <google/protobuf/io/coded_stream.h>
#include <google/protobuf/io/zero_copy_stream_impl.h>
#include <google/protobuf/text_format.h>

#include <functional>
#include <memory>
#include <unordered_map>
#include <unordered_set>
#include <sys/stat.h>

namespace lbann {

bool has_motifs(const lbann_comm& comm, const lbann_data::LbannPB& p) {
  const bool master = comm.am_world_master();
  if (master) {
    std::cout << "starting has_motifs\n";
  }
  const lbann_data::Model& m = p.model();
  const int num_layers = m.layer_size();
  for (int j=0; j<num_layers; j++) {
    const lbann_data::Layer& layer = m.layer(j);
    if (layer.has_motif_layer()) {
      return true;
    }
  }
  return false;
}

void expand_motifs(const lbann_comm& comm, lbann_data::LbannPB& pb) {
  const bool master = comm.am_world_master();
  if (master) {
    std::cout << "starting expand_motifs\n";
  }
  const lbann_data::MotifDefinitions& m = pb.motif_definitions();
  const int num_motifs = m.motif_size();
  for (int j=0; j<num_motifs; j++) {
  }
}

int get_requested_num_parallel_readers(
  const lbann_comm& comm, const lbann_data::LbannPB& p);

void init_data_readers(
  lbann_comm* comm, const lbann_data::LbannPB& p,
  std::map<execution_mode, generic_data_reader *>& data_readers,
  bool is_shareable_training_data_reader,
  bool is_shareable_testing_data_reader,
  bool is_shareable_validation_data_reader)
{
  static std::unordered_map<std::string, data_reader_jag_conduit*> leading_reader_jag_conduit;
  const bool master = comm->am_world_master();
  std::ostringstream err;

  options *opts = options::get();
  const bool create_tarball
    = opts->has_string("create_tarball") ? true : false;

  const lbann_data::DataReader & d_reader = p.data_reader();
  const int size = d_reader.reader_size();

  const lbann_data::DataSetMetaData& pb_metadata = p.data_set_metadata();

  // A separate explicit validation set is created only if a reader with role "validate"
  // is found in the list of data readers. Otherwise, a validation set is created as a
  // percentage of data from the train set.
  bool separate_validation = false;
  for (int j=0; j<size; j++) {
    const lbann_data::Reader& readme = d_reader.reader(j);
    if (readme.role() == "validate") {
        separate_validation = true;
        break;
    }
  }

  for (int j=0; j<size; j++) {
    const lbann_data::Reader& readme = d_reader.reader(j);

    const std::string& name = readme.name();

    const bool shuffle = readme.shuffle();

    generic_data_reader *reader = nullptr;
    generic_data_reader *reader_validation = nullptr;

    // This is a hack that should be fixed when we clean up data reader setup.
    bool set_transform_pipeline = true;

    if ((name == "mnist") || (name == "cifar10") || (name == "moving_mnist")) {
      init_org_image_data_reader(readme, master, reader);
      set_transform_pipeline = false;
    } else if ((name == "imagenet") ||
               (name == "multihead_siamese")) {
      init_image_data_reader(readme, pb_metadata, master, reader);
      set_transform_pipeline = false;
    } else if (name == "jag") {
      auto* reader_jag = new data_reader_jag(shuffle);

      const lbann_data::DataSetMetaData::Schema& pb_schema = pb_metadata.schema();

      using var_t = data_reader_jag::variable_t;

      // composite independent variable
      std::vector<std::vector<var_t>> independent_type(pb_schema.independent_size());

      for (int i=0; i < pb_schema.independent_size(); ++i) {
        const lbann_data::DataSetMetaData::Schema::JAGDataSlice& slice = pb_schema.independent(i);
        const int slice_size = slice.pieces_size();
        for (int k=0; k < slice_size; ++k) {
          const auto var_type = static_cast<var_t>(slice.pieces(k));
          independent_type[i].push_back(var_type);
        }
      }

      reader_jag->set_independent_variable_type(independent_type);

      // composite dependent variable
      std::vector<std::vector<var_t>> dependent_type(pb_schema.dependent_size());

      for (int i=0; i < pb_schema.dependent_size(); ++i) {
        const lbann_data::DataSetMetaData::Schema::JAGDataSlice& slice = pb_schema.dependent(i);
        const int slice_size = slice.pieces_size();
        for (int k=0; k < slice_size; ++k) {
          const auto var_type = static_cast<var_t>(slice.pieces(k));
          dependent_type[i].push_back(var_type);
        }
      }

      reader_jag->set_dependent_variable_type(dependent_type);
      reader = reader_jag;
<<<<<<< HEAD
#ifdef LBANN_HAS_CONDUIT
=======
      set_up_generic_preprocessor = false;
>>>>>>> 05c956e8
    } else if (name == "jag_conduit") {
      init_image_data_reader(readme, pb_metadata, master, reader);
      set_transform_pipeline = false;
      auto reader_jag_conduit = dynamic_cast<data_reader_jag_conduit*>(reader);
      const lbann_data::Model& pb_model = p.model();
      reader->set_mini_batch_size(static_cast<int>(pb_model.mini_batch_size()));
      reader->set_data_index_list(readme.index_list());
      reader_jag_conduit->set_list_per_trainer(readme.index_list_per_trainer());
      reader_jag_conduit->set_list_per_model(readme.index_list_per_model());

      /// Allow the prototext to control if the data readers is
      /// shareable for each phase training, validation, or testing
      if((is_shareable_training_data_reader && readme.role() == "train")
         || (is_shareable_testing_data_reader && readme.role() == "test")
         || (is_shareable_validation_data_reader && readme.role() == "validation")) {
        if (!peek_map(leading_reader_jag_conduit, readme.role())) {
          leading_reader_jag_conduit[readme.role()] = reader_jag_conduit;
        } else {
          const auto leader = peek_map(leading_reader_jag_conduit, readme.role());
          *reader_jag_conduit = *leader;
          reader_jag_conduit->set_leading_reader(leader);
        }
      }

      for (int i=0; i < pb_model.layer_size(); ++i) {
        const auto& proto_layer = pb_model.layer(i);
        if (proto_layer.has_input()) {
          const auto& params = proto_layer.input();
          const auto& io_buffer = params.io_buffer();
          reader_jag_conduit->set_io_buffer_type(io_buffer);
          const auto num_readers = get_requested_num_parallel_readers(*comm, p);
          reader_jag_conduit->set_num_parallel_readers(num_readers);
          reader_jag_conduit->set_local_id(readme.role());
          break;
        }
      }
    } else if (name == "jag_conduit_hdf5") {
      init_image_data_reader(readme, pb_metadata, master, reader);
<<<<<<< HEAD
      set_transform_pipeline = false;
#endif // LBANN_HAS_CONDUIT
=======
      set_up_generic_preprocessor = false;
>>>>>>> 05c956e8
    } else if (name == "nci") {
      reader = new data_reader_nci(shuffle);
    } else if (name == "csv") {
      auto* reader_csv = new csv_reader(shuffle);
      reader_csv->set_label_col(readme.label_col());
      reader_csv->set_response_col(readme.response_col());
      reader_csv->disable_labels(readme.disable_labels());
      reader_csv->enable_responses(readme.disable_responses());
      reader_csv->set_separator(readme.separator()[0]);
      reader_csv->set_skip_cols(readme.skip_cols());
      reader_csv->set_skip_rows(readme.skip_rows());
      reader_csv->set_has_header(readme.has_header());
      reader = reader_csv;
    } else if (name == "numpy_npz_conduit_reader") {
      auto *npz_conduit = new numpy_npz_conduit_reader(shuffle);
      npz_conduit->set_has_labels(!readme.disable_labels());
      npz_conduit->set_has_responses(!readme.disable_responses());
      npz_conduit->set_scaling_factor_int16(readme.scaling_factor_int16());
      if (readme.num_labels() != 0) {
        npz_conduit->set_num_labels(readme.num_labels());
      }
      reader = npz_conduit;
    } else if (name == "numpy") {
      auto* reader_numpy = new numpy_reader(shuffle);
      reader_numpy->set_has_labels(!readme.disable_labels());
      reader_numpy->set_has_responses(!readme.disable_responses());
      reader = reader_numpy;
    } else if (name == "numpy_npz") {
      auto* reader_numpy_npz = new numpy_npz_reader(shuffle);
      reader_numpy_npz->set_has_labels(!readme.disable_labels());
      reader_numpy_npz->set_has_responses(!readme.disable_responses());
      reader_numpy_npz->set_scaling_factor_int16(readme.scaling_factor_int16());
      reader = reader_numpy_npz;
    } else if (name == "pilot2_molecular_reader") {
      pilot2_molecular_reader* reader_pilot2_molecular = new pilot2_molecular_reader(readme.num_neighbors(), readme.max_neighborhood(), shuffle);
      reader = reader_pilot2_molecular;
    } else if (name == "merge_samples" || name == "merge_features" || name == "multi_conduit") {
      //TODO: verify how much of wildcard conflict with label file, label file should be loaded separately
      auto filedir = readme.data_filedir();
      if(!endsWith(filedir, "/")) {
        filedir = filedir + "/";
      }
      auto paths = glob(filedir + readme.data_file_pattern());
      std::vector<generic_data_reader*> npy_readers;
      for(auto i = paths.begin(); i != paths.end(); i++) {
        const auto path = *i;
        if(master) { std::cout << "Loading file: " << path << std::endl; }
        if (readme.format() == "numpy") {
          auto *reader_numpy = new numpy_reader(false);
          reader_numpy->set_data_filename(path);
          reader_numpy->set_has_labels(!readme.disable_labels());
          reader_numpy->set_has_responses(!readme.disable_responses());
          npy_readers.push_back(reader_numpy);
        } else if (readme.format() == "numpy_npz") {
          auto* reader_numpy_npz = new numpy_npz_reader(false);
          reader_numpy_npz->set_data_filename(path);
          reader_numpy_npz->set_has_labels(!readme.disable_labels());
          reader_numpy_npz->set_has_responses(!readme.disable_responses());
          reader_numpy_npz->set_scaling_factor_int16(readme.scaling_factor_int16());
          npy_readers.push_back(reader_numpy_npz);
        } else if (readme.format() == "jag_conduit") {
          init_image_data_reader(readme, pb_metadata, master, reader);
          npy_readers.push_back(reader);
        } else if (readme.format() == "pilot2_molecular_reader") {
          pilot2_molecular_reader* reader_pilot2_molecular = new pilot2_molecular_reader(readme.num_neighbors(), readme.max_neighborhood(), shuffle);
          reader_pilot2_molecular->set_data_filename(path);
          npy_readers.push_back(reader_pilot2_molecular);
        } else if (readme.format() == "csv") {
          auto* reader_csv = new csv_reader(shuffle);
          if(master) { std::cout << "Set data filename: " << path << std::endl; }
          reader_csv->set_data_filename(path);
          reader_csv->set_label_col(readme.label_col());
          reader_csv->set_response_col(readme.response_col());
          reader_csv->disable_labels(readme.disable_labels());
          reader_csv->enable_responses(readme.disable_responses());
          reader_csv->set_separator(readme.separator()[0]);
          reader_csv->set_skip_cols(readme.skip_cols());
          reader_csv->set_skip_rows(readme.skip_rows());
          reader_csv->set_has_header(readme.has_header());
          reader_csv->set_absolute_sample_count( readme.absolute_sample_count() );
          reader_csv->set_use_percent( readme.percent_of_data_to_use() );
          reader_csv->set_first_n( readme.first_n() );
          npy_readers.push_back(reader_csv);
        } else {
          err << __FILE__ << " " << __LINE__ << " :: unknown format for merged data reader: "
              << name;
          throw lbann_exception(err.str());
        }
      }
      if(name == "merge_samples") {
        data_reader_merge_samples* merged_samples = new data_reader_merge_samples(npy_readers, shuffle);
        reader = merged_samples;
      } else if (name == "multi_conduit") {
        //note: this is not a mistake! We may have a separate multi_conduit
        //      reader in the future, but for now merge_samples does what we need.
        data_reader_merge_samples* multi_conduit = new data_reader_merge_samples(npy_readers, shuffle);
        reader = multi_conduit;
      } else {
        //create label file
        //we can use merge_features without label
        generic_data_reader* label_reader = nullptr;
        if(readme.label_filename() != "") {
          if(master) { std::cout << "Set label filename: " << readme.label_filename() << std::endl; }
          if (readme.format() == "numpy") {
             auto* label_numpy  = new numpy_reader(false);
             label_numpy->set_label_filename(readme.label_filename());
             label_numpy->set_data_filename(readme.label_filename());
             label_reader = label_numpy;
           } else if (readme.format() == "csv") { //if format is csv and label_filename is not empty
             auto* label_csv = new csv_reader(shuffle);
             if(master) { std::cout << "Set label filename: " << readme.label_filename() << std::endl; }
             label_csv->set_label_filename(readme.label_filename());
             label_csv->set_data_filename(readme.label_filename());
             label_csv->disable_labels(readme.disable_labels());
             label_csv->enable_responses(readme.disable_responses());
             label_csv->set_has_header(readme.has_header()); //use same as parent file
             label_csv->set_comm(comm);
             label_csv->set_label_col(0); //assume there is only one label file and the column and is label column
             label_csv->set_response_col(0);
             label_reader = label_csv;
           } else {
             err << __FILE__ << " " << __LINE__ << " :: unknown format for merged features label: "
                << readme.format();
             throw lbann_exception(err.str());
           }
         }
        //data_reader_merge_features* merged_features = new data_reader_merge_features(npy_readers,label_csv, shuffle);
        data_reader_merge_features* merged_features = new data_reader_merge_features(npy_readers,label_reader, shuffle);
        reader = merged_features;
      }

    } else if (name == "synthetic") {
      if (readme.num_labels() != 0) {
        reader = new data_reader_synthetic(
          readme.num_samples(),
          proto::parse_list<int>(readme.synth_dimensions()),
          readme.num_labels(),
          shuffle);
      } else {
        reader = new data_reader_synthetic(
          readme.num_samples(),
          proto::parse_list<int>(readme.synth_dimensions()),
          proto::parse_list<int>(readme.synth_response_dimensions()),
          shuffle);
      }
    } else if (name == "mesh") {
      reader = new mesh_reader(shuffle);
    } else if (name == "moving_mnist") {
      reader = new moving_mnist_reader(7, 40, 40, 2);
    } else if (name == "python") {
#ifdef LBANN_HAS_PYTHON
      const auto& params = readme.python();
      reader = new python_reader(params.module(),
                                 params.module_dir(),
                                 params.sample_function(),
                                 params.num_samples_function(),
                                 params.sample_dims_function());
#else
      LBANN_ERROR("attempted to construct Python data reader, "
                  "but LBANN is not built with Python/C API");
#endif // LBANN_HAS_PYTHON
    } else {
        err << __FILE__ << " " << __LINE__ << " :: unknown name for data reader: "
            << name;
        throw lbann_exception(err.str());
    }
    reader->set_comm(comm);

    if (set_transform_pipeline) {
      reader->set_transform_pipeline(
        std::move(proto::construct_transform_pipeline(readme)));
    }

    if (readme.data_filename() != "") {
      reader->set_data_filename( readme.data_filename() );
    }
    if (readme.label_filename() != "" && name != "merge_features") { //label_file set differently for merge_features
      reader->set_label_filename( readme.label_filename() );
    }
    if (readme.data_filedir() != "") {
      reader->set_file_dir( readme.data_filedir() );
    }
    reader->set_max_files_to_load( readme.max_files_to_load() );
    if (readme.data_local_filedir() != "") {
      reader->set_local_file_dir( readme.data_local_filedir() );
    }

    if (create_tarball) {
      if (opts->has_int("test_tarball")) {
        reader->set_absolute_sample_count( opts->get_int("test_tarball"));
        reader->set_use_percent( 0. );
        reader->set_first_n(0);
      } else {
        reader->set_absolute_sample_count( 0. );
        reader->set_use_percent( 1.0 );
        reader->set_first_n( 0 );
      }
    } else {
      reader->set_absolute_sample_count( readme.absolute_sample_count() );
      reader->set_use_percent( readme.percent_of_data_to_use() );
      reader->set_first_n( readme.first_n() );

      reader->set_gan_labelling(readme.gan_labelling());
      reader->set_gan_label_value(readme.gan_label_value());

      reader->set_partitioned(readme.is_partitioned(), readme.partition_overlap(), readme.partition_mode());
    }

    if (readme.role() == "train") {
      reader->set_role("train");
    } else if (readme.role() == "test") {
      reader->set_role("test");
    } else if (readme.role() == "validate") {
      reader->set_role("validate");
    } else {
      reader->set_role("error");
    }
    if (readme.role() == "train") {
      if (create_tarball || separate_validation) {
        reader->set_validation_percent( 0. );
      } else {
        reader->set_validation_percent( readme.validation_percent() );
      }
    }

    reader->set_master(master);

    reader->load();

    if (readme.role() == "train") {
      data_readers[execution_mode::training] = reader;
    } else if (readme.role() == "test") {
      // While the default validation_percent is 0.0, this line is added to be consistent with the case of "train"
      reader->set_validation_percent( 0. );
      data_readers[execution_mode::testing] = reader;
    } else if (readme.role() == "validate") {
      reader->set_validation_percent( 0. );
      data_readers[execution_mode::validation] = reader;
    }

    if (readme.role() == "train" && readme.validation_percent() > 0. && !create_tarball && !separate_validation) {
      if (name == "mnist") {
        reader_validation = new mnist_reader(shuffle);
        (*(mnist_reader *)reader_validation) = (*(mnist_reader *)reader);
      } else if (name == "numpy_npz_conduit_reader") {
        reader_validation = new numpy_npz_conduit_reader(*dynamic_cast<const numpy_npz_conduit_reader*>(reader));
      } else if (name == "imagenet") {
<<<<<<< HEAD
        reader_validation = new imagenet_reader(*dynamic_cast<const imagenet_reader*>(reader));
=======
        reader_validation = new imagenet_reader(*dynamic_cast<const imagenet_reader*>(reader), reader->get_unused_indices());
      } else if (name == "imagenet_patches") {
        reader_validation = new imagenet_reader_patches(*dynamic_cast<const imagenet_reader_patches*>(reader));
>>>>>>> 05c956e8
      } else if (name == "multihead_siamese") {
  	reader_validation = new data_reader_multihead_siamese(*dynamic_cast<const data_reader_multihead_siamese*>(reader));
      } else if (name == "jag") {
        reader_validation = new data_reader_jag(shuffle);
        *dynamic_cast<data_reader_jag*>(reader_validation) = *dynamic_cast<const data_reader_jag*>(reader);
      } else if (name == "jag_conduit") {
        /// If the training data reader was shared and the validate reader is split from it, then the validation data reader
        /// is also shared
        if(is_shareable_training_data_reader) {
          const std::string role = "validate";
          if (!peek_map(leading_reader_jag_conduit, role)) {
            reader_validation = new data_reader_jag_conduit(*dynamic_cast<const data_reader_jag_conduit*>(reader));
            auto reader_jag_conduit = dynamic_cast<data_reader_jag_conduit*>(reader_validation);
            reader_jag_conduit->set_leading_reader(reader_jag_conduit);
            reader_jag_conduit->set_role(role);
            leading_reader_jag_conduit[role] = reader_jag_conduit;
          } else {
            // Copy construct the leading validation reader into another validation reader.
            // We do not copy the train reader as the subset of data may already have been
            // assigned to validation reader when validation percent is set.
            // Thus, we need to avoid taking a subset of a subset.
            const auto leader = peek_map(leading_reader_jag_conduit, role);
            reader_validation = new data_reader_jag_conduit(*leader);
            auto reader_jag_conduit = dynamic_cast<data_reader_jag_conduit*>(reader_validation);
            reader_jag_conduit->set_leading_reader(leader);
          }
        } else {
          reader_validation = new data_reader_jag_conduit(*dynamic_cast<const data_reader_jag_conduit*>(reader), reader->get_unused_indices());
          const std::string role = "validate";
          auto reader_jag_conduit = dynamic_cast<data_reader_jag_conduit*>(reader_validation);
          reader_jag_conduit->set_leading_reader(reader_jag_conduit);
          reader_jag_conduit->set_role(role);
          leading_reader_jag_conduit[role] = reader_jag_conduit;
        }
      } else if (name == "nci") {
        reader_validation = new data_reader_nci(shuffle);
        (*(data_reader_nci *)reader_validation) = (*(data_reader_nci *)reader);
      } else if (name == "csv") {
        reader_validation = new csv_reader(shuffle);
        (*(csv_reader *)reader_validation) = (*(csv_reader *)reader);
      } else if (name == "numpy") {
        reader_validation = new numpy_reader(shuffle);
        (*(numpy_reader *)reader_validation) = (*(numpy_reader *)reader);
      } else if (name == "merge_samples") {
        reader_validation = new data_reader_merge_samples(*(data_reader_merge_samples *)reader);
      } else if (name == "merge_features") {
        reader_validation = new data_reader_merge_features(*(data_reader_merge_features *)reader);
      } else if (name == "cifar10") {
        reader_validation = new cifar10_reader(shuffle);
        (*(cifar10_reader *)reader_validation) = (*(cifar10_reader *)reader);
      } else if (name == "synthetic") {
        reader_validation = new data_reader_synthetic(*(data_reader_synthetic *)reader);
        (*(data_reader_synthetic *) reader_validation) = (*(data_reader_synthetic *)reader);
      } else if (name == "mesh") {
        reader_validation = new mesh_reader(shuffle);
        (*(mesh_reader *)reader_validation) = (*(mesh_reader *)reader);
      } else if (name == "moving_mnist") {
        reader_validation = new moving_mnist_reader(7, 40, 40, 2);
        (*(moving_mnist_reader *)reader_validation) = (*(moving_mnist_reader *)reader);
      } else if (name == "python") {
#ifdef LBANN_HAS_PYTHON
        const auto& params = readme.python();
        reader_validation = new python_reader(params.module(),
                                              params.module_dir(),
                                              params.sample_function(),
                                              params.num_samples_function(),
                                              params.sample_dims_function());
#else
        LBANN_ERROR("attempted to construct Python data reader, "
                    "but LBANN is not built with Python/C API");
#endif // LBANN_HAS_PYTHON
      }

      reader_validation->set_role("validate");
      reader_validation->use_unused_index_set();
      if(reader_validation->get_data_store_ptr() != nullptr) {
        reader_validation->get_data_store_ptr()->compact_nodes();
      }
      /// At this point clean up any unused samples from the main data store
      if(reader->get_data_store_ptr() != nullptr) {
        auto&& data_store = reader->get_data_store_ptr();
        data_store->purge_unused_samples(reader->get_unused_indices());
      }

      if (master) {
        size_t num_train = reader->get_num_data();
        size_t num_validate = reader_validation->get_num_data();
        double validate_percent = ((double) num_validate / (double) (num_train+num_validate))*100.0;
        double train_percent = ((double) num_train / (double) (num_train+num_validate))*100.0;
        std::cout << "Training using " << train_percent << "% of the training data set, which is " << reader->get_num_data() << " samples." << std::endl
                  << "Validating training using " << validate_percent << "% of the training data set, which is " << reader_validation->get_num_data() << " samples.";
        if (name == "jag_conduit") {
          std::cout << " jag conduit leading reader " << dynamic_cast<data_reader_jag_conduit*>(reader)->get_leading_reader()
                    << " of " << (is_shareable_training_data_reader? "shared" : "unshared") << " reader " << reader << " for " << reader->get_role() << std::endl;
        }
        std::cout << std::endl;
      }

      data_readers[execution_mode::validation] = reader_validation;
    }
  }

  if (master) {
    if (separate_validation) {
      const generic_data_reader* r_train = peek_map(data_readers, execution_mode::training);
      const generic_data_reader* r_validate = peek_map(data_readers, execution_mode::validation);
      const size_t num_train = (r_train == nullptr)? 0u : r_train->get_num_data();
      const size_t num_validate = (r_validate == nullptr)? 0u : r_validate->get_num_data();
      std::cout << "Training using " << num_train << " samples." << std::endl
                << "Validating using " << num_validate << " samples." << std::endl;
    }
    const generic_data_reader* r_test = peek_map(data_readers, execution_mode::testing);
    const size_t num_test = (r_test == nullptr)? 0u : r_test->get_num_data();
    std::cout << "Testing using " << num_test << " samples." << std::endl;
  }
  // remove null data_reader pointers if there is any
  for (auto it = data_readers.cbegin(); it != data_readers.cend() ; ) {
    if (!it->second) {
      it = data_readers.erase(it);
    } else {
      ++it;
    }
  }
}

void read_prototext_file(const std::string& fn, lbann_data::LbannPB& pb, const bool master)
{
  std::ostringstream err;
  int fd = open(fn.c_str(), O_RDONLY);
  if (fd == -1) {
    if (master) {
      err <<  __FILE__ << " " << __LINE__ << " :: failed to open " << fn << " for reading";
      throw lbann_exception(err.str());
    }
  }
  using FIS=google::protobuf::io::FileInputStream;
  auto input = std::unique_ptr<FIS, std::function<void(FIS*)>>(
    new google::protobuf::io::FileInputStream(fd),
    [](FIS* x) {
      x->Close();
      delete x;
    });
  bool success = google::protobuf::TextFormat::Parse(input.get(), &pb);
  if (!success) {
    if (master) {
      err <<  __FILE__ << " " << __LINE__ << " :: failed to read or parse prototext file: " << fn << std::endl;
      throw lbann_exception(err.str());
    }
  }
}

bool write_prototext_file(const std::string& fn, lbann_data::LbannPB& pb)
{
  int fd = open(fn.c_str(), O_APPEND | O_CREAT | O_TRUNC, 0644);
  if (fd == -1) {
    return false;
  }
  auto *output = new google::protobuf::io::FileOutputStream(fd);
  if (!google::protobuf::TextFormat::Print(pb, output)) {
    close(fd);
    delete output;
    return false;
  }
  delete output;
  close(fd);
  return true;
}

bool check_if_num_parallel_readers_set(const lbann_comm& comm, const lbann_data::Model& model)
{
  const bool master = comm.am_world_master();
  const int parallel_io = model.num_parallel_readers();

  if (parallel_io == 0) {
    if (master) {
      std::cout << "\tMax Parallel I/O Fetch: " << comm.get_procs_per_trainer() <<
        " (Limited to # Processes)" << std::endl;
    }
    return false;
  }
  if (master) {
    std::cout << "\tMax Parallel I/O Fetch: " << parallel_io << std::endl;
  }
  return true;
}

void set_num_parallel_readers(const lbann_comm& comm, lbann_data::LbannPB& p)
{
  lbann_data::Model *model = p.mutable_model();
  const bool is_set = check_if_num_parallel_readers_set(comm, *model);

  if (!is_set) {
    const int parallel_io = comm.get_procs_per_trainer();
    model->set_num_parallel_readers(parallel_io); //adjust the prototext
  }
}

int get_requested_num_parallel_readers(const lbann_comm& comm, const lbann_data::LbannPB& p)
{
  const lbann_data::Model& model = p.model();
  const bool is_set = check_if_num_parallel_readers_set(comm, model);

  if (!is_set) {
    return comm.get_procs_per_trainer();
  }
  return model.num_parallel_readers();
}

void set_data_readers_filenames(
  const std::string& which, lbann_data::LbannPB& p)
{
  options *opts = options::get();
  lbann_data::DataReader *readers = p.mutable_data_reader();
  int size = readers->reader_size();
  for (int j=0; j<size; j++) {
    lbann_data::Reader *r = readers->mutable_reader(j);
    if (r->role() == which) {
      std::ostringstream s;
      s << "data_filedir_" << which;
      if (opts->has_string(s.str())) {
        r->set_data_filedir(opts->get_string(s.str()));
      }else {
        s.clear();
        s.str("");
        s << "data_filedir";
        if (opts->has_string(s.str())) {
          r->set_data_filedir(opts->get_string(s.str()));
        }
      }
      s.clear();
      s.str("");
      s << "data_filename_" << which;
      if (opts->has_string(s.str())) {
        r->set_data_filename(opts->get_string(s.str()));
      }
      s.clear();
      s.str("");
      s << "label_filename_" << which;
      if (opts->has_string(s.str())) {
        r->set_label_filename(opts->get_string(s.str()));
      }
    }
  }
}

void set_data_readers_index_list(
  const std::string& which, lbann_data::LbannPB& p)
{
  options *opts = options::get();
  lbann_data::DataReader *readers = p.mutable_data_reader();
  int size = readers->reader_size();
  const std::string key_role = "index_list_" + which;

  for (int j=0; j<size; j++) {
    lbann_data::Reader *r = readers->mutable_reader(j);
    if (r->role() == which) {
      r->set_index_list(opts->get_string(key_role));
    }
  }
}

void set_data_readers_percent(lbann_data::LbannPB& p)
{
  options *opts = options::get();
  double percent = opts->get_float("data_reader_percent");
  if (percent <= 0 || percent > 1.0) {
      std::ostringstream err;
      err << __FILE__ << " " << __LINE__ << " :: "
          << " --data_reader_percent=<float> must be > 0 and <= 1.0";
      throw lbann_exception(err.str());
  }
  lbann_data::DataReader *readers = p.mutable_data_reader();
  int size = readers->reader_size();
  for (int j=0; j<size; j++) {
    lbann_data::Reader *r = readers->mutable_reader(j);
    r->set_percent_of_data_to_use( percent );
  }
}

void customize_data_readers_index_list(const lbann_comm& comm, lbann_data::LbannPB& p)
{
  lbann_data::DataReader *readers = p.mutable_data_reader();
  const lbann_data::Model& pb_model = p.model();
  int size = readers->reader_size();
  for (int j=0; j<size; j++) {
    lbann_data::Reader *r = readers->mutable_reader(j);
    std::ostringstream s;
    std::string basename = get_basename_without_ext(r->index_list());
    std::string ext = get_ext_name(r->index_list());
    if(r->index_list_per_model()) {
      s << pb_model.name() << "_";
    }
    if(r->index_list_per_trainer()) {
      s << "t" << comm.get_trainer_rank() << "_";
    }
    s << basename;
    s << "." << ext;
    r->set_index_list(s.str());
  }
}

void get_cmdline_overrides(const lbann_comm& comm, lbann_data::LbannPB& p)
{
  std::ostringstream err;

  options *opts = options::get();
  lbann_data::Model *model = p.mutable_model();
  lbann_data::DataReader *d_reader = p.mutable_data_reader();
  int size = d_reader->reader_size();

  if (opts->has_int("absolute_sample_count")) {
    for (int j=0; j<size; j++) {
      int n = opts->get_int("absolute_sample_count");
      lbann_data::Reader *readme = d_reader->mutable_reader(j);
      readme->set_percent_of_data_to_use(0.0);
      readme->set_absolute_sample_count(n);
    }
  }

  if (opts->has_string("data_filedir")
      or opts->has_string("data_filedir_train")
      or opts->has_string("data_filename_train")
      or opts->has_string("label_filename_train")) {
    set_data_readers_filenames("train", p);
  }
  if (opts->has_string("data_filedir")
      or opts->has_string("data_filedir_test")
      or opts->has_string("data_filename_test")
      or opts->has_string("label_filename_test")) {
    set_data_readers_filenames("test", p);
  }
  if (opts->has_string("index_list_train")) {
    set_data_readers_index_list("train", p);
  }
  if (opts->has_string("index_list_test")) {
    set_data_readers_index_list("test", p);
  }
  if (opts->has_string("data_reader_percent")) {
    set_data_readers_percent(p);
  }
  if (opts->get_bool("no_im_comm")) {
    int sz = model->callback_size();
    for (int j=0; j<sz; j++) {
      lbann_data::Callback *c = model->mutable_callback(j);
      if (c->has_imcomm()) {
        c->clear_imcomm();
      }
    }
  }
  if (opts->has_int("mini_batch_size")) {
    model->set_mini_batch_size(opts->get_int("mini_batch_size"));
  }
  if (opts->has_int("num_epochs")) {
    model->set_num_epochs(opts->get_int("num_epochs"));
  }
  if (opts->has_int("block_size")) {
    model->set_block_size(opts->get_int("block_size"));
  }
  if (opts->has_int("procs_per_trainer")) {
    model->set_procs_per_trainer(opts->get_int("procs_per_trainer"));
  }
  if (opts->has_int("num_parallel_readers")) {
    model->set_num_parallel_readers(opts->get_int("num_parallel_readers"));
  }
  if (opts->get_bool("disable_cuda")) {
    model->set_disable_cuda(opts->get_bool("disable_cuda"));
  }
  if (opts->has_int("random_seed")) {
    model->set_random_seed(opts->get_int("random_seed"));
  }
  if(opts->get_bool("serialize_io")) {
    model->set_serialize_io(opts->get_bool("serialize_io"));
  }

}

void print_parameters(const lbann_comm& comm, lbann_data::LbannPB& p)
{
  if (!comm.am_world_master()) {
    return;
  }

  const lbann_data::Model &m = p.model();

  std::cout << std::endl
            << "Running with these parameters:\n"
            << " General:\n"
            << "  datatype size:           " << sizeof(DataType) << std::endl
            << "  mini_batch_size:         " << m.mini_batch_size() << std::endl
            << "  num_epochs:              " << m.num_epochs()  << std::endl
            << "  block_size:              " << m.block_size()  << std::endl
            << "  procs_per_trainer:       " << m.procs_per_trainer()  << std::endl
            << "  num_parallel_readers:    " << m.num_parallel_readers()  << std::endl
            << "  serialize_io:            " << m.serialize_io()  << std::endl
            << "  disable_cuda:            " << m.disable_cuda()  << std::endl
            << "  random_seed:             " << m.random_seed() << std::endl
            << "  data_layout:             " << m.data_layout()  << std::endl
            << "     (only used for metrics)\n";
}

void print_help(const lbann_comm& comm)
{
  if (comm.am_world_master()) {
    print_help(std::cerr);
  }
}

void print_help(std::ostream& os)
{
  os <<
       "General usage: you need to specify three prototext files, e.g:\n"
       "  srun -n# proto --model=<string> --optimizer=<string> --reader=<string> --metadata=<string>\n"
       "\n"
       "  However, if you are re-running an experiment from a previously saved\n"
       "  file, you only need to specify --prototext=<string>\n"
       "  When proto is run, an output file containing the concatenated prototext\n"
       "  files, along with other data is written. The default name for this file\n"
       "  is 'data.prototext'  You can specify an alternative name via the option:\n"
       "  --saveme=<string>  You can suppress writing the file via the option:\n"
       "  --saveme=0\n"
       "\n"
       "  To reload from a previous checkpoint you specify --ckpt_dir=<string>\n"
       "\n"
       "Some prototext values can be over-riden on the command line;\n"
       "(notes: use '1' or '0' for bool; if no value is given for a flag,\n"
       "        e.g: --disable_cuda, then a value of '1' is assigned)\n"
       "\n"
       "General:\n"
       "  --mini_batch_size=<int>\n"
       "  --num_epochs=<int>\n"
       "  --block_size=<int>\n"
       "  --procs_per_trainer=<int>\n"
       "  --num_gpus=<int>\n"
       "  --num_parallel_readers=<int>\n"
       "  --num_io_threads=<int>\n"
       "      # of threads used for I/O by the data readers\n"
       "  --serialize_io=<bool>\n"
       "      force data readers to use a single thread for I/O\n"
       "  --disable_background_io_activity=<bool>\n"
       "      prevent the input layers from fetching data in the background\n"
       "  --disable_cuda=<bool>\n"
       "     has no effect unless lbann was compiled with: LBANN_HAS_CUDNN\n"
       "  --random_seed=<int>\n"
       "  --objective_function<string>\n"
       "      <string> must be: categorical_cross_entropy or mean_squared_error\n"
       "  --data_layout<string>\n"
       "      <string> must be: data_parallel or model_parallel\n"
       "      note: this will be applied to all layers, metrics (and others)\n"
       "            that take DATA_PARALLEL or MODEL_PARALLEL as a template parameter\n"
       "  --print_affinity\n"
       "      display information on how OpenMP threads are provisioned\n"
       "  --use_data_store \n"
       "      Enables the data store in-memory structure\n"
       "  --preload_data_store \n"
       "      Preloads the data store in-memory structure during data reader load time\n"
       "  --super_node \n"
       "      Enables the data store in-memory structure to use the supernode exchange structure\n"
       "  --write_sample_list \n"
       "      Writes out the sample list that was loaded into the current directory\n"
       "  --ltfb_verbose \n"
       "      Increases number of per-trainer messages that are reported\n"
       "\n"
       "DataReaders:\n"
       "  --data_filedir=<string>\n"
       "      sets the file directory for train and test data\n"
       "  --data_filedir_train=<string>   --data_filedir_test=<string>\n"
       "  --data_filename_train=<string>  --data_filename_test=<string>\n"
       "  --index_list_train=<string>     --index_list_test=<string>\n"
       "  --label_filename_train=<string> --label_filename_test=<string>\n"
       "  --data_reader_percent=<float>\n"
       "  --share_testing_data_readers=<bool:[0|1]>\n"
       "\n"
       "Callbacks:\n"
       "  --image_dir=<string>\n"
       "      if the model has callback_save_images, this determines where the\n"
       "      images are saved\n"
       "  --no_im_comm=<bool>\n"
       "      removes ImComm callback, if present; this is intended for\n"
       "      running alexnet with a single model, but may be useful elsewhere\n"
       "\n"
       "Optimizers; all values except for nesterov are floats;\n"
       "            the values shown in <...> are the default values, that will be\n"
       "            used if the option is not specified on the cmd line.\n"
       "            If you specify an option that is not applicable to your choice\n"
       "            of optimizer, the option is ignored\n"
       "\n";
}

void copy_file(std::string fn, std::ofstream &out)
{
  std::ifstream in(fn.c_str());
  if (!in.is_open()) {
    std::ostringstream err;
    err << __FILE__ << " " << __LINE__
        << " :: failed to open file for reading: " << fn;
    throw std::runtime_error(err.str());
  }
  std::ostringstream s;
  s << in.rdbuf();
  out << s.str();
}

void save_session(const lbann_comm& comm, const int argc, char * const* argv, lbann_data::LbannPB& p)
{
  if (!comm.am_world_master()) {
    return;
  }

  options *opts = options::get();

  //do not write output file for a repeated experiment;
  //may want to revisit this decision later ...
  if (opts->has_string("prototext")) {
    return;
  }

  //setup file name
  // Note: If the file name is not unique, append numbers until it is.
  std::string model_name = p.model().name();
  if (model_name.empty()) { model_name = "model"; };
  std::string file_name = model_name + ".prototext";
  El::Int file_name_index = 1;
  while (std::ifstream(file_name.c_str())) {
    file_name_index++;
    file_name = (model_name
                 + "_" + std::to_string(file_name_index)
                 + ".prototext");
  }

  //open output file
  std::ofstream out(file_name.c_str());
  if (!out.is_open()) {
    std::ostringstream err;
    err << "failed to open file (" << file_name << ") for writing";
    LBANN_ERROR(err.str());
  }
  std::cout << std::endl << "writing options and prototext to file: " << file_name << "\n\n";

  //output all data
  out << "# cmd line for original experiment:\n#  $ ";
  for (int h=0; h<argc; h++) {
    out << argv[h] << " ";
  }
  std::string lbann_version("unknown: LBANN_VERSION is not defined");

#ifdef LBANN_VERSION
  lbann_version = LBANN_MAKE_STR(LBANN_VERSION);
#endif

  std::time_t r = std::time(nullptr);
  char *tm = std::ctime(&r);
  size_t fixme = strlen(tm);
  tm[fixme-1] = 0;
  out << "\n#\n# Experiment conducted at: "
      <<  tm
      << "\n#\n#\n# Experiment was run with lbann version: "
      << lbann_version << "\n#\n#\n# To rerun the experiment: \n"
      << "#  $ srun -n" << comm.get_procs_in_world() << " " << argv[0]
      << " --prototext=" << file_name << "\n#\n#\n";

  out << "# Selected SLURM Environment Variables:\n";
  std::vector<std::string> v = {"HOST", "SLURM_NODELIST", "SLURM_NNODES", "SLURM_NTASKS", "SLURM_TASKS_PER_NODE"};
  for (auto & i : v) {
    char *c = std::getenv(i.c_str());
    if (c != nullptr) {
      out << "# " << i << "=" << c << std::endl;
    }
  }
  out << "\n#\n#\n";

  std::string s;
  google::protobuf::TextFormat::PrintToString(p, &s);
  out << s;
  out.close();
}

} // namespace lbann<|MERGE_RESOLUTION|>--- conflicted
+++ resolved
@@ -136,11 +136,6 @@
 
       reader_jag->set_dependent_variable_type(dependent_type);
       reader = reader_jag;
-<<<<<<< HEAD
-#ifdef LBANN_HAS_CONDUIT
-=======
-      set_up_generic_preprocessor = false;
->>>>>>> 05c956e8
     } else if (name == "jag_conduit") {
       init_image_data_reader(readme, pb_metadata, master, reader);
       set_transform_pipeline = false;
@@ -179,12 +174,7 @@
       }
     } else if (name == "jag_conduit_hdf5") {
       init_image_data_reader(readme, pb_metadata, master, reader);
-<<<<<<< HEAD
       set_transform_pipeline = false;
-#endif // LBANN_HAS_CONDUIT
-=======
-      set_up_generic_preprocessor = false;
->>>>>>> 05c956e8
     } else if (name == "nci") {
       reader = new data_reader_nci(shuffle);
     } else if (name == "csv") {
@@ -432,13 +422,7 @@
       } else if (name == "numpy_npz_conduit_reader") {
         reader_validation = new numpy_npz_conduit_reader(*dynamic_cast<const numpy_npz_conduit_reader*>(reader));
       } else if (name == "imagenet") {
-<<<<<<< HEAD
-        reader_validation = new imagenet_reader(*dynamic_cast<const imagenet_reader*>(reader));
-=======
         reader_validation = new imagenet_reader(*dynamic_cast<const imagenet_reader*>(reader), reader->get_unused_indices());
-      } else if (name == "imagenet_patches") {
-        reader_validation = new imagenet_reader_patches(*dynamic_cast<const imagenet_reader_patches*>(reader));
->>>>>>> 05c956e8
       } else if (name == "multihead_siamese") {
   	reader_validation = new data_reader_multihead_siamese(*dynamic_cast<const data_reader_multihead_siamese*>(reader));
       } else if (name == "jag") {
