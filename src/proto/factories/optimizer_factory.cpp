--- conflicted
+++ resolved
@@ -51,12 +51,7 @@
                         lbann_comm*>,
   default_key_error_policy>;
 
-<<<<<<< HEAD
-void register_default_builders(factory_type& factory)
-{
-=======
 void register_default_builders(factory_type& factory) {
->>>>>>> 755888b4
   factory.register_builder("AdaGrad", build_adagrad_optimizer_from_pbuf);
   factory.register_builder("Adam", build_adam_optimizer_from_pbuf);
   factory.register_builder("HypergradientAdam",
@@ -66,12 +61,7 @@
 }
 
 // Manage a global factory
-<<<<<<< HEAD
-struct factory_manager
-{
-=======
 struct factory_manager {
->>>>>>> 755888b4
   factory_type factory_;
 
   factory_manager() {
@@ -80,12 +70,7 @@
 };
 
 factory_manager factory_mgr_;
-<<<<<<< HEAD
-factory_type const& get_optimizer_factory() noexcept
-{
-=======
 factory_type const& get_optimizer_factory() noexcept {
->>>>>>> 755888b4
   return factory_mgr_.factory_;
 }
 
