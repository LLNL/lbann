////////////////////////////////////////////////////////////////////////////////
// Copyright (c) 2014-2019, Lawrence Livermore National Security, LLC.
// Produced at the Lawrence Livermore National Laboratory.
// Written by the LBANN Research Team (B. Van Essen, et al.) listed in
// the CONTRIBUTORS file. <lbann-dev@llnl.gov>
//
// LLNL-CODE-697807.
// All rights reserved.
//
// This file is part of LBANN: Livermore Big Artificial Neural Network
// Toolkit. For details, see http://software.llnl.gov/LBANN or
// https://github.com/LLNL/LBANN.
//
// Licensed under the Apache License, Version 2.0 (the "Licensee"); you
// may not use this file except in compliance with the License.  You may
// obtain a copy of the License at:
//
// http://www.apache.org/licenses/LICENSE-2.0
//
// Unless required by applicable law or agreed to in writing, software
// distributed under the License is distributed on an "AS IS" BASIS,
// WITHOUT WARRANTIES OR CONDITIONS OF ANY KIND, either express or
// implied. See the License for the specific language governing
// permissions and limitations under the license.
////////////////////////////////////////////////////////////////////////////////

#include "lbann/proto/factories.hpp"

#include "lbann/callbacks/callback.hpp"
#include "lbann/metrics/layer_metric.hpp"
#include "lbann/models/model.hpp"
#include "lbann/models/directed_acyclic_graph.hpp"
#include "lbann/objective_functions/layer_term.hpp"
#include "lbann/objective_functions/weight_regularization/l2.hpp"
#include "lbann/utils/memory.hpp"

#include <model.pb.h>
#include <objective_functions.pb.h>

#include <iostream>
#include <map>
#include <memory>
#include <sstream>
#include <string>
#include <unordered_map>
#include <vector>

namespace lbann {
namespace proto {

namespace {

/** Instantiate a model based on prototext. */
std::unique_ptr<model>
instantiate_model(lbann_comm* comm,
                  std::unique_ptr<objective_function> obj,
                  const lbann_data::Optimizer& proto_opt,
                  const lbann_data::Model& proto_model) {

  // Construct model
  const auto& type = proto_model.type();
  if (type.empty() || type == "directed_acyclic_graph_model") {
    return make_unique<directed_acyclic_graph_model>(
      comm, std::move(obj),
      make_unique<lbann_data::Optimizer>(proto_opt));
  }

  // Throw error if model type is not supported
  LBANN_ERROR("unknown model type (", type, ")");
  return nullptr;
}

/** Setup pointers from objective function to layers.
 *
 *  Layer terms require pointers to layers.
 */
void assign_layers_to_objective_function(
  const std::vector<std::unique_ptr<Layer>>& layer_list,
  objective_function& obj,
  const lbann_data::ObjectiveFunction& proto_obj) {

  // Construct map from layer names to layers
  std::unordered_map<std::string, Layer*> names_to_layers;
  for (auto&& l : layer_list) {
    const auto& name = l->get_name();
    if (names_to_layers.count(name) > 0) {
      LBANN_ERROR("layer name \"", name, "\" is not unique");
    }
    names_to_layers[name] = l.get();
  }

  // Assign layers to layer terms in objective function
  auto&& obj_terms = obj.get_terms();
  El::Int num_layer_terms = 0;
  for (size_t i = 0; i < obj_terms.size(); ++i) {
    auto&& term = dynamic_cast<layer_term*>(obj_terms[i]);
    if (term != nullptr) {
      ++num_layer_terms;
      const auto& params = proto_obj.layer_term(num_layer_terms-1);
      auto* l = names_to_layers[params.layer()];
      if (l == nullptr) {
        LBANN_ERROR("attempted to set objective function layer term ",
                    "to correspond to layer \"", params.layer(), "\", ",
                    "but no such layer exists");
      }
      term->set_layer(*l);
    }
  }

  // Check that layer terms in objective function match prototext
  if (num_layer_terms != proto_obj.layer_term_size()) {
<<<<<<< HEAD
    err << "received " << num_layer_terms << " "
        << "objective function layer terms, "
        << "but there are " << proto_obj.layer_term_size() << " "
        << "in the prototext";
    LBANN_ERROR(err.str());
=======
    LBANN_ERROR("recieved ", num_layer_terms,
                " objective function layer terms, but there are ",
                proto_obj.layer_term_size(), " in the prototext");
>>>>>>> f005c884
  }
}

void assign_layers_to_metrics(
  const std::vector<std::unique_ptr<Layer>>& layer_list,
  std::vector<std::unique_ptr<metric>>& metric_list,
  const lbann_data::Model& proto_model) {

  // Construct map from layer names to layers
  std::unordered_map<std::string, Layer*> names_to_layers;
  for (auto&& l : layer_list) {
    const auto& name = l->get_name();
    if (names_to_layers.count(name) > 0) {
      LBANN_ERROR("layer name \"", name, "\" is not unique");
    }
    names_to_layers[name] = l.get();
  }

  // Assign layers to layer metrics
  for (int i=0; i<proto_model.metric_size(); ++i) {
    auto&& m = dynamic_cast<layer_metric*>(metric_list[i].get());
    if (m != nullptr) {
      const auto& params = proto_model.metric(i).layer_metric();
      auto* l = names_to_layers[params.layer()];
      if (l == nullptr) {
        LBANN_ERROR("attempted to set layer metric "
                    "\"", m->name(), "\" "
                    "to correspond to layer \"", params.layer(), "\", "
                    "but no such layer exists");
      }
      m->set_layer(*l);
    }
  }

}

/** Setup pointers from layers to weights. */
void assign_weights_to_layers(
  const std::vector<std::unique_ptr<Layer>>& layer_list,
  std::vector<std::unique_ptr<weights>>& weights_list,
  const lbann_data::Model& proto_model) {

  // Construct map from weights names to weights
  std::unordered_map<std::string, weights*> names_to_weights;
  for (auto&& w : weights_list) {
    const auto& name = w->get_name();
    if (names_to_weights.count(name) > 0) {
      LBANN_ERROR("weights name \"", name, "\" is not unique");
    }
    names_to_weights[name] = w.get();
  }

  // Find weights assigned to each layer
  for (int i=0; i<proto_model.layer_size(); ++i) {
    const auto& proto_layer = proto_model.layer(i);
    auto layer_weights = extract_weights(*layer_list[i]);
    const bool is_frozen = layer_list[i]->is_frozen();
    for (auto&& name : parse_list<std::string>(proto_layer.weights())) {
      auto&& w = names_to_weights[name];
      if (!w) {
        LBANN_ERROR("could not find weights named "
                    "\"", name, "\", "
                    "which are expected by layer ",
                    layer_list[i]->get_name());
      }
      if (is_frozen) {
        w->freeze();
      } else if (w->is_frozen()) {
        w->unfreeze();
      }
      layer_weights.push_back(w);
    }
    layer_list[i]->set_weights(layer_weights);
  }

}

/** Setup pointers from objective function to weights.
 *
 *  L2 weight regularization requires pointers to weights.
 */
void assign_weights_to_objective_function(
  const std::vector<std::unique_ptr<weights>>& weights_list,
  objective_function& obj,
  const lbann_data::ObjectiveFunction& proto_obj) {

  // Construct map from weights names to weights
  std::unordered_map<std::string, weights*> names_to_weights;
  for (auto&& w : weights_list) {
    const auto& name = w->get_name();
    if (names_to_weights.count(name) > 0) {
      LBANN_ERROR("weights name \"", name, "\" is not unique");
    }
    names_to_weights[name] = w.get();
  }

  // Setup weights with L2 regularization
  auto&& obj_terms = obj.get_terms();
  El::Int num_l2_weight_regularization_terms = 0;
  for (size_t i = 0; i < obj_terms.size(); ++i) {
    auto&& term = dynamic_cast<l2_weight_regularization*>(obj_terms[i]);
    if (term != nullptr) {
      ++num_l2_weight_regularization_terms;
      const auto& params = proto_obj.l2_weight_regularization(num_l2_weight_regularization_terms-1);
      std::vector<weights*> term_weights;
      for (auto&& weights_name : parse_list<std::string>(params.weights())) {
        auto&& w = names_to_weights[weights_name];
        if (!w) {
          LBANN_ERROR("attempted to apply L2 weight regularization to "
                      "weights \"", weights_name, "\", "
                      "but no such weights exists");
        }
        term_weights.push_back(w);
      }
      term->set_weights_pointers(term_weights);
    }
  }

}

} // namespace

std::unique_ptr<model> construct_model(
  lbann_comm* comm,
  int training_dr_linearized_data_size,
  const lbann_data::Optimizer& proto_opt,
  const lbann_data::Trainer& proto_trainer,
  const lbann_data::Model& proto_model) {

  // Construct layer graph
  auto&& layer_list = construct_layer_graph(comm,
                                            training_dr_linearized_data_size,
                                            proto_trainer,
                                            proto_model);

  // Construct objective function
  const auto& proto_obj = proto_model.objective_function();
  auto obj = construct_objective_function(proto_obj);
  assign_layers_to_objective_function(layer_list, *obj, proto_obj);

  // Construct weights
  std::vector<std::unique_ptr<weights>> weights_list;
  for (int i=0; i<proto_model.weights_size(); i++) {
    weights_list.push_back(
      construct_weights(comm,
                        proto_opt,
                        proto_model.weights(i)));
  }
  assign_weights_to_layers(layer_list, weights_list, proto_model);
  assign_weights_to_objective_function(weights_list, *obj, proto_obj);

  // Construct metrics
  std::vector<std::unique_ptr<metric>> metric_list;
  for (int i=0; i<proto_model.metric_size(); ++i) {
    const auto& params = proto_model.metric(i).layer_metric();
    metric_list.push_back(make_unique<layer_metric>(comm,
                                                    params.name(),
                                                    params.unit()));
  }
  assign_layers_to_metrics(layer_list, metric_list, proto_model);

  // Construct callbacks
  std::vector<std::unique_ptr<callback_base>> callback_list;
  auto summarizer = std::shared_ptr<lbann_summary>(construct_summarizer(comm, proto_model));
  for (int i=0; i<proto_model.callback_size(); i++) {
    callback_list.push_back(construct_callback(proto_model.callback(i),
                                               summarizer));
  }

  // Instantiate model
  auto m = instantiate_model(comm, std::move(obj), proto_opt, proto_model);
  for (auto&& l   : layer_list   ) { m->add_layer(std::move(l));    }
  for (auto&& w   : weights_list ) { m->add_weights(std::move(w));  }
  for (auto&& met : metric_list  ) { m->add_metric(met.release());  }
  for (auto&& cb  : callback_list) { m->add_callback(std::move(cb)); }
  const auto& name = proto_model.name();
  if (!name.empty()) {
    m->set_name(name);
  }
  return m;

}

} // namespace proto
} // namespace lbann<|MERGE_RESOLUTION|>--- conflicted
+++ resolved
@@ -109,17 +109,9 @@
 
   // Check that layer terms in objective function match prototext
   if (num_layer_terms != proto_obj.layer_term_size()) {
-<<<<<<< HEAD
-    err << "received " << num_layer_terms << " "
-        << "objective function layer terms, "
-        << "but there are " << proto_obj.layer_term_size() << " "
-        << "in the prototext";
-    LBANN_ERROR(err.str());
-=======
     LBANN_ERROR("recieved ", num_layer_terms,
                 " objective function layer terms, but there are ",
                 proto_obj.layer_term_size(), " in the prototext");
->>>>>>> f005c884
   }
 }
 
