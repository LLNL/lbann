--- conflicted
+++ resolved
@@ -76,14 +76,9 @@
     const auto& params = proto_layer.fully_connected();
     int num_neurons = 0;
     if (params.get_input_dimension_from_reader() 
-<<<<<<< HEAD
         || params.get_image_and_scalar_dimension_from_reader()) {
-=======
-        || params.get_image_dimension_from_reader()
-        || params.get_scalar_dimension_from_reader())
        {
     #if defined(LBANN_HAS_CONDUIT)
->>>>>>> 878ae977
        const auto dr1  = lbann::peek_map(data_readers, execution_mode::training);
        lbann::data_reader_jag_conduit_hdf5 *dr = dynamic_cast<lbann::data_reader_jag_conduit_hdf5*>(dr1);
        size_t input_dim = dr->get_linearized_input_size();
