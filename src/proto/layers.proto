////////////////////////////////////////////////////////////////////////////////
// Copyright (c) 2014-2019, Lawrence Livermore National Security, LLC.
// Produced at the Lawrence Livermore National Laboratory.
// Written by the LBANN Research Team (B. Van Essen, et al.) listed in
// the CONTRIBUTORS file. <lbann-dev@llnl.gov>
//
// LLNL-CODE-697807.
// All rights reserved.
//
// This file is part of LBANN: Livermore Big Artificial Neural Network
// Toolkit. For details, see http://software.llnl.gov/LBANN or
// https://github.com/LLNL/LBANN.
//
// Licensed under the Apache License, Version 2.0 (the "Licensee"); you
// may not use this file except in compliance with the License.  You may
// obtain a copy of the License at:
//
// http://www.apache.org/licenses/LICENSE-2.0
//
// Unless required by applicable law or agreed to in writing, software
// distributed under the License is distributed on an "AS IS" BASIS,
// WITHOUT WARRANTIES OR CONDITIONS OF ANY KIND, either express or
// implied. See the License for the specific language governing
// permissions and limitations under the license.
////////////////////////////////////////////////////////////////////////////////

syntax = "proto3";

package lbann_data;

import "google/protobuf/wrappers.proto";

message Layer {
  string name = 50;
  string parents = 151;
  string children = 152;
  string data_layout = 52;
  string device_allocation = 55;
  string weights = 54;
  bool num_neurons_from_data_reader = 53;
  bool freeze = 5;
  string hint_layer = 56;
  ParallelStrategy parallel_strategy = 1000;

  repeated WeightsData weights_data = 153;
  string top = 154;
  string bottom = 155;
  string type = 156;

  oneof layer_type {
    // Input layers
    Input input = 2;

    // Transform layers
    Reshape reshape = 306;
    Pooling pooling = 12;
    Concatenation concatenation = 300;
    Slice slice = 301;
    Split split = 302;
    Sum sum = 303;
    WeightedSum weighted_sum = 323;
    Unpooling unpooling = 304;
    Hadamard hadamard = 308;
    Constant constant = 309;
    Reduction reduction = 310;
    Evaluation evaluation = 311;
    Gaussian gaussian = 312;
    Bernoulli bernoulli = 313;
    Uniform uniform = 314;
    Crop crop = 316;
    CategoricalRandom categorical_random = 317;
    DiscreteRandom discrete_random = 318;
    Dummy dummy = 319;
    StopGradient stop_gradient = 320;
    InTopK in_top_k = 324;
    Sort sort = 325;
    WeightsLayer weights_layer = 326;
    Tessellate tessellate = 327;

    // Learning layers
    FullyConnected fully_connected = 11;
    Convolution convolution = 13;
    Deconvolution deconvolution = 305;
    Embedding embedding = 328;
    ChannelwiseScaleBias channelwise_scale_bias = 329;
    EntrywiseScaleBias entrywise_scale_bias = 330;

    // Loss layers
    CrossEntropy cross_entropy = 60;
    MeanSquaredError mean_squared_error = 61;
    MeanAbsoluteError mean_absolute_error = 62;
    CategoricalAccuracy categorical_accuracy = 63;
    TopKCategoricalAccuracy top_k_categorical_accuracy = 64;
    L2Norm2 l2_norm2 = 65;
    L1Norm l1_norm = 66;
    BinaryCrossEntropy binary_cross_entropy = 67;
    SigmoidBinaryCrossEntropy sigmoid_binary_cross_entropy = 68;
    BooleanAccuracy boolean_accuracy = 69;
    BooleanFalseNegative boolean_false_negative = 70;
    BooleanFalsePositive boolean_false_positive = 71;

    // Math layers
    LogicalNot logical_not = 401;
    Abs abs = 402;
    Negative negative = 403;
    Sign sign = 404;
    Round round = 405;
    Ceil ceil = 406;
    Floor floor = 407;
    Reciprocal reciprocal = 408;
    Square square = 409;
    Sqrt sqrt = 410;
    Rsqrt rsqrt = 411;
    SafeReciprocal safe_reciprocal = 412;
    Exp exp = 413;
    Expm1 expm1 = 414;
    Log log = 415;
    Log1p log1p = 416;
    Cos cos = 417;
    Sin sin = 418;
    Tan tan = 419;
    Acos acos = 420;
    Asin asin = 421;
    Atan atan = 422;
    Cosh cosh = 423;
    Sinh sinh = 424;
    Tanh tanh = 425;
    Acosh acosh = 426;
    Asinh asinh = 427;
    Atanh atanh = 428;
    Add add = 450;
    Subtract subtract = 451;
    Multiply multiply = 452;
    Divide divide = 453;
    Mod mod = 454;
    Pow pow = 455;
    SafeDivide safe_divide = 456;
    SquaredDifference squared_difference = 457;
    Max max = 458;
    Min min = 459;
    Equal equal = 460;
    NotEqual not_equal = 461;
    Less less = 462;
    LessEqual less_equal = 463;
    Greater greater = 464;
    GreaterEqual greater_equal = 465;
    LogicalAnd logical_and = 466;
    LogicalOr logical_or = 467;
    LogicalXor logical_xor = 468;
    Clamp clamp = 469;

    // Regularization layers
    BatchNormalization batch_normalization = 19;
    LocalResponseNormalization local_response_normalization = 20;
    Dropout dropout = 21;
    SeluDropout selu_dropout = 229;
    EntrywiseBatchNormalization entrywise_batch_normalization = 230;

    // Activation layers
    Elu elu = 200;
    Identity identity = 201;
    LeakyRelu leaky_relu = 202;
    LogSigmoid log_sigmoid = 203;
    LogSoftmax log_softmax = 204;
    Relu relu = 205;
    Selu selu = 206;
    Sigmoid sigmoid = 207;
    Softmax softmax = 208;
    Softplus softplus = 209;
    Softsign softsign = 210;

    // Image layers
    BilinearResize bilinear_resize = 500;

    // Miscellaneous layers
    Covariance covariance = 600;
    Variance variance = 601;
    ChannelwiseMean channelwise_mean = 602;
    MiniBatchIndex mini_batch_index = 603;
    MiniBatchSize mini_batch_size = 604;
    Argmax argmax = 605;
    Argmin argmin = 606;
    OneHot one_hot = 607;

  }

  ///////////////////////
  // Math layers       //
  ///////////////////////
  message LogicalNot {}
  message Abs {}
  message Negative {}
  message Sign {}
  message Round {}
  message Ceil {}
  message Floor {}
  message Reciprocal {}
  message Square {}
  message Sqrt {}
  message Rsqrt {}
  message SafeReciprocal {}
  message Exp {}
  message Expm1 {}
  message Log {}
  message Log1p {}
  message Cos {}
  message Sin {}
  message Tan {}
  message Acos {}
  message Asin {}
  message Atan {}
  message Cosh {}
  message Sinh {}
  message Tanh {}
  message Acosh {}
  message Asinh {}
  message Atanh {}
  message Add {}
  message Subtract {}
  message Multiply {}
  message Divide {}
  message Mod {}
  message Pow {}
  message SafeDivide {}
  message SquaredDifference {}
  message Max {}
  message Min {}
  message Equal {}
  message NotEqual {}
  message Less {}
  message LessEqual {}
  message Greater {}
  message GreaterEqual {}
  message LogicalAnd {}
  message LogicalOr {}
  message LogicalXor {}
  message Clamp {
    double min = 1;
    double max = 2;
  }

  ///////////////////////
  // Activation layers //
  ///////////////////////
  message Elu {
    double alpha = 1; //default: 1.0; should be >= 0
  }
  message Identity {}
  message LeakyRelu {
    double negative_slope = 1; //default: 0.01
  }
  message LogSigmoid {}

  /** @brief Logarithm of softmax function.
   *
   *  @f[ \log \text{softmax}(x)_i = x_i - \log \sum_j e^{x_j} @f]
   */
  message LogSoftmax {}

  message Relu {}
  message Selu {}
  message Sigmoid {}

  /**
   *  @f[ \text{softmax}(x)_i = \frac{e^{x_i}}{\sum_j e^{x_j}} @f]
   */
<<<<<<< HEAD
  message Softmax {
    string softmax_mode = 1; // default: "instance"; should be "instance" or "channel"
  }
=======
  message Softmax {}
>>>>>>> acd5cc9b

  message Softplus {}
  message Softsign {}

  ///////////////////////
  // Loss layers //
  ///////////////////////
  message CrossEntropy {}
  message MeanSquaredError {}
  message MeanAbsoluteError {}
  message CategoricalAccuracy {}
  message TopKCategoricalAccuracy {
    int64 k = 1;
  }
  message L2Norm2 {}
  message L1Norm {}
  message BinaryCrossEntropy {}
  message SigmoidBinaryCrossEntropy {}
  message BooleanAccuracy {}
  message BooleanFalseNegative {}
  message BooleanFalsePositive {}

  ///////////////////////////
  // Regularization layers //
  ///////////////////////////
  message BatchNormalization {
    double decay = 1;          //default: 0.9
    double scale_init = 2;     //default: 1.0
    double bias_init = 3;      //default: 0.0
    double epsilon = 4;        //default: 1e-5
    string stats_aggregation = 5; // default: local; deprecated
    // default: 1 (local aggregation); set to a negative value for global stats.
    int64 statistics_group_size = 6;
  }

  message EntrywiseBatchNormalization {
    double decay = 1;
    double epsilon = 2;
  }

  message SeluDropout {
    double keep_prob = 2; //default: 0.95
    double alpha = 3;     //default: 1.6732632423543772848170429916717
    double scale = 4;     //default: 1.0507009873554804934193349852946
  }

  message LocalResponseNormalization {
    int64 window_width = 4;
    double lrn_alpha = 5;
    double lrn_beta = 6;
    double lrn_k = 7;
  }

  message Dropout {
    double keep_prob = 2;  //default: 0.5
  }

  //////////////////
  // Input layers //
  //////////////////
  message Input {
    bool data_set_per_model = 1;  // Default: false
    string io_buffer = 2;         // Options: "partitioned" (default)
    string target_mode = 3;       // Options: "classification" (default), "regression", "reconstruction", "N/A"
    string data_type = 4;         // Options: use DataType if unspecified
  }

  //////////////////////
  // Transform layers //
  //////////////////////
  message Reshape {
    int64 num_dims = 1; //DEPRECATED
    string dims = 2; //should be space-separated list of ints, e.g, "2 6 7"
  }

  message Pooling {
    int64 num_dims = 1;

    bool has_vectors = 2;

    //these are used if has_vectors = true
    string pool_dims = 4; //should be space-separated list, e.g, "2 2 3"
    string pool_pads = 5; //should be space-separated list, e.g, "2 2 3"
    string pool_strides = 6; //should be space-separated list, e.g, "2 2 3"

    //these are used if has_vectors = false
    int64 pool_dims_i = 10;
    int64 pool_pads_i = 11;
    int64 pool_strides_i = 12;

    //pool_mode should be one of: max, average, average_no_pad
    //see: lbann/include/lbann/lbann_base.hpp
    string pool_mode = 7;
  }

  message Unpooling {
    int64 num_dims = 1;
    string pooling_layer = 13; //should be name of the pooling layer
  }


  message Concatenation {
    int64 axis = 1;
  }

  message Slice {
    int64 axis = 1;
    string slice_points = 2; //should be space-separated list of ints, e.g, "2 6 7"
    //the following is for jag_conduit_hdf5;
    string get_slice_points_from_reader = 4;
    bool get_slice_points_from_reader_bool = 5;
  }

  message Split {
  }

  message Sum {
  }

  message WeightedSum {
    string scaling_factors = 1;
    //should be a space-separated list of doubles, e.g. "1.0 2.0 -1.0"
  }

  message Hadamard {
  }

  message Constant {
    double value=1;
    string num_neurons=2;
  }

  message Reduction {
    string mode=1; //"sum" or "average"
  }

  message Evaluation {
  }

  message Gaussian {
    double mean = 1;
    double stdev = 2;
    string neuron_dims = 3;
  }

  message Bernoulli {
    double prob = 1;
    string neuron_dims = 2;
  }

  message Uniform {
    double min = 1;
    double max = 2;
    string neuron_dims = 3;
  }


  message Crop {
    string dims = 3;
  }

  message CategoricalRandom {
  }

  message DiscreteRandom {
    string values = 1;
    string dims = 2;
  }

  message Dummy {
  }

  message StopGradient {
  }

  message InTopK {
    int64 k = 1;
  }

  message Sort {
    bool descending = 1;
  }

  message WeightsLayer {
    string dims = 1;
  }

  message Tessellate {
    string dims = 1;
  }

  /////////////////////
  // Learning layers //
  /////////////////////

  /** @brief Affine transformation
   *
   *  Flattens the input tensor, multiplies with a weights matrix, and
   *  optionally applies an entry-wise bias. Following the
   *  column-vector convention:
   *    @f[ y = W * \text{vec}(x) + b @f]
   *
   *  Two weights are required if bias is applied: the linearity and the
   *  bias. Only the linearity weights are required if bias is not
   *  applied. If weights aren't provided, the linearity weights are
   *  initialized with He normal initialization and the bias weights are
   *  initialized to zero.
   */
  message FullyConnected {
    // Output tensor size
    int64 num_neurons = 1;
    // Whether to apply entry-wise bias
    bool has_bias = 2;
    // Whether to apply transpose of weights matrix
    bool transpose = 3;
  }

  message Convolution {
    int64 num_dims = 1;
    int64 num_output_channels = 4;
    int64 num_groups = 3;

    bool has_vectors = 2;

    // these are used if has_vector = true
    string conv_dims = 5; //should be space-separated list, e.g, "2 2 3"
    string conv_pads = 6;  //should be space-separated list, e.g, "2 2 3"
    string conv_strides = 7; //should be space-separated list, e.g, "2 2 3"
    string conv_dilations = 8;  //should be space-separated list, e.g. "2 3 3"

    // these are used if has_vector = false
    int64 conv_dims_i = 50;
    int64 conv_pads_i = 60;
    int64 conv_strides_i = 70;
    int64 conv_dilations_i = 80;

    string weight_initialization = 9;     //DEPRECATED
    bool has_bias = 10;                   //default: true
    double bias_initial_value = 11;       //default: 0
    double l2_regularization_factor = 12; //default: 0
  }

  message Deconvolution {
    int64 num_dims = 1;
    int64 num_output_channels = 4;
    int64 num_groups = 3;

    bool has_vectors = 2;

    // these are used if has_vector = true
    string conv_dims = 5; //should be space-separated list, e.g, "2 2 3"
    string conv_pads = 6;  //should be space-separated list, e.g, "2 2 3"
    string conv_strides = 7; //should be space-separated list, e.g, "2 2 3"
    string conv_dilations = 8;  //should be space-separated list, e.g. "2 3 3"

    // these are used if has_vector = false
    int64 conv_dims_i = 50;
    int64 conv_pads_i = 60;
    int64 conv_strides_i = 70;
    int64 conv_dilations_i = 80;

    string weight_initialization = 9;     //DEPRECATED
    bool has_bias = 10;                   //default: true
    double bias_initial_value = 11;       //default: 0
    double l2_regularization_factor = 12; //default: 0
  }

  /** @brief Lookup table to embedding vectors.
   *
   *  Takes a scalar input, interprets it as an index, and outputs the
   *  corresponding vector. The number of embedding vectors and the
   *  size of vectors are fixed. If the index is out-of-range, then
   *  the output is a vector of zeros.
   *
   *  The embedding vectors are stored in an
   *  @f$ \text{embedding_dim} \times \text{num_embeddings} @f$
   *  weights matrix. Note that this is the transpose of the weights
   *  in the PyTorch embedding layer.
   */
  message Embedding {
    /// Size of dictionary of embeddings
    int64 num_embeddings = 1;
    /// Size of embedding vectors
    int64 embedding_dim = 2;
    /** If the padding index is set, then the corresponding embedding
     *  vector is initialized with zeros. The objective function
     *  gradient w.r.t. this embedding vector is always zero.
     */
    google.protobuf.Int64Value padding_idx = 3;
  }

  message ChannelwiseScaleBias {}
  message EntrywiseScaleBias {}

  //////////////////
  // Image layers //
  //////////////////
  message BilinearResize {
    int64 height = 1;
    int64 width = 2;
  }

  //////////////////////////
  // Miscellaneous layers //
  //////////////////////////

  message Covariance {
    bool biased = 1; //Whether to use a biased covariance estimate
  }
  message Variance {
    bool biased = 1; //Whether to use a biased variance estimate
  }
  message ChannelwiseMean {}
  message MiniBatchIndex {}
  message MiniBatchSize {}

  // Get index of maximum-value tensor entry
  //
  // Expects a 1-D input tensor. If multiple entries have the same
  // maximum value, outputs the index of the first one.
  message Argmax {}

  // Get index of minimum-value tensor entry
  //
  // Expects a 1-D input tensor. If multiple entries have the same
  // minimum value, outputs the index of the first one.
  message Argmin {}

  // Convert index to a one-hot vector
  //
  // Expects a scalar input tensor and outputs a 1-D output tensor.
  // The input is interpreted as an index, and output entries are one
  // if they correspond to that index and zero otherwise. If the input
  // is outside [0,size), then the output is all zeros.
  message OneHot {
    // Size of one-hot vector
    int64 size = 1;
  }

}// message Layer

//note: I'd like to put this enum inside of Layer, but if I do the enum values
//      become, e.g, Layer_Imcomm_EXCLUDE, which is just ugly
enum Imcomm {
  DEFAULT = 0; //add Layer to Imcomm callback if all_learning_layers = true in
               //the CallbackImComm
  EXCLUDE = 1; //*do not* add Layer to Imcomm callback if all_learning_layers = true in
               //the CallbackImComm
  INCLUDE = 2;  //add Layer to Imcomm callback regardless of whether all_learning_layers
                //in the CallbackImComm is set to true or false
}

// Weight data for exporting
message WeightsShape {
  repeated int64 dim = 1 [packed = true];
}

message WeightsData {
  WeightsShape shape = 5;
  string name = 1;
  int64 height = 2;
  int64 width = 3;
  //@todo assume float above, add other datatype
  repeated float data = 4 [packed=true];

  Imcomm imcomm = 55;
}

//========================================================================
// Parallel strategies for model-parallelism
//========================================================================
message ParallelStrategy {
  int64 sample_groups = 1;
  int64 sample_splits = 2;
  int64 height_groups = 3;
  int64 height_splits = 4;
  int64 width_groups = 5;
  int64 width_splits = 6;
  int64 channel_groups = 7;
  int64 channel_splits = 8;
  int64 filter_groups = 9;
  int64 filter_splits = 10;
  // For fully-connected layers.
  int64 replications = 11;
  int64 procs_per_replica = 12;
  int64 depth_groups = 13; // The depth fields will be ignored if num_dims < 4.
  int64 depth_splits = 14;
}<|MERGE_RESOLUTION|>--- conflicted
+++ resolved
@@ -264,13 +264,9 @@
   /**
    *  @f[ \text{softmax}(x)_i = \frac{e^{x_i}}{\sum_j e^{x_j}} @f]
    */
-<<<<<<< HEAD
   message Softmax {
     string softmax_mode = 1; // default: "instance"; should be "instance" or "channel"
   }
-=======
-  message Softmax {}
->>>>>>> acd5cc9b
 
   message Softplus {}
   message Softsign {}
