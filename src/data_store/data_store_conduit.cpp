--- conflicted
+++ resolved
@@ -32,11 +32,8 @@
 #include "lbann/utils/exception.hpp"
 #include "lbann/utils/options.hpp"
 #include "lbann/utils/timer.hpp"
-<<<<<<< HEAD
 #include "lbann/utils/distconv.hpp"
-=======
 #include "lbann/utils/file_utils.hpp"
->>>>>>> 21ef49ff
 #include <unordered_set>
 #include <sys/mman.h>
 #include <sys/stat.h>
@@ -69,12 +66,9 @@
   m_world_master = m_comm->am_world_master();
   m_trainer_master = m_comm->am_trainer_master();
   m_rank_in_trainer = m_comm->get_rank_in_trainer();
-<<<<<<< HEAD
+  m_rank_in_world = m_comm->get_rank_in_world();
   m_partition_in_trainer = m_rank_in_trainer/num_io_parts; // needs a better name  which group you are in
   m_offset_in_partition = m_rank_in_trainer%num_io_parts;
-=======
-  m_rank_in_world = m_comm->get_rank_in_world();
->>>>>>> 21ef49ff
   m_np_in_trainer = m_comm->get_procs_per_trainer();
   m_num_partitions_in_trainer = m_np_in_trainer/num_io_parts; // rename this m_num_io_groups_in_trainer
 
@@ -117,7 +111,7 @@
     } else {
       spill_dir = c;
     }
-  } 
+  }
 
   if (spill_dir != "") {
     m_spill_dir_base = spill_dir;
@@ -173,25 +167,11 @@
   return (*this);
 }
 
-<<<<<<< HEAD
 void data_store_conduit::set_data_reader_ptr(generic_data_reader *reader) {
   m_reader = reader;
-  if (options::get()->get_bool("debug")) {
-    std::stringstream ss;
-    ss << "debug_" << m_reader->get_role() << "." << m_comm->get_rank_in_world();
-    m_output = new std::ofstream(ss.str().c_str());
-    m_debug_filename = ss.str();
-    if (m_world_master) {
-      std::cerr << "data_store_conduit::set_data_reader_ptr; opened " << ss.str() << " for writing\n";
-    }
-  }
-=======
-void data_store_conduit::set_data_reader_ptr(generic_data_reader *reader) { 
-  m_reader = reader; 
   m_debug = 0;
   m_profile = 0;
   open_informational_files();
->>>>>>> 21ef49ff
 }
 
 void data_store_conduit::copy_members(const data_store_conduit& rhs, const std::vector<int>& ds_sample_move_list) {
@@ -309,7 +289,7 @@
 void data_store_conduit::spill_preloaded_conduit_node(int data_id, const conduit::Node &node) {
   // note: at this point m_data[data_id] = node
   conduit::Node n3 = node;
-  { 
+  {
     std::lock_guard<std::mutex> lock(m_mutex);
     build_node_for_sending(node, n3);
   }
@@ -334,14 +314,14 @@
   {
     std::lock_guard<std::mutex> lock(m_mutex);
     ++m_my_num_indices;
-  }  
+  }
 
   if (m_spill) {
     spill_preloaded_conduit_node(data_id, node);
     return;
   }
 
-  { 
+  {
     conduit::Node n2 = node;
     std::lock_guard<std::mutex> lock(m_mutex);
     build_node_for_sending(n2, m_data[data_id]);
@@ -411,18 +391,6 @@
   }
 
   else {
-<<<<<<< HEAD
-    m_mutex.lock();
-    if(m_output) {
-      (*m_output) << "set_conduit_node : rank_in_trainer=" << m_rank_in_trainer << " and partition_in_trainer=" << m_partition_in_trainer << " offset in partition=" << m_offset_in_partition << " with num_partitions=" << m_num_partitions_in_trainer << std::endl;
-    }
-    auto key = std::make_pair(data_id, m_offset_in_partition);
-    m_owner[key] = m_rank_in_trainer;
-    build_node_for_sending(node, m_data[data_id]);
-    error_check_compacted_node(m_data[data_id], data_id);
-    m_sample_sizes[data_id] = m_data[data_id].total_bytes_compact();
-    m_mutex.unlock();
-=======
     if (m_spill) {
   PROFILE("spill!\n");
 
@@ -449,15 +417,15 @@
     }
 
     else {
-      {
-      //  std::lock_guard<std::mutex> lock(m_mutex);
-        m_owner[data_id] = m_rank_in_trainer;
-        build_node_for_sending(node, m_data[data_id]);
-        m_sample_sizes[data_id] = m_data[data_id].total_bytes_compact();
-      }  
+      m_mutex.lock();
+      DEBUG("set_conduit_node : rank_in_trainer=", m_rank_in_trainer, " and partition_in_trainer=", m_partition_in_trainer, " offset in partition=", m_offset_in_partition, " with num_partitions=", m_num_partitions_in_trainer, std::endl);
+      auto key = std::make_pair(data_id, m_offset_in_partition);
+      m_owner[key] = m_rank_in_trainer;
+      build_node_for_sending(node, m_data[data_id]);
       error_check_compacted_node(m_data[data_id], data_id);
-    }  
->>>>>>> 21ef49ff
+      m_sample_sizes[data_id] = m_data[data_id].total_bytes_compact();
+      m_mutex.unlock();
+    }
   }
 }
 
@@ -684,41 +652,24 @@
   m_indices_to_send.clear();
   m_indices_to_send.resize(m_np_in_trainer);
   int k = 0;
-<<<<<<< HEAD
-  if (m_output) {
-    (*m_output) << "build_indices_i_will_send; cur pos: " << current_pos << " mb_size: " << mb_size << " m_data.size: " << m_data.size() << "\n";
-  }
-
-=======
   DEBUG("build_indices_i_will_send; cur pos: ", current_pos, " mb_size: ", mb_size, " m_data.size: ", m_data.size());
->>>>>>> 21ef49ff
   for (int i = current_pos; i < current_pos + mb_size; i++) {
     auto index = (*m_shuffled_indices)[i];
     /// If this rank owns the index send it to the (i%m_np)'th rank
     bool is_mine = false;
     if (m_data.find(index) != m_data.end()) {
-<<<<<<< HEAD
+      is_mine = true;
+    } else if (m_spilled_nodes.find(index) != m_spilled_nodes.end()) {
+      is_mine = true;
+    }
+    if (is_mine) {
       int num_ranks_in_partition = dc::get_number_of_io_partitions();
       m_indices_to_send[(((i % m_owner_map_mb_size) % m_num_partitions_in_trainer) * num_ranks_in_partition + m_offset_in_partition)].insert(index);
 
       // Sanity check
       auto key = std::make_pair(index, m_offset_in_partition);
       if (m_owner[key] != m_rank_in_trainer) {
-        std::stringstream s;
-        s << "error for i: "<<i<<" index: "<<index<< " m_owner: " << m_owner[key] << " me: " << m_rank_in_trainer;
-        LBANN_ERROR(s.str());
-=======
-      is_mine = true;
-    } else if (m_spilled_nodes.find(index) != m_spilled_nodes.end()) {
-      is_mine = true;
-    }
-    if (is_mine) {
-      m_indices_to_send[(i % m_owner_map_mb_size) % m_np_in_trainer].insert(index);
-
-      // Sanity check
-      if (m_owner[index] != m_rank_in_trainer) {
-        LBANN_ERROR( "error for i: ", i, " index: ", index, " m_owner: ", m_owner[index], " me: ", m_rank_in_trainer);
->>>>>>> 21ef49ff
+        LBANN_ERROR( "error for i: ", i, " index: ", index, " m_owner: ", m_owner[key], " me: ", m_rank_in_trainer);
       }
       k++;
     }
@@ -741,28 +692,6 @@
   }
 }
 
-<<<<<<< HEAD
-#if 0
-void data_store_conduit::build_owner_map(int mini_batch_size) {
-  if (m_world_master) std::cerr << "starting data_store_conduit::build_owner_map for role: " << m_reader->get_role() << " with mini_batch_size: " << mini_batch_size << " num indices: " << m_shuffled_indices->size() << "\n";
-  if (mini_batch_size == 0) {
-    LBANN_ERROR("mini_batch_size == 0; can't build owner_map");
-  }
-  m_owner.clear();
-  m_owner_map_mb_size = mini_batch_size;
-  for (size_t i = 0; i < m_shuffled_indices->size(); i++) {
-    auto index = (*m_shuffled_indices)[i];
-    /// To compute the owner index first find its position inside of
-    /// the mini-batch (mod mini-batch size) and then find how it is
-    /// striped across the ranks in the trainer
-    auto key = std::make_pair(index, m_offset_in_partition);
-    m_owner[key] = (i % m_owner_map_mb_size) % m_np_in_trainer;
-  }
-}
-#endif
-
-=======
->>>>>>> 21ef49ff
 const conduit::Node & data_store_conduit::get_random_node() const {
   size_t sz = m_data.size();
 
@@ -818,18 +747,9 @@
 }
 
 int data_store_conduit::get_index_owner(int idx) {
-<<<<<<< HEAD
   auto key = std::make_pair(idx, m_offset_in_partition);
   if (m_owner.find(key) == m_owner.end()) {
-    std::stringstream err;
-    err << __FILE__ << " " << __LINE__ << " :: "
-        << " idx: " << idx << " was not found in the m_owner map;"
-        << " map size: " << m_owner.size();
-    throw lbann_exception(err.str());
-=======
-  if (m_owner.find(idx) == m_owner.end()) {
     LBANN_ERROR(" idx: ", idx, " was not found in the m_owner map; map size: ", m_owner.size());
->>>>>>> 21ef49ff
   }
   return m_owner[key];
 }
@@ -1331,55 +1251,38 @@
       (*m_debug) << "  " << t.first << " is owned by " << t.second << std::endl;
     }
   }
-<<<<<<< HEAD
-  int my_count = m_owner.size();
-
-  std::vector<int> all_counts(m_np_in_trainer);
-  m_comm->all_gather(&my_count, 1, all_counts.data(), 1,  m_comm->get_trainer_comm());
-
-  std::vector<std::pair<size_t,size_t>> nodes_i_own(m_owner.size());
-=======
 
   int my_count = m_my_num_indices;
   std::vector<int> all_counts(m_np_in_trainer);
   m_comm->all_gather(&my_count, 1, all_counts.data(), 1,  m_comm->get_trainer_comm());
 
   std::vector<size_t> my_sizes(m_my_num_indices);
->>>>>>> 21ef49ff
+  std::vector<std::pair<size_t,size_t>> nodes_i_own(m_owner.size());
   size_t j = 0;
   for (auto t : m_owner) {
     auto slab_id = std::make_pair(t.first.first, t.first.second);
     nodes_i_own[j++] = slab_id;
-    if(m_output) {
-      (*m_output) << "I am building the size vector from the owner map for " << t.first.first << "." << t.first.second << " and " << t.second << std::endl;
-    }
-  }
-
-<<<<<<< HEAD
+    DEBUG("I am building the size vector from the owner map for ", t.first.first, ".", t.first.second, " and ", t.second, std::endl);
+  }
+
   std::vector<std::pair<size_t,size_t>> other_ranks_nodes;
   for (int k=0; k<m_np_in_trainer; k++) {
     other_ranks_nodes.resize(all_counts[k]);
-=======
-  std::vector<size_t> others;
-  for (int k=0; k<m_np_in_trainer; k++) {
-    others.resize(all_counts[k]);
->>>>>>> 21ef49ff
     if (m_rank_in_trainer == k) {
       m_comm->broadcast<std::pair<size_t,size_t>>(k, nodes_i_own.data(), all_counts[k],  m_comm->get_trainer_comm());
-      if(m_output) {
+      if(m_debug) {
         int c = 0;
         for(auto i : nodes_i_own) {
-          (*m_output) << "k=" << k <<  ": nodes_i_own[" << c << "]=" << i.first << "." << i.second << std::endl;
+          DEBUG("k=", k,  ": nodes_i_own[", c, "]=", i.first, ".", i.second, std::endl);
           c++;
         }
       }
     } else {
-<<<<<<< HEAD
       m_comm->broadcast<std::pair<size_t,size_t>>(k, other_ranks_nodes.data(), all_counts[k],  m_comm->get_trainer_comm());
-      if(m_output) {
+      if(m_debug) {
         int c = 0;
         for(auto i : other_ranks_nodes) {
-          (*m_output) << "k=" << k <<  ": other_ranks_nodes[" << c << "]=" << i.first << "." << i.second << std::endl;
+          DEBUG("k=", k,  ": other_ranks_nodes[", c, "]=", i.first, ".", i.second, std::endl);
           c++;
         }
       }
@@ -1388,36 +1291,19 @@
         // Check to make sure that I don't own this
         if (m_owner.find(key) != m_owner.end()) {
 
-          if (m_output) {
+          if (m_debug) {
             auto slab_id = other_ranks_nodes[i];
-            (*m_output) << "data_store_conduit::exchange_owner_maps, duplicate data_id: " << slab_id.first << "." << slab_id.second  << "; k= " << k << "\nm_owner:\n";
-            for (auto t : m_owner) (*m_output) << "data_id: " << t.first.first << " / " << t.first.second << " owner: " << t.second << std::endl;
-            (*m_output) << "\nother_ranks_nodes[k]: ";
-            for (auto t : other_ranks_nodes) (*m_output) << t.first << "." << t.second << " ";
-            (*m_output) << std::endl;
-            flush_debug_file();
+            DEBUG("data_store_conduit::exchange_owner_maps, duplicate data_id: ", slab_id.first, ".", slab_id.second, "; k= ", k, "\nm_owner:\n");
+            for (auto t : m_owner) DEBUG("data_id: ", t.first.first, " / ", t.first.second, " owner: ", t.second, std::endl);
+            DEBUG("\nother_ranks_nodes[k]: ");
+            for (auto t : other_ranks_nodes) DEBUG(t.first, ".", t.second, " ");
+            DEBUG();
           }
 
           LBANN_ERROR("duplicate data_id: ", other_ranks_nodes[i].first, ".",
                       other_ranks_nodes[i].second, " role: ", m_reader->get_role(), "; m_owner[",other_ranks_nodes[i].first, ".", other_ranks_nodes[i].second,"] = ", m_owner[key]);
         }
         m_owner[key] = k;
-=======
-      m_comm->broadcast<size_t>(k, others.data(), all_counts[k],  m_comm->get_trainer_comm());
-      for (size_t i=0; i<others.size(); ++i) {
-        if (m_owner.find(others[i]) != m_owner.end()) {
-
-          if (m_debug) {
-            DEBUG("data_store_conduit::exchange_owner_maps, duplicate data_id: ", others[i], "; k= ", k, "\nmy current m_owner map: ");
-            for (auto t : m_owner) DEBUG("data_id: ", t.first, " owner: ", t.second);
-            DEBUG("\nowner map (partial or whole) from P_", k);
-            for (auto t : others) DEBUG(t, " ");
-          }
-
-          LBANN_ERROR("duplicate data_id: ", others[i], " role: ", m_reader->get_role(), "; m_owner[", others[i],"] = ", m_owner[others[i]], " for role: ", m_reader->get_role(), " m_owner.size: ", m_owner.size(), " m_data.size(): ", m_data.size());
-        }
-        m_owner[others[i]] = k;
->>>>>>> 21ef49ff
       }
     }
   }
@@ -1432,15 +1318,6 @@
   double tm1 = get_time();
 
   if (m_reader->at_new_epoch()) {
-<<<<<<< HEAD
-    if (m_world_master && m_cur_epoch > 0) {
-      std::cout << "time for exchange_mini_batch_data calls: "
-                << m_exchange_time << std::endl
-                << "time for constructing conduit Nodes: " << m_rebuild_time
-                << std::endl;
-      std::cout << std::endl;
-      m_exchange_time = 0.;
-=======
     PROFILE("At new epoch; m_cur_epoch: ", m_cur_epoch);
     if (m_cur_epoch > 0) {
       PROFILE(
@@ -1489,7 +1366,6 @@
       m_exchange_sample_sizes_time = 0.;
       m_start_snd_rcv_time = 0.;
       m_wait_all_time = 0.;
->>>>>>> 21ef49ff
       m_rebuild_time = 0.;
       m_exchange_time = 0.;
     }
@@ -1506,7 +1382,7 @@
       m_is_spilled = true;
       m_metadata.close();
       save_state();
-    }  
+    }
     */
   }
 
@@ -1569,7 +1445,7 @@
   }
 
   if (m_world_master) {
-    std::cerr << "Cleared the owner map; m_owner.size(): " << m_owner.size() 
+    std::cerr << "Cleared the owner map; m_owner.size(): " << m_owner.size()
               << std::endl
               << "Calling load_checkpoint" << std::endl;
   }
@@ -1622,7 +1498,7 @@
   // open metadata file; this will contains the file pathnames of spilled
   // conduit nodes
   const std::string fnn = get_metadata_fn();
-  m_metadata.open(fnn.c_str()); 
+  m_metadata.open(fnn.c_str());
   if (!m_metadata) {
     LBANN_ERROR("failed to open ", fnn, " for writing");
   }
@@ -1664,14 +1540,14 @@
 
   {
   cereal::XMLOutputArchive archive(os);
-    archive(CEREAL_NVP(m_cur_epoch), 
+    archive(CEREAL_NVP(m_cur_epoch),
             CEREAL_NVP(m_is_setup),
-            CEREAL_NVP(m_preload), 
+            CEREAL_NVP(m_preload),
             CEREAL_NVP(m_explicit_loading),
-            CEREAL_NVP(m_owner_map_mb_size), 
-            CEREAL_NVP(m_compacted_sample_size), 
+            CEREAL_NVP(m_owner_map_mb_size),
+            CEREAL_NVP(m_compacted_sample_size),
             CEREAL_NVP(m_is_local_cache),
-            CEREAL_NVP(m_node_sizes_vary), 
+            CEREAL_NVP(m_node_sizes_vary),
             CEREAL_NVP(m_have_sample_sizes),
             CEREAL_NVP(m_owner),
             CEREAL_NVP(m_sample_sizes));
@@ -1718,7 +1594,7 @@
     m_rank_in_trainer = m_comm->get_rank_in_trainer();
     m_rank_in_world = m_comm->get_rank_in_world();
     m_np_in_trainer = m_comm->get_procs_per_trainer();
-  }  
+  }
 
   // Open metadata filename; this is in index re, checkpointed conduit filenames
   const std::string metadata_fn = get_metadata_fn();
@@ -1769,7 +1645,7 @@
 }
 
 std::string data_store_conduit::get_cereal_fn() const {
-  return m_spill_dir_base + '/' + m_cereal_fn + "_" + m_reader->get_role() + "_" + std::to_string(m_rank_in_world) + ".xml"; 
+  return m_spill_dir_base + '/' + m_cereal_fn + "_" + m_reader->get_role() + "_" + std::to_string(m_rank_in_world) + ".xml";
 }
 
 std::string data_store_conduit::get_metadata_fn() const {
