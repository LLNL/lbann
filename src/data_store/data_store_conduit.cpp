////////////////////////////////////////////////////////////////////////////////
// Copyright (c) 2014-2019, Lawrence Livermore National Security, LLC.
// Produced at the Lawrence Livermore National Laboratory.
// Written by the LBANN Research Team (B. Van Essen, et al.) listed in
// the CONTRIBUTORS file. <lbann-dev@llnl.gov>
//
// LLNL-CODE-697807.
// All rights reserved.
//
// This file is part of LBANN: Livermore Big Artificial Neural Network
// Toolkit. For details, see http://software.llnl.gov/LBANN or
// https://github.com/LLNL/LBANN.
//
// Licensed under the Apache License, Version 2.0 (the "Licensee"); you
// may not use this file except in compliance with the License.  You may
// obtain a copy of the License at:
//
// http://www.apache.org/licenses/LICENSE-2.0
//
// Unless required by applicable law or agreed to in writing, software
// distributed under the License is distributed on an "AS IS" BASIS,
// WITHOUT WARRANTIES OR CONDITIONS OF ANY KIND, either express or
// implied. See the License for the specific language governing
// permissions and limitations under the license.
//
////////////////////////////////////////////////////////////////////////////////

#include "lbann/data_store/data_store_conduit.hpp"

#include "lbann/data_readers/data_reader_jag_conduit.hpp"
#include "lbann/data_readers/data_reader_image.hpp"
#include "lbann/utils/exception.hpp"
#include "lbann/utils/options.hpp"
#include "lbann/utils/timer.hpp"
#include "lbann/utils/file_utils.hpp"
#include <unordered_set>
#include <sys/mman.h>
#include <sys/stat.h>
#include <stdarg.h>
#include <fcntl.h>
#include <errno.h>
#include <unistd.h>
#include <unistd.h>
#include <sys/statvfs.h>
#include <cereal/types/unordered_map.hpp>
#include <cereal/archives/binary.hpp>


#include <cereal/archives/binary.hpp>
#include <cereal/archives/xml.hpp>
#include <cstdlib>

namespace lbann {

std::string commify(size_t n);

data_store_conduit::data_store_conduit(
  generic_data_reader *reader) :
  m_reader(reader) {
  m_comm = m_reader->get_comm();
  if (m_comm == nullptr) {
    LBANN_ERROR("m_comm is nullptr");
  }

  m_world_master = m_comm->am_world_master();
  m_trainer_master = m_comm->am_trainer_master();
  m_rank_in_trainer = m_comm->get_rank_in_trainer();
  m_rank_in_world = m_comm->get_rank_in_world();
  m_np_in_trainer = m_comm->get_procs_per_trainer();

  open_informational_files();

  options *opts = options::get();

  if (opts->has_string("data_store_test_checkpoint")
      && opts->has_string("data_store_spill")) {
    LBANN_ERROR("you passed both --data_store_test_checkpoint and --data_store_spill; please use one or the other or none, but not both");
  }  
  if (opts->has_string("data_store_test_checkpoint")) {
    setup_checkpoint_test();
  }  
  if (opts->has_string("data_store_spill")) {
    setup_spill(opts->get_string("data_store_spill"));
  }

  set_is_local_cache(opts->get_bool("data_store_cache"));
  set_is_preloading(opts->get_bool("preload_data_store"));
  set_is_explicitly_loading(! is_preloading());
  
  if (is_local_cache()) {
    PROFILE("data_store_conduit is running in local_cache mode");
  } else {
    PROFILE("data_store_conduit is running in multi-message mode");
  }
  if (is_explicitly_loading()) {
    PROFILE("data_store_conduit is explicitly loading");
  } else {
    PROFILE("data_store_conduit is preloading");
  }

  check_query_flags();
}

data_store_conduit::~data_store_conduit() {
  if (m_debug) {
    m_debug->close();
  }
  if (m_profile) {
    m_profile->close();
  }
  if (m_is_local_cache && m_mem_seg) {
    int sanity = shm_unlink(m_seg_name.c_str());
    if (sanity != 0) {
      std::cerr << "\nWARNING: shm_unlink failed in data_store_conduit::~data_store_conduit()\n";
    }
    sanity = munmap(reinterpret_cast<void*>(m_mem_seg), m_mem_seg_length);
    if (sanity != 0) {
      std::cerr << "\nWARNING: munmap failed in data_store_conduit::~data_store_conduit()\n";
    }
  }
}

void data_store_conduit::setup_checkpoint_test() {
  std::string c = options::get()->get_string("data_store_test_checkpoint");
  if (c == "1") {
    LBANN_ERROR("--data_store_test_checkpoint=1; you probably forgot to specify the spill directory; you must specify --data_store_test_checkpoint=<string>'");
  } 
  if (c == "lassen") {
     c = get_lassen_spill_dir();
  }
  m_spill_dir_base = c;
  m_test_dir = c;
  m_run_checkpoint_test = true;
}

std::string data_store_conduit::get_lassen_spill_dir() {
  char * val = std::getenv("BBPATH");
  if (val == NULL) {
    LBANN_ERROR("std::getenv(\"BBPATH\") returned NULL; unable to use burst buffer");
  }
  std::string cc(val);
  return cc + "/data_store";
}


data_store_conduit::data_store_conduit(const data_store_conduit& rhs) {
  copy_members(rhs);
}


data_store_conduit& data_store_conduit::operator=(const data_store_conduit& rhs) {
  // check for self-assignment
  if (this == &rhs) {
    return (*this);
  }
  copy_members(rhs);
  return (*this);
}

void data_store_conduit::set_data_reader_ptr(generic_data_reader *reader) { 
  m_reader = reader; 
  m_debug = 0;
  m_profile = 0;
  open_informational_files();
}

void data_store_conduit::copy_members(const data_store_conduit& rhs) {
  m_is_setup = rhs.m_is_setup;
  m_preloading = rhs.m_preloading;
  m_loading_is_complete = rhs.m_loading_is_complete;
  m_explicitly_loading = rhs.m_explicitly_loading;
  m_owner_map_mb_size = rhs.m_owner_map_mb_size;
  m_compacted_sample_size = rhs.m_compacted_sample_size;
  m_is_local_cache = rhs.m_is_local_cache;
  m_node_sizes_vary = rhs.m_node_sizes_vary;
  m_have_sample_sizes = rhs.m_have_sample_sizes;
  m_comm = rhs.m_comm;
  m_world_master = rhs.m_world_master;
  m_trainer_master = rhs.m_trainer_master;
  m_rank_in_trainer = rhs.m_rank_in_trainer;
  m_np_in_trainer = rhs.m_np_in_trainer;
  m_owner = rhs.m_owner;
  m_shuffled_indices = rhs.m_shuffled_indices;
  m_sample_sizes = rhs.m_sample_sizes;
  m_mem_seg = rhs.m_mem_seg;
  m_mem_seg_length = rhs.m_mem_seg_length;
  m_seg_name = rhs.m_seg_name;
  m_image_offsets = rhs.m_image_offsets;

  m_spill = rhs.m_spill;
  m_is_spilled = rhs.m_is_spilled;
  m_spill_dir_base = rhs.m_spill_dir_base;
  m_cur_spill_dir_integer = rhs.m_cur_spill_dir_integer;
  m_cur_spill_dir = rhs.m_cur_spill_dir;
  m_num_files_in_cur_spill_dir = rhs.m_num_files_in_cur_spill_dir;

  /// Clear the pointer to the data reader, this cannot be copied
  m_reader = nullptr;
  m_shuffled_indices = nullptr;

  //these will probably zero-length, but I don't want to make assumptions
  //as to state when copy_member is called
  m_minibatch_data = rhs.m_minibatch_data;
  m_send_buffer = rhs.m_send_buffer;
  m_send_buffer_2 = rhs.m_send_buffer_2;
  m_send_requests = rhs.m_send_requests;
  m_recv_requests = rhs.m_recv_requests;
  m_recv_buffer = rhs.m_recv_buffer;
  m_outgoing_msg_sizes = rhs.m_outgoing_msg_sizes;
  m_incoming_msg_sizes = rhs.m_incoming_msg_sizes;
  m_compacted_sample_size = rhs.m_compacted_sample_size;
  m_indices_to_send = rhs.m_indices_to_send;
  m_indices_to_recv = rhs.m_indices_to_recv;

  open_informational_files();
}

void data_store_conduit::setup(int mini_batch_size) {
  PROFILE("starting setup()");
  m_owner_map_mb_size = mini_batch_size;
  m_is_setup = true;
}

void data_store_conduit::setup_data_store_buffers() {
  // allocate buffers that are used in exchange_data()
  m_send_buffer.resize(m_np_in_trainer);
  m_send_buffer_2.resize(m_np_in_trainer);
  m_send_requests.resize(m_np_in_trainer);
  m_recv_requests.resize(m_np_in_trainer);
  m_outgoing_msg_sizes.resize(m_np_in_trainer);
  m_incoming_msg_sizes.resize(m_np_in_trainer);
  m_recv_buffer.resize(m_np_in_trainer);
}

void data_store_conduit::spill_preloaded_conduit_node(int data_id, const conduit::Node &node) {
  // note: at this point m_data[data_id] = node
  conduit::Node n3 = node;
  { 
    std::lock_guard<std::mutex> lock(m_mutex);
    build_node_for_sending(node, n3);
  }
  if (!m_node_sizes_vary) {
    error_check_compacted_node(n3, data_id);
  } else {
    std::lock_guard<std::mutex> lock(m_mutex);
    m_sample_sizes[data_id] = n3.total_bytes_compact();
  }

  {
    std::lock_guard<std::mutex> lock(m_mutex);
    spill_conduit_node(node, data_id);
    m_spilled_nodes[data_id] = m_cur_spill_dir_integer;
    m_data.erase(data_id);
  }
}

void data_store_conduit::set_preloaded_conduit_node(int data_id, const conduit::Node &node) {
  // note: at this point m_data[data_id] = node
  {
    std::lock_guard<std::mutex> lock(m_mutex);
    ++m_my_num_indices;
  }

  if (is_local_cache()) {
    m_data[data_id] = node; 
    return;
  }


  if (m_spill) {
    spill_preloaded_conduit_node(data_id, node);
    return;
  }

  { 
    conduit::Node n2 = node;
    std::lock_guard<std::mutex> lock(m_mutex);
    build_node_for_sending(n2, m_data[data_id]);
  }
  if (!m_node_sizes_vary) {
    error_check_compacted_node(m_data[data_id], data_id);
  } else {
    std::lock_guard<std::mutex> lock(m_mutex);
    m_sample_sizes[data_id] = m_data[data_id].total_bytes_compact();
  }
}

void data_store_conduit::error_check_compacted_node(const conduit::Node &nd, int data_id) {
  if (m_node_sizes_vary) {
    return;
  }
  {
    std::lock_guard<std::mutex> lock(m_mutex_2);
    if (m_compacted_sample_size == 0) {
      m_compacted_sample_size = nd.total_bytes_compact();
      PROFILE("num bytes for nodes to be transmitted: ", nd.total_bytes_compact(), " per node");
    } else if (m_compacted_sample_size != nd.total_bytes_compact() && !m_node_sizes_vary) {
      LBANN_ERROR("Conduit node being added data_id: ", data_id,
                  " is not the same size as existing nodes in the data_store ",
                  m_compacted_sample_size, " != ", nd.total_bytes_compact(),
                  " role: ", m_reader->get_role());
    }
  }
  if (!nd.is_contiguous()) {
    LBANN_ERROR("m_data[",  data_id, "] does not have a contiguous layout");
  }
  if (nd.data_ptr() == nullptr) {
    LBANN_ERROR("m_data[", data_id, "] does not have a valid data pointer");
  }
  if (nd.contiguous_data_ptr() == nullptr) {
    LBANN_ERROR("m_data[", data_id, "] does not have a valid contiguous data pointer");
  }
}


//n.b. Do not put any PROFILE or DEBUG statements in this method,
//     since the threading from the data_reader will cause you grief
void data_store_conduit::set_conduit_node(int data_id, conduit::Node &node, bool already_have) {
  std::lock_guard<std::mutex> lock(m_mutex);
  // TODO: test whether having multiple mutexes below is better (faster) than
  //       locking this entire call with a single mutex. For now I'm
  //       playing it safe and locking the whole dang thing.
  ++m_my_num_indices;

  if (is_local_cache() && is_preloading()) {
    LBANN_ERROR("you called data_store_conduit::set_conduit_node, but you're running in local cache mode with preloading; something is broken; please contact Dave Hysom");
  }

  {
    //std::lock_guard<std::mutex> lock(m_mutex);
    if (already_have == false && m_data.find(data_id) != m_data.end()) {
//XX
PROFILE("m_data.size: ", m_data.size());
      LBANN_ERROR("duplicate data_id: ", data_id, " in data_store_conduit::set_conduit_node; role: ", m_reader->get_role());
    }
  }

  if (already_have && is_local_cache()) {
    if (m_data.find(data_id) == m_data.end()) {
      LBANN_ERROR("you claim the passed node was obtained from this data_store, but the data_id (", data_id, ") doesn't exist in m_data");
    }
    return;
  }

  if (is_local_cache()) {
    m_data[data_id] = node;
  }

  else {
    if (m_spill) {
  PROFILE("spill!\n");

      //TODO: rethink how we go about exchanging sample sizes.
      //currently, we exchange sample sizes a single time, and
      //the exchange is for all samples. To make this work with
      //spilling we need to compute the sample size by building
      //a node_for_sending (below), then we throw it away.
      //Also, see not in copy_members() about problems with the
      //schema that cause us to rebuild the node_for_sending after
      //copying or loading from disk. I need to revisit this and
      //figure out what's going on.
      conduit::Node n2;
      build_node_for_sending(node, n2);
      error_check_compacted_node(n2, data_id);
      {
    //    std::lock_guard<std::mutex> lock(m_mutex);
        LBANN_ERROR("NOT YET IMPLEMENTED");
        m_owner[data_id] = m_rank_in_trainer;
        m_sample_sizes[data_id] = n2.total_bytes_compact();
        spill_conduit_node(node, data_id);
        m_spilled_nodes[data_id] = m_cur_spill_dir_integer;
      }
    }

    else {
      {
      //  std::lock_guard<std::mutex> lock(m_mutex);
        m_owner[data_id] = m_rank_in_trainer;
        build_node_for_sending(node, m_data[data_id]);
        m_sample_sizes[data_id] = m_data[data_id].total_bytes_compact();
      }  
      error_check_compacted_node(m_data[data_id], data_id);
    }  
  }
}

const conduit::Node & data_store_conduit::get_conduit_node(int data_id) const {
  if (is_local_cache()) {
    std::unordered_map<int, conduit::Node>::const_iterator t3 = m_data.find(data_id);
    if (t3 == m_data.end()) {
      LBANN_ERROR("(local cache) failed to find data_id: ", data_id, " in m_data; m_data.size: ", m_data.size());
    }
    return t3->second;
  }

  std::unordered_map<int, conduit::Node>::const_iterator t2 = m_minibatch_data.find(data_id);
  // if not preloaded, and get_label() or get_response() is called,
  // we need to check m_data
  if (t2 == m_minibatch_data.end()) {
    std::unordered_map<int, conduit::Node>::const_iterator t3 = m_data.find(data_id);
    if (t3 != m_data.end()) {
      return t3->second["data"];
    }
    LBANN_ERROR("failed to find data_id: ", data_id, " in m_minibatch_data; m_minibatch_data.size: ", m_minibatch_data.size(), " and also failed to find it in m_data; m_data.size: ", m_data.size(), "; role: ", m_reader->get_role());
  }

  return t2->second;
}

// code in the following method is a modification of code from
// conduit/src/libs/relay/conduit_relay_mpi.cpp
void data_store_conduit::build_node_for_sending(const conduit::Node &node_in, conduit::Node &node_out) {
  node_out.reset();
  conduit::Schema s_data_compact;
  if( node_in.is_compact() && node_in.is_contiguous()) {
    s_data_compact = node_in.schema();
  } else {
    node_in.schema().compact_to(s_data_compact);
  }

  std::string snd_schema_json = s_data_compact.to_json();

  conduit::Schema s_msg;
  s_msg["schema_len"].set(conduit::DataType::int64());
  s_msg["schema"].set(conduit::DataType::char8_str(snd_schema_json.size()+1));
  s_msg["data"].set(s_data_compact);

  conduit::Schema s_msg_compact;
  s_msg.compact_to(s_msg_compact);
  node_out.reset();
  node_out.set(s_msg_compact);
  node_out["schema"].set(snd_schema_json);
  node_out["data"].update(node_in);

  if(!node_out.is_contiguous()) {
    LBANN_ERROR("node_out does not have a contiguous layout");
  }
  if(node_out.data_ptr() == nullptr) {
    LBANN_ERROR("node_out does not have a valid data pointer");
  }
  if(node_out.contiguous_data_ptr() == nullptr) {
    LBANN_ERROR("node_out does not have a valid contiguous data pointer");
  }
}

void data_store_conduit::exchange_data_by_sample(size_t current_pos, size_t mb_size) {
  if (! m_is_setup) {
    LBANN_ERROR("setup(mb_size) has not been called");
  }

  double tm5 = get_time();

  /// exchange sample sizes if they are non-uniform (imagenet);
  /// this will only be called once, during the first call to
  /// exchange_data_by_sample at the beginning of the 2nd epoch,
  /// or during the first call th exchange_data_by_sample() during
  /// the first epoch if preloading
  if (m_node_sizes_vary && !m_have_sample_sizes) {
    double tm3 = get_time();
    exchange_sample_sizes();
    m_exchange_sample_sizes_time += (get_time() - tm3);
  }

  int num_send_req = build_indices_i_will_send(current_pos, mb_size);
  if (m_spill) {
    // TODO
    load_spilled_conduit_nodes();
  }

  int num_recv_req = build_indices_i_will_recv(current_pos, mb_size);

  m_send_requests.resize(num_send_req);
  m_recv_requests.resize(num_recv_req);
  m_recv_buffer.resize(num_recv_req);
  m_recv_data_ids.resize(num_recv_req);

  //========================================================================
  //part 2: exchange the actual data

  // start sends for outgoing data
  size_t ss = 0;
  for (int p=0; p<m_np_in_trainer; p++) {
    const std::unordered_set<int> &indices = m_indices_to_send[p];
    for (auto index : indices) {
      if (m_data.find(index) == m_data.end()) {
        LBANN_ERROR("failed to find data_id: ", index, " to be sent to ", p, " in m_data");
      }
      const conduit::Node& n = m_data[index];
      const El::byte *s = reinterpret_cast<const El::byte*>(n.data_ptr());
      if(!n.is_contiguous()) {
        LBANN_ERROR("data_id: ", index, " does not have a contiguous layout");
      }
      if(n.data_ptr() == nullptr) {
        LBANN_ERROR("data_id: ", index, " does not have a valid data pointer");
      }
      if(n.contiguous_data_ptr() == nullptr) {
        LBANN_ERROR("data_id: ", index, " does not have a valid contiguous data pointer");
      }

      size_t sz = m_compacted_sample_size;

      if (m_node_sizes_vary) {
        if (m_sample_sizes.find(index) == m_sample_sizes.end()) {
          LBANN_ERROR("m_sample_sizes.find(index) == m_sample_sizes.end() for index: ", index, "; m_sample_sizes.size: ", m_sample_sizes.size());
        }
        sz = m_sample_sizes[index];
      }

      m_comm->nb_tagged_send<El::byte>(s, sz, p, index, m_send_requests[ss++], m_comm->get_trainer_comm());
    }
  }

  // sanity checks
  if (ss != m_send_requests.size()) {
    LBANN_ERROR("ss != m_send_requests.size; ss: ", ss, " m_send_requests.size: ", m_send_requests.size());
  }

  // start recvs for incoming data
  ss = 0;

  for (int p=0; p<m_np_in_trainer; p++) {
    const std::unordered_set<int> &indices = m_indices_to_recv[p];
    int sanity = 0;
    for (auto index : indices) {
      ++sanity;
      int sz = m_compacted_sample_size;
      if (m_node_sizes_vary) {
        if (m_sample_sizes.find(index) == m_sample_sizes.end()) {
          LBANN_ERROR("m_sample_sizes.find(index) == m_sample_sizes.end() for index: ", index, "; m_sample_sizes.size(): ", m_sample_sizes.size(), " role: ", m_reader->get_role(), " for index: ", sanity, " of ", indices.size());
        }
        sz = m_sample_sizes[index];
      }

      m_recv_buffer[ss].set(conduit::DataType::uint8(sz));
      El::byte *r = reinterpret_cast<El::byte*>(m_recv_buffer[ss].data_ptr());
      m_comm->nb_tagged_recv<El::byte>(r, sz, p, index, m_recv_requests[ss], m_comm->get_trainer_comm());
      m_recv_data_ids[ss] = index;
      ++ss;
    }
  }

  // sanity checks
  if (ss != m_recv_buffer.size()) {
    LBANN_ERROR("ss != m_recv_buffer.size; ss: ", ss, " m_recv_buffer.size: ", m_recv_buffer.size());
  }
  if (m_recv_requests.size() != m_recv_buffer.size()) {
    LBANN_ERROR("m_recv_requests.size != m_recv_buffer.size; m_recv_requests: ", m_recv_requests.size(), " m_recv_buffer.size: ", m_recv_buffer.size());
  }

  m_start_snd_rcv_time += (get_time() - tm5);

  // wait for all msgs to complete
  tm5 = get_time();
  m_comm->wait_all(m_send_requests);
  m_comm->wait_all(m_recv_requests);
  m_wait_all_time += (get_time() - tm5);

  //========================================================================
  //part 3: construct the Nodes needed by me for the current minibatch

  tm5 = get_time();
  conduit::Node nd;
  m_minibatch_data.clear();
  for (size_t j=0; j < m_recv_buffer.size(); j++) {
    conduit::uint8 *n_buff_ptr = (conduit::uint8*)m_recv_buffer[j].data_ptr();
    conduit::Node n_msg;
    n_msg["schema_len"].set_external((conduit::int64*)n_buff_ptr);
    n_buff_ptr +=8;
    n_msg["schema"].set_external_char8_str((char*)(n_buff_ptr));
    conduit::Schema rcv_schema;
    conduit::Generator gen(n_msg["schema"].as_char8_str());
    gen.walk(rcv_schema);
    n_buff_ptr += n_msg["schema"].total_bytes_compact();
    n_msg["data"].set_external(rcv_schema,n_buff_ptr);

    int data_id = m_recv_data_ids[j];
    m_minibatch_data[data_id].set_external(n_msg["data"]);
  }
  m_rebuild_time += (get_time() - tm5);

  if (m_spill) {
    // TODO
    m_data.clear();
  }
}

int data_store_conduit::build_indices_i_will_recv(int current_pos, int mb_size) {
  m_indices_to_recv.clear();
  m_indices_to_recv.resize(m_np_in_trainer);
  int k = 0;
  for (int i=current_pos; i< current_pos + mb_size; ++i) {
    auto index = (*m_shuffled_indices)[i];
    if ((i % m_owner_map_mb_size) % m_np_in_trainer == m_rank_in_trainer) {
      int owner = m_owner[index];
      m_indices_to_recv[owner].insert(index);
      k++;
    }
  }
  return k;
}

int data_store_conduit::build_indices_i_will_send(int current_pos, int mb_size) {
  m_indices_to_send.clear();
  m_indices_to_send.resize(m_np_in_trainer);
  int k = 0;
  DEBUG("build_indices_i_will_send; cur pos: ", current_pos, " mb_size: ", mb_size, " m_data.size: ", m_data.size());
  for (int i = current_pos; i < current_pos + mb_size; i++) {
    auto index = (*m_shuffled_indices)[i];
    /// If this rank owns the index send it to the (i%m_np)'th rank
    bool is_mine = false;
    if (m_data.find(index) != m_data.end()) {
      is_mine = true;
    } else if (m_spilled_nodes.find(index) != m_spilled_nodes.end()) {
      is_mine = true;
    }
    if (is_mine) {
      m_indices_to_send[(i % m_owner_map_mb_size) % m_np_in_trainer].insert(index);

      // Sanity check
      if (m_owner[index] != m_rank_in_trainer) {
        LBANN_ERROR( "error for i: ", i, " index: ", index, " m_owner: ", m_owner[index], " me: ", m_rank_in_trainer);
      }
      k++;
    }
  }
  return k;
}

void data_store_conduit::build_preloaded_owner_map(const std::vector<int>& per_rank_list_sizes) {
  PROFILE("starting data_store_conduit::build_preloaded_owner_map");
  m_owner.clear();
  int owning_rank = 0;
  size_t per_rank_list_range_start = 0;
  for (size_t i = 0; i < m_shuffled_indices->size(); i++) {
    const auto per_rank_list_size = per_rank_list_sizes[owning_rank];
    if(i == (per_rank_list_range_start + per_rank_list_size)) {
      ++owning_rank;
      per_rank_list_range_start += per_rank_list_size;
    }
    m_owner[(*m_shuffled_indices)[i]] = owning_rank;
  }
}

const conduit::Node & data_store_conduit::get_random_node() const {
  size_t sz = m_data.size();

  // Deal with edge case
  if (sz == 0) {
    LBANN_ERROR("can't return random node since we have no data (set_conduit_node has never been called)");
  }

  int offset = random() % sz;
  auto it = std::next(m_data.begin(), offset);
  return it->second;
}

const conduit::Node & data_store_conduit::get_random_node(const std::string &field) const {
  auto node = get_random_node();
  //return node;
  return node[field];
}

conduit::Node & data_store_conduit::get_empty_node(int data_id) {
  std::lock_guard<std::mutex> lock(m_mutex);
  if (m_data.find(data_id) != m_data.end()) {
    LBANN_ERROR("we already have a node with data_id= ", data_id);
  }
  return m_data[data_id];
}

void data_store_conduit::compact_nodes() {
  for(auto&& j : *m_shuffled_indices) {
    if(m_data.find(j) != m_data.end()){
      if(! (m_data[j].is_contiguous() && m_data[j].is_compact()) ) {
        /// Repack the nodes because they don't seem to copy correctly
        conduit::Node node = m_data[j]["data"];
        m_data.erase(j);
        build_node_for_sending(node, m_data[j]);
      }
    }
  }
}

int data_store_conduit::get_index_owner(int idx) {
  if (m_owner.find(idx) == m_owner.end()) {
    LBANN_ERROR(" idx: ", idx, " was not found in the m_owner map; map size: ", m_owner.size());
  }
  return m_owner[idx];
}

void data_store_conduit::check_mem_capacity(lbann_comm *comm, const std::string sample_list_file, size_t stride, size_t offset) {
//TODO: this is junky, and isn't called anywhere; rethink!
  if (comm->am_world_master()) {
    // note: we only estimate memory required by the data reader/store

    // get avaliable memory
    std::ifstream in("/proc/meminfo");
    std::string line;
    std::string units;
    double a_mem = 0;
    while (getline(in, line)) {
      if (line.find("MemAvailable:")) {
        std::stringstream s3(line);
        s3 >> line >> a_mem >> units;
        if (units != "kB") {
          LBANN_ERROR("units is ", units, " but we only know how to handle kB; please contact Dave Hysom");
        }
        break;
      }
    }
    in.close();
    if (a_mem == 0) {
      LBANN_ERROR("failed to find MemAvailable field in /proc/meminfo");
    }

    // a lot of the following is cut-n-paste from the sample list class;
    // would like to use the sample list class directly, but this
    // is quicker than figuring out how to modify the sample_list.
    // Actually there are at least three calls, starting from
    // data_reader_jag_conduit, before getting to the code that
    // loads the sample list file names

    // get list of conduit files that I own, and compute my num_samples
    std::ifstream istr(sample_list_file);
    if (!istr.good()) {
      LBANN_ERROR("failed to open ", sample_list_file, " for reading");
    }

    std::string base_dir;
    std::getline(istr, line);  //exclusiveness; discard

    std::getline(istr, line);
    std::stringstream s5(line);
    int included_samples;
    int excluded_samples;
    size_t num_files;
    s5 >> included_samples >> excluded_samples >> num_files;

    std::getline(istr, base_dir); // base dir; discard

    const std::string whitespaces(" \t\f\v\n\r");
    size_t cnt_files = 0u;
    int my_sample_count = 0;

    conduit::Node useme;
    bool got_one = false;

    // loop over conduit filenames
    while (std::getline(istr, line)) {
      const size_t end_of_str = line.find_last_not_of(whitespaces);
      if (end_of_str == std::string::npos) { // empty line
        continue;
      }
      if (cnt_files++ >= num_files) {
        break;
      }
      if ((cnt_files-1)%stride != offset) {
        continue;
      }
      std::stringstream sstr(line.substr(0, end_of_str + 1)); // clear trailing spaces for accurate parsing
      std::string filename;
      sstr >> filename >> included_samples >> excluded_samples;
      my_sample_count += included_samples;

      // attempt to load a JAG sample
      if (!got_one) {
        hid_t hdf5_file_hnd;
        try {
          hdf5_file_hnd = conduit::relay::io::hdf5_open_file_for_read(base_dir + '/' + filename);
        } catch (conduit::Error const& e) {
          LBANN_ERROR(" failed to open ", base_dir, '/', filename, " for reading");
        }
        std::vector<std::string> sample_names;
        try {
          conduit::relay::io::hdf5_group_list_child_names(hdf5_file_hnd, "/", sample_names);
        } catch (conduit::Error const& e) {
          LBANN_ERROR("hdf5_group_list_child_names() failed");
        }

        for (auto t : sample_names) {
          std::string key = "/" + t + "/performance/success";
          try {
            conduit::relay::io::hdf5_read(hdf5_file_hnd, key, useme);
          } catch (conduit::Error const& e) {
            LBANN_ERROR("failed to read success flag for ", key);
          }
          if (useme.to_int64() == 1) {
            got_one = true;
            try {
              key = "/" + t;
              conduit::relay::io::hdf5_read(hdf5_file_hnd, key, useme);
            } catch (conduit::Error const& e) {
              LBANN_ERROR("failed to load JAG sample: ", key);
            }
            break;
          }
        } // end: for (auto t : sample_names)

        conduit::relay::io::hdf5_close_file(hdf5_file_hnd);
      } // end: attempt to load a JAG sample
    } // end: loop over conduit filenames
    istr.close();
    // end: get list of conduit files that I own, and compute my num_samples

    if (! got_one) {
      LBANN_ERROR("failed to find any successful JAG samples");
    }

    // compute memory for the compacted nodes this processor owns
    double bytes_per_sample = useme.total_bytes_compact() / 1024;
    double  procs_per_node = comm->get_procs_per_node();
    double mem_this_proc = bytes_per_sample * my_sample_count;
    double mem_this_node = mem_this_proc * procs_per_node;

    std::cerr
      << "\n"
      << "==============================================================\n"
      << "Estimated memory requirements for JAG samples:\n"
      << "Memory for one sample:             " <<  bytes_per_sample << " kB\n"
      << "Total mem for a single rank:       " << mem_this_proc << " kB\n"
      << "Samples per proc:                  " << my_sample_count << "\n"
      << "Procs per node:                    " << procs_per_node << "\n"
      << "Total mem for all ranks on a node: " << mem_this_node << " kB\n"
      << "Available memory: " << a_mem << " kB (RAM only; not virtual)\n";
    if (mem_this_node > static_cast<double>(a_mem)) {
      std::cerr << "\nYOU DO NOT HAVE ENOUGH MEMORY\n"
        << "==============================================================\n\n";
      LBANN_ERROR("insufficient memory to load data\n");
    } else {
      double m = 100 * mem_this_node / a_mem;
      std::cerr << "Estimate that data will consume at least " << m << " % of memory\n"
        << "==============================================================\n\n";
    }
  }

  comm->trainer_barrier();
}

bool data_store_conduit::has_conduit_node(int data_id) const {
  std::unordered_map<int, conduit::Node>::const_iterator t = m_data.find(data_id);
  return t != m_data.end();
}

void data_store_conduit::set_shuffled_indices(const std::vector<int> *indices) {
  m_shuffled_indices = indices;
}

void data_store_conduit::exchange_sample_sizes() {
  DEBUG("starting data_store_conduit::exchange_sample_sizes");
  int my_count = m_sample_sizes.size();
  std::vector<int> all_counts(m_np_in_trainer);
  m_comm->all_gather(&my_count, 1, all_counts.data(), 1,  m_comm->get_trainer_comm());

  if (m_debug) {
    for (size_t h=0; h<all_counts.size(); h++) {
      DEBUG("num samples owned by P_", h, " is ", all_counts[h]);
    }
  }

  std::vector<size_t> my_sizes(m_sample_sizes.size()*2);
  size_t j = 0;
  for (auto t : m_sample_sizes) {
    my_sizes[j++] = t.first;
    my_sizes[j++] = t.second;
  }

  std::vector<size_t> others;
  for (int k=0; k<m_np_in_trainer; k++) {
    DEBUG("sample sizes for P_", k);
    others.resize(all_counts[k]*2);
    if (m_rank_in_trainer == k) {
      m_comm->broadcast<size_t>(k, my_sizes.data(), all_counts[k]*2,  m_comm->get_trainer_comm());
    } else {
      m_comm->broadcast<size_t>(k, others.data(), all_counts[k]*2,  m_comm->get_trainer_comm());

      for (size_t i=0; i<others.size(); i += 2) {
        if (m_sample_sizes.find(others[i]) != m_sample_sizes.end()) {
          if (m_debug) {
            DEBUG("SAMPLE SIZES for P_", k);
            for (size_t h=0; h<others.size(); h += 2) {
              DEBUG(others[h], " SIZE: ", others[h+1]);
            }
          }
          LBANN_ERROR("m_sample_sizes.find(others[i]) != m_sample_sizes.end() for data_id: ", others[i]);
        }
        m_sample_sizes[others[i]] = others[i+1];
      }
    }
  }

  m_have_sample_sizes = true;
}

void data_store_conduit::set_is_preloading(bool flag) {
  m_preloading = flag;
}

void data_store_conduit::set_is_explicitly_loading(bool flag) {
  m_explicitly_loading = flag;
  if (is_preloading() && is_explicitly_loading()) {
    LBANN_ERROR("flags for both explicit and pre- loading are set; this is an error");
  }
}

void data_store_conduit::set_loading_is_complete() {
  PROFILE("set_loading_is_complete()");
  m_loading_is_complete = true;
  set_is_preloading(false);
  set_is_explicitly_loading(false);
  check_query_flags();

  if (m_run_checkpoint_test) {
    test_checkpoint(m_spill_dir_base);
  }
}

bool data_store_conduit::is_fully_loaded() const { 
  if (m_loading_is_complete) {
    return true;
  }
  return false;
}

void data_store_conduit::get_image_sizes(map_is_t &file_sizes, std::vector<std::vector<int>> &indices) {
  /// this block fires if image sizes have been precomputed
  if (options::get()->has_string("image_sizes_filename")) {
    LBANN_ERROR("not yet implemented");
    //TODO dah - implement, if this becomes a bottleneck (but I don't think it will)
  }

  // get list of image file names
  image_data_reader *image_reader = dynamic_cast<image_data_reader*>(m_reader);
  if (image_reader == nullptr) {
    LBANN_ERROR("data_reader_image *image_reader = dynamic_cast<data_reader_image*>(m_reader) failed");
  }
  const std::vector<image_data_reader::sample_t> &image_list = image_reader->get_image_list();
  std::vector<size_t> my_image_sizes;

  // this block fires if we're exchanging cache data at the end
  // of the first epoch, and the data store was not preloaded
  if (is_explicitly_loading()) {
    for (const auto &t : m_data) {
      int data_id = t.first;
      my_image_sizes.push_back(data_id);
      my_image_sizes.push_back(t.second[LBANN_DATA_ID_STR(data_id) + "/buffer_size"].value());
    }
  }
  
  else {
    // get sizes of files for which I'm responsible
    for (size_t h=m_rank_in_trainer; h<m_shuffled_indices->size(); h += m_np_in_trainer) {
      ++m_my_num_indices;
      const std::string fn = m_reader->get_file_dir() + '/' + image_list[(*m_shuffled_indices)[h]].first;
      std::ifstream in(fn.c_str());
      if (!in) {
        LBANN_ERROR("failed to open ", fn, " for reading; file_dir: ", m_reader->get_file_dir(), "  fn: ", image_list[h].first, "; role: ", m_reader->get_role());
      }
      in.seekg(0, std::ios::end);
      my_image_sizes.push_back((*m_shuffled_indices)[h]);
      my_image_sizes.push_back(in.tellg());
      in.close();
    }
  }

  // exchange image sizes
  int my_count = my_image_sizes.size();

  std::vector<int> counts(m_np_in_trainer);
  m_comm->all_gather<int>(&my_count, 1, counts.data(), 1, m_comm->get_trainer_comm());

  //my_image_sizes[h*2] contains the image index
  //my_image_sizes[h*2+1] contains the image sizee

  //fill in displacement vector for gathering the actual image sizes
  std::vector<int> disp(m_np_in_trainer + 1);
  disp[0] = 0;
  for (size_t h=0; h<counts.size(); ++h) {
    disp[h+1] = disp[h] + counts[h];
  }

  std::vector<size_t> work(image_list.size()*2);
  m_comm->trainer_all_gather<size_t>(my_image_sizes, work, counts, disp);
  indices.resize(m_np_in_trainer);
  for (int h=0; h<m_np_in_trainer; h++) {
    indices[h].reserve(counts[h]);
    size_t start = disp[h];
    size_t end = disp[h+1];
    for (size_t k=start; k<end; k+= 2) {
      size_t idx = work[k];
      size_t size = work[k+1];
      indices[h].push_back(idx);
      file_sizes[idx] = size;
    }
  }
}

void data_store_conduit::compute_image_offsets(map_is_t &sizes, std::vector<std::vector<int>> &indices) {
  size_t offset = 0;
  for (size_t p=0; p<indices.size(); p++) {
    for (auto idx : indices[p]) {
      if (sizes.find(idx) == sizes.end()) {
        LBANN_ERROR("sizes.find(idx) == sizes.end() for idx: ", idx);
      }
      size_t sz = sizes[idx];
      m_image_offsets[idx] = offset;
      offset += sz;
    }
  }
}

void data_store_conduit::allocate_shared_segment(map_is_t &sizes, std::vector<std::vector<int>> &indices) {
  off_t size = 0;
  for (auto &&t : sizes) {
    size += t.second;
  }
  m_mem_seg_length = size;

  struct statvfs stat;
  int x = statvfs("/dev/shm", &stat);
  if (x != 0) {
    LBANN_ERROR("statvfs failed\n");
  }
  size_t avail_mem = stat.f_bsize*stat.f_bavail;
  double percent = 100.0 * m_mem_seg_length / avail_mem;
  std::stringstream msg;
  PROFILE(
    "  Shared Memory segment statistics:\n",
    "   size of required shared memory segment: ", commify(m_mem_seg_length), "\n",
    "   available mem: ", commify(avail_mem), "\n",
    "   required size is ", percent, " percent of available");

  if (m_mem_seg_length >= avail_mem) {
    LBANN_ERROR("insufficient available memory:\n", msg.str());
  }

  //need to ensure name is unique across all data readers
  m_seg_name = "/our_town_" + m_reader->get_role();

  //in case a previous run was aborted, attempt to remove the file, which
  //may or may not exist
  shm_unlink(m_seg_name.c_str());
  int node_id = m_comm->get_rank_in_node();
  if (node_id == 0) {
    std::remove(m_seg_name.c_str());
  }
  m_comm->trainer_barrier();

  int shm_fd = -1;

  if (node_id == 0) {
    shm_fd = shm_open(m_seg_name.c_str(), O_CREAT | O_RDWR | O_EXCL, 0666);
    if (shm_fd == -1) {
      LBANN_ERROR("shm_open failed");
    }
    int v = ftruncate(shm_fd, size);
    if (v != 0) {
      LBANN_ERROR("ftruncate failed for size: ", size);
    }
    void *m = mmap(0, size, PROT_WRITE | PROT_READ, MAP_SHARED, shm_fd, 0);
    if (m == MAP_FAILED) {
      LBANN_ERROR("mmap failed");
    }
    m_mem_seg = reinterpret_cast<char*>(m);
    std::fill_n(m_mem_seg, m_mem_seg_length, 1);
    int sanity = msync(static_cast<void*>(m_mem_seg), m_mem_seg_length, MS_SYNC);
    if (sanity != 0) {
      LBANN_ERROR("msync failed");
    }
  }

  m_comm->barrier(m_comm->get_node_comm());

  if (node_id != 0) {
    shm_fd = shm_open(m_seg_name.c_str(), O_RDONLY, 0666);
    if (shm_fd == -1) {
      LBANN_ERROR("shm_open failed for filename: ", m_seg_name);
    }
    void *m = mmap(0, size, PROT_READ, MAP_SHARED, shm_fd, 0);
    if (m == MAP_FAILED) {
      LBANN_ERROR("mmap failed");
    }
    m_mem_seg = reinterpret_cast<char*>(m);

    struct stat b;
    int sanity = fstat(shm_fd, &b);
    if (sanity == -1) {
      LBANN_ERROR("fstat failed");
    }
    if (b.st_size != size) {
      LBANN_ERROR("b.st_size= ", b.st_size, " should be equal to ", size);
    }
  }
  close(shm_fd);
}

void data_store_conduit::preload_local_cache() {
  exchange_local_caches();
}

void data_store_conduit::exchange_local_caches() {
  PROFILE("Starting exchange_local_caches");
  PROFILE("  At new epoch; m_cur_epoch: ", m_cur_epoch);
  PROFILE("  is_explicitly_loading(): ", is_explicitly_loading());
  PROFILE("  is_preloading(): ", is_preloading());
  PROFILE("  is_local_cache(): ", is_local_cache());
  PROFILE("  is_fully_loaded: ", is_fully_loaded());

  // indices[j] will contain the indices 
  // that P_j will read from disk, and subsequently bcast to all others
  std::vector<std::vector<int>> indices;

  double tm1 = get_time();
  get_image_sizes(m_sample_sizes, indices);
  PROFILE("  get_image_sizes time: ", (get_time()-tm1));

  tm1 = get_time();
  allocate_shared_segment(m_sample_sizes, indices);
  PROFILE("  allocate_shared_segment time: ", (get_time()-tm1));

  std::vector<char> work;
  if (! is_explicitly_loading()) {
    tm1 = get_time();
    read_files(work, m_sample_sizes, indices[m_rank_in_trainer]);
    PROFILE("  read_files time: ", (get_time()- tm1));
  }

  tm1 = get_time();
  compute_image_offsets(m_sample_sizes, indices);
  PROFILE("  compute_image_offsets time: ", (get_time()-tm1));

  tm1 = get_time();
  exchange_images(work, m_sample_sizes, indices);
  PROFILE("  exchange_images time: ", (get_time()-tm1));

  tm1 = get_time();
  build_conduit_nodes(m_sample_sizes);
  PROFILE("  build_conduit_nodes time: ", (get_time()-tm1));

  set_loading_is_complete();

  if (options::get()->get_bool("data_store_test_cache")) {
    test_local_cache_imagenet(20);
  }
}

void data_store_conduit::read_files(std::vector<char> &work, map_is_t &sizes, std::vector<int> &indices) {

  //reserve space for reading this proc's files into a contiguous memory space
  size_t n = 0;
  for (size_t j=0; j<indices.size(); ++j) {
    n += sizes[indices[j]];
  }
  work.resize(n);

  //get the list of images from the data reader
  image_data_reader *image_reader = dynamic_cast<image_data_reader*>(m_reader);
  const std::vector<image_data_reader::sample_t> &image_list = image_reader->get_image_list();

  //read the images
  size_t offset = 0;
  PROFILE("  my num files: ", indices.size());
  for (size_t j=0; j<indices.size(); ++j) {
    int idx = indices[j];
    size_t s = sizes[idx];
    const std::string fn = m_reader->get_file_dir() + '/' + image_list[idx].first;
    std::ifstream in(fn, std::ios::in | std::ios::binary);
    in.read(work.data()+offset, s);
    in.close();
    offset += s;
  }
}

void data_store_conduit::build_conduit_nodes(map_is_t &sizes) {
  image_data_reader *image_reader = dynamic_cast<image_data_reader*>(m_reader);
  const std::vector<image_data_reader::sample_t> &image_list = image_reader->get_image_list();
  for (auto t : sizes) {
    int data_id = t.first;
    int label = image_list[data_id].second; 
    if (m_image_offsets.find(data_id) == m_image_offsets.end()) {
      LBANN_ERROR("m_image_offsets.find(data_id) == m_image_offsets.end() for data_id: ", data_id);
    }
    size_t offset = m_image_offsets[data_id];
    if (sizes.find(data_id) == sizes.end()) {
      LBANN_ERROR("sizes.find(data_id) == sizes.end() for data_id: ", data_id);
    }
    size_t sz = sizes[data_id];
    conduit::Node &node = m_data[data_id];
    node[LBANN_DATA_ID_STR(data_id) + "/label"].set(label);
    node[LBANN_DATA_ID_STR(data_id) + "/buffer_size"] = sz;
    char *c = m_mem_seg + offset;
    node[LBANN_DATA_ID_STR(data_id) + "/buffer"].set_external_char_ptr(c, sz);
  }
}

void data_store_conduit::fillin_shared_images(char* images, size_t size, size_t offset) {
  PROFILE("  fillin_shared_images; size: ", commify(size), " offset: ", commify(offset));
  memcpy(reinterpret_cast<void*>(m_mem_seg+offset), reinterpret_cast<const void*>(images), size);
}

void data_store_conduit::exchange_images(std::vector<char> &work, map_is_t &image_sizes, std::vector<std::vector<int>> &indices) {

  // If explicitly loading we need to build "work" (the vector to be broadcast);
  // if preloading, this has already been built in read_files()
  if (is_explicitly_loading()) {
    if (work.size() != 0) {
      LBANN_ERROR("work.size() != 0, but it should be");
    }

    // Compute the required buffer size
    size_t n = 0;
    for (const auto &t : m_data) {
      int data_id = t.first;
      size_t sz = t.second[LBANN_DATA_ID_STR(data_id) + "/buffer_size"].value();
      n += sz;
    }
    work.resize(n);
    PROFILE("  size required for my work buffer: ", work.size());

    // Copy the images into the work vector
    size_t offset2 = 0;
    for (const auto &t : m_data) {
      int data_id = t.first;
      const conduit::Node &node = t.second;
      const char *buf = node[LBANN_DATA_ID_STR(data_id) + "/buffer"].value();
      size_t sz = node[LBANN_DATA_ID_STR(data_id) + "/buffer_size"].value();
      memcpy(work.data()+offset2, reinterpret_cast<const void*>(buf), sz);
      offset2 += sz;
      if (offset2 > work.size()) {
        LBANN_ERROR("offset >= work.size(); offset: ", offset2, " work.size(): ", work.size(), " sz: ", sz);
      }
    }
  }

  int node_rank = m_comm->get_rank_in_node();
  std::vector<char> work2;
  size_t offset = 0;
  for (int p=0; p<m_np_in_trainer; p++) {
    // Count the number of bytes to be broadcast by P_p
    size_t bytes = 0;
    for (auto idx : indices[p]) {
      bytes += image_sizes[idx];
    }
    //PROFILE("  \nP_", p, " has ", commify(bytes), " bytes to bcast");

    // Set up the rounds; due to MPI yuckiness, can bcast at most INT_MAX bytes
    // in a single broadcast
    std::vector<int> rounds;
    int n = bytes/INT_MAX;
    if (n < 0) {
      LBANN_ERROR("(n < 0; that shouldn't be possible; please contact Dave Hysom");
    }
    for (int k=0; k<n; k++) {
      rounds.push_back(INT_MAX);
    }
    int remainder = bytes - (n*INT_MAX);
    rounds.push_back(remainder);

    /*
    PROFILE("  rounds: ");
    for (auto t : rounds) {
      PROFILE("    ", t);
    }
    */

    // Broadcast the rounds of data
    int work_vector_offset = 0;
    for (size_t i=0; i<rounds.size(); i++) {
      int sz = rounds[i];
      //PROFILE("  bcasting ", commify(sz), " bytes");
      if (m_rank_in_trainer == p) {
        m_comm->trainer_broadcast<char>(p, work.data()+work_vector_offset, sz);
        if (node_rank == 0) {
          fillin_shared_images(work.data()+work_vector_offset, sz, offset);
        }
      } else {
        work2.resize(sz);
        m_comm->trainer_broadcast<char>(p, work2.data(), sz);
        if (node_rank == 0) {
          fillin_shared_images(work2.data(), sz, offset);
        }
      }
      work_vector_offset += sz;
      offset += sz;
    }
  }
  m_comm->barrier(m_comm->get_node_comm());
}

void data_store_conduit::exchange_owner_maps() {
  PROFILE("starting exchange_owner_maps;",
          "my owner map size: ", m_owner.size());
  DEBUG("starting exchange_owner_maps;",
        "size: ", m_owner.size());
  if (m_reader->get_role() == "validate" && m_debug) {
    (*m_debug) << "\nmy owner map:\n";
    for (auto t : m_owner) {
      (*m_debug) << "  " << t.first << " is owned by " << t.second << std::endl;
    }
  }

  int my_count = m_my_num_indices;
  std::vector<int> all_counts(m_np_in_trainer);
  m_comm->all_gather(&my_count, 1, all_counts.data(), 1,  m_comm->get_trainer_comm());

  std::vector<size_t> my_sizes(m_my_num_indices);
  size_t j = 0;
  for (auto t : m_owner) {
    my_sizes[j++] = t.first;
  }

  std::vector<size_t> others;
  for (int k=0; k<m_np_in_trainer; k++) {
    others.resize(all_counts[k]);
    if (m_rank_in_trainer == k) {
      m_comm->broadcast<size_t>(k, my_sizes.data(), all_counts[k],  m_comm->get_trainer_comm());
    } else {
      m_comm->broadcast<size_t>(k, others.data(), all_counts[k],  m_comm->get_trainer_comm());
      for (size_t i=0; i<others.size(); ++i) {
        if (m_owner.find(others[i]) != m_owner.end()) {

          if (m_debug) {
            DEBUG("data_store_conduit::exchange_owner_maps, duplicate data_id: ", others[i], "; k= ", k, "\nmy current m_owner map: ");
            for (auto t : m_owner) DEBUG("data_id: ", t.first, " owner: ", t.second);
            DEBUG("\nowner map (partial or whole) from P_", k);
            for (auto t : others) DEBUG(t, " ");
          }

          LBANN_ERROR("duplicate data_id: ", others[i], " role: ", m_reader->get_role(), "; m_owner[", others[i],"] = ", m_owner[others[i]], " for role: ", m_reader->get_role(), " m_owner.size: ", m_owner.size(), " m_data.size(): ", m_data.size());
        }
        m_owner[others[i]] = k;
      }
    }
  }
  PROFILE("leaving data_store_conduit::exchange_owner_maps\n",
          "my owner map size: ", m_owner.size());
}

<<<<<<< HEAD
void data_store_conduit::exchange_mini_batch_data(size_t current_pos, size_t mb_size) {

  if (is_local_cache()) {
    return;
  }
  double tm1 = get_time();

  if (m_reader->at_new_epoch()) {
    PROFILE("At new epoch; m_cur_epoch: ", m_cur_epoch);
    if (m_cur_epoch > 0) {
      PROFILE(
=======
void data_store_conduit::profile_timing() {
  if (m_cur_epoch > 0) {
    PROFILE(
>>>>>>> f180a714
        "\n",
        "Exchange Data Timing:\n",
        "  exchange_mini_batch_data: ", m_exchange_time, "\n",
        "  exchange sample sizes:    ", m_exchange_sample_sizes_time, "\n",
        "  start sends and rcvs:     ", m_start_snd_rcv_time, "\n",
        "  wait alls:                ", m_wait_all_time, "\n",
        "  unpacking rcvd nodes:     ", m_rebuild_time, "\n\n");

    if (options::get()->get_bool("data_store_min_max_timing")) {
      std::vector<double> send;
      static int count = 5;
      send.reserve(count);
      send.push_back(m_exchange_time);
      send.push_back(m_exchange_sample_sizes_time);
      send.push_back(m_start_snd_rcv_time);
      send.push_back(m_wait_all_time);
      send.push_back(m_rebuild_time);
      if (m_trainer_master) {
        std::vector<double> rcv_max(count);
        std::vector<double> rcv_min(count);
        m_comm->trainer_reduce<double>(send.data(), count, rcv_max.data(), El::mpi::MAX);
        m_comm->trainer_reduce<double>(send.data(), count, rcv_min.data(), El::mpi::MIN);
        PROFILE(
          "Exchange Data MAX Timing:\n",
          "  exchange_mini_batch_data: ", rcv_max[0], "\n",
          "  exchange sample sizes:    ", rcv_max[1], "\n",
          "  start sends and rcvs:     ", rcv_max[2], "\n",
          "  wait alls:                ", rcv_max[3], "\n",
          "  unpacking rcvd nodes:     ", rcv_max[4], "\n\n");
        PROFILE(
          "Exchange Data MIN Timing:\n",
          "  exchange_mini_batch_data: ", rcv_min[0], "\n",
          "  exchange sample sizes:    ", rcv_min[1], "\n",
          "  start sends and rcvs:     ", rcv_min[2], "\n",
          "  wait alls:                ", rcv_min[3], "\n",
          "  unpacking rcvd nodes:     ", rcv_min[4], "\n\n");
      } else {
        m_comm->trainer_reduce<double>(send.data(), count, 0, El::mpi::MAX);
        m_comm->trainer_reduce<double>(send.data(), count, 0, El::mpi::MIN);
      }
    }

    m_exchange_sample_sizes_time = 0.;
    m_start_snd_rcv_time = 0.;
    m_wait_all_time = 0.;
    m_rebuild_time = 0.;
    m_exchange_time = 0.;
  }
}

void data_store_conduit::exchange_mini_batch_data(size_t current_pos, size_t mb_size) {
  if (is_local_cache() && is_fully_loaded()) {
    return;
  }

  if (m_reader->at_new_epoch()) {
    ++m_cur_epoch;
    PROFILE("Starting exchange_mini_batch_data");
    PROFILE("  At new epoch; m_cur_epoch: ", m_cur_epoch);
    PROFILE("  is_explicitly_loading(): ", is_explicitly_loading());
    PROFILE("  is_local_cache(): ", is_local_cache());
    PROFILE("  is_fully_loaded: ", is_fully_loaded());
    if (! is_local_cache()) {
      profile_timing();
    }  
  }

  if (m_reader->at_new_epoch() && is_local_cache() && is_explicitly_loading()) {
    exchange_local_caches();
    return;
  }

  double tm1 = get_time();

  // when not running in preload mode, exchange owner maps after the 1st epoch
  if (m_reader->at_new_epoch() && ! is_preloading() && !is_local_cache() && m_cur_epoch == 1) {
    PROFILE("calling exchange_owner_maps");
    exchange_owner_maps();
    /*
     * TODO
    if (m_spill) {
      m_is_spilled = true;
      m_metadata.close();
      save_state();
    }  
    */
  }

  exchange_data_by_sample(current_pos, mb_size);
  m_exchange_time += (get_time() - tm1);
}

void data_store_conduit::flush_debug_file() {
  if (!m_debug) {
    return;
  }
  m_debug->close();
  m_debug->open(m_debug_filename.c_str(), std::ios::app);
}

void data_store_conduit::flush_profile_file() const {
  if (!m_profile) {
    return;
  }
  m_profile->close();
  m_profile->open(m_profile_filename.c_str(), std::ios::app);
}

size_t data_store_conduit::get_num_global_indices() const {
  size_t n = m_comm->trainer_allreduce<size_t>(m_my_num_indices);
  return n;
}

void data_store_conduit::test_checkpoint(const std::string &checkpoint_dir) {
  if (m_world_master) {
    std::cerr << "starting data_store_conduit::test_checkpoint for role: "
              << m_reader->get_role() << std::endl;
    print_partial_owner_map(10);
    std::cerr << "\nHere are some private variables before clearing them:\n";
    print_variables();
    std::cerr << "\nCalling write_checkpoint()" << std::endl;
  }
  write_checkpoint(checkpoint_dir);

  // clear or reset private variables
  auto sanity = m_owner;
  m_owner.clear();
  m_sample_sizes.clear();
  m_data.clear();
  m_cur_epoch = -1;

  m_is_setup = false;
  m_preloading = false;
  m_explicitly_loading = true;
  m_owner_map_mb_size = 0;
  m_compacted_sample_size = 0;
  m_node_sizes_vary = true;

  if (m_world_master) {
    std::cerr << "\nHere are some private variables after clearing them:\n";
    print_variables();
  }

  if (m_world_master) {
    std::cerr << "Cleared the owner map; m_owner.size(): " << m_owner.size() 
              << std::endl
              << "Calling load_checkpoint" << std::endl;
  }
  load_checkpoint(checkpoint_dir, nullptr);
  if (m_world_master) {
    std::cerr << "Here is part of the re-loaded owner map; map.size(): " << m_owner.size() << std::endl;
    print_partial_owner_map(10);
    std::cerr << "\nHere are some private variables after reloading:\n";
    print_variables();
  }

  //check that the owner map was correctly loaded
  for (auto t : m_owner) {
    if (sanity.find(t.first) == sanity.end()) {
      LBANN_ERROR("sanity.find(t.first) == sanity.end() for t.first= ", t.first);
    } else if (sanity[t.first] != m_owner[t.first]) {
      LBANN_ERROR("sanity[t.first] != m_owner[t.first] for t.first= ", t.first, " and m_owner[t.first]= ", m_owner[t.first]);
    }
  }

  m_comm->global_barrier();
}

void data_store_conduit::make_dir_if_it_doesnt_exist(const std::string &dir_name) {
  int node_rank = m_comm->get_rank_in_node();
  if (node_rank == 0) {
    bool exists = file::directory_exists(dir_name);
    if (!exists) {
      PROFILE("data_store_conduit; the directory '", dir_name, "' doesn't exist; creating it");
      file::make_directory(dir_name);
    }
  }
}

void data_store_conduit::setup_spill(std::string base_dir) {
  if (base_dir == "lassen") {
     base_dir = get_lassen_spill_dir();
  }
  m_spill_dir_base = base_dir;
  m_spill = true;
  m_cur_spill_dir_integer = -1;
  m_num_files_in_cur_spill_dir = m_max_files_per_directory;
  PROFILE("base directory for spilling: ", m_spill_dir_base);

  // create directory structure for spilling data
  make_dir_if_it_doesnt_exist(m_spill_dir_base);
  m_comm->trainer_barrier();
  make_dir_if_it_doesnt_exist(get_conduit_dir());
  PROFILE("base directory for spilling conduit nodes: ", get_conduit_dir());

  // open metadata file; this will contains the file pathnames of spilled
  // conduit nodes
  const std::string fnn = get_metadata_fn();
  m_metadata.open(fnn.c_str()); 
  if (!m_metadata) {
    LBANN_ERROR("failed to open ", fnn, " for writing");
  }
  PROFILE("will write metadata to file: ", get_metadata_fn());

  //n.b. must do this here, instead of only in spill_conduit_node(),
  //     in case a reader (e.g, validation reader) has no data
  open_next_conduit_spill_directory();
}

void data_store_conduit::write_checkpoint(std::string dir_name) {
  // if we're spilling data, everything has already been written to file
  if (m_is_spilled) {
    return;
  }
  double tm1 = get_time();
  setup_spill(dir_name);

  // cerealize all non-conduit::Node variables
  save_state();

  // save conduit Nodes
  m_metadata << get_conduit_dir() << "\n";
  DEBUG("m_data.size: ", m_data.size());
  for (auto t : m_data) {
    spill_conduit_node(t.second["data"], t.first);
  }
  m_metadata.close();
  PROFILE("time to write checkpoint: ", (get_time() - tm1));
}

void data_store_conduit::save_state() {
  // checkpoint remaining state using cereal
  const std::string fn = get_cereal_fn();
  std::ofstream os(fn);
  if (!os) {
    LBANN_ERROR("failed to open ", fn, " for writing");
  }

  {
  cereal::XMLOutputArchive archive(os);
    archive(CEREAL_NVP(m_my_num_indices),
            CEREAL_NVP(m_cur_epoch), 
            CEREAL_NVP(m_is_setup),
            CEREAL_NVP(m_preloading), 
            CEREAL_NVP(m_loading_is_complete), 
            CEREAL_NVP(m_explicitly_loading),
            CEREAL_NVP(m_owner_map_mb_size), 
            CEREAL_NVP(m_compacted_sample_size), 
            CEREAL_NVP(m_is_local_cache),
            CEREAL_NVP(m_node_sizes_vary), 
            CEREAL_NVP(m_have_sample_sizes),
            CEREAL_NVP(m_owner),
            CEREAL_NVP(m_sample_sizes));
  }
  os.close();
}

void data_store_conduit::load_checkpoint(std::string dir_name, generic_data_reader *reader) {
  double tm1 = get_time();
  PROFILE("starting data_store_conduit::load_checkpoint");

  // Sanity check that checkpoint directories exist
  m_spill_dir_base = dir_name;
  bool exists = file::directory_exists(m_spill_dir_base);
  if (!exists) {
    LBANN_ERROR("cannot load data_store from file, since the specified directory ", dir_name, "doesn't exist");
  }
  const std::string conduit_dir = get_conduit_dir();
  exists = file::directory_exists(conduit_dir);
  if (!exists) {
    LBANN_ERROR("cannot load data_store from file, since the specified directory '", conduit_dir, "' doesn't exist");
  }

  // Read checkpoint for all essential variables except conduit Nodes
  const std::string fn = get_cereal_fn();
  std::ifstream in(fn);
  if (!in) {
    LBANN_ERROR("failed to open ", m_cereal_fn, " for reading");
  }
  cereal::XMLInputArchive iarchive(in);
  iarchive(CEREAL_NVP(m_my_num_indices),
           m_cur_epoch, m_is_setup,
           m_preloading, m_loading_is_complete,
           m_explicitly_loading, m_owner_map_mb_size,
           m_compacted_sample_size, m_is_local_cache,
           m_node_sizes_vary, m_have_sample_sizes,
           m_owner, m_sample_sizes);

  if (reader != nullptr) {
    m_reader = reader;
    m_comm = m_reader->get_comm();
    m_shuffled_indices = &(m_reader->get_shuffled_indices());
    m_world_master = m_comm->am_world_master();
    m_trainer_master = m_comm->am_trainer_master();
    m_rank_in_trainer = m_comm->get_rank_in_trainer();
    m_rank_in_world = m_comm->get_rank_in_world();
    m_np_in_trainer = m_comm->get_procs_per_trainer();
  }  

  // Open metadata filename; this is in index re, checkpointed conduit filenames
  const std::string metadata_fn = get_metadata_fn();
  std::ifstream metadata(metadata_fn);
  if (!metadata) {
    LBANN_ERROR("failed to open ", metadata_fn, " for reading");
  }

  // Error check that the conduit base directory name is correct
  std::string base_dir;
  getline(metadata, base_dir);
  if (conduit_dir != base_dir) {
    LBANN_ERROR("conduit_dir != base_dir (", conduit_dir, ", ", base_dir);
  }

  // Load conduit Nodes
  std::string tmp;
  int sample_id;
  while (metadata >> tmp >> sample_id) {
    if (tmp.size() > 2) {
      const std::string fn2 = base_dir + "/" + tmp;
      conduit::Node nd;
      nd.load(fn2);
      build_node_for_sending(nd, m_data[sample_id]);
    }
  }
  metadata.close();

  m_was_loaded_from_file = true;
  PROFILE("time to load checkpoint: ", (get_time() - tm1));
}

void data_store_conduit::print_variables() {
  if (!m_world_master) {
    return;
  }
  std::cerr << "m_cur_epoch: " << m_cur_epoch << std::endl
            << "m_is_setup: " << m_is_setup << std::endl
            << "m_preloading: " << m_preloading << std::endl
            << "m_explicitly_loading: " << m_explicitly_loading << std::endl
            << "m_owner_map_mb_size: " << m_owner_map_mb_size << std::endl
            << "m_compacted_sample_size: " << m_compacted_sample_size << std::endl
            << "m_node_sizes_vary: " << m_node_sizes_vary << std::endl;
}

std::string data_store_conduit::get_conduit_dir() const {
  return m_spill_dir_base + "/conduit_" + m_reader->get_role() + "_" + std::to_string(m_rank_in_world);
}

std::string data_store_conduit::get_cereal_fn() const {
  return m_spill_dir_base + '/' + m_cereal_fn + "_" + m_reader->get_role() + "_" + std::to_string(m_rank_in_world) + ".xml"; 
}

std::string data_store_conduit::get_metadata_fn() const {
  return m_spill_dir_base + "/metadata_" + m_reader->get_role() + "_" + std::to_string(m_rank_in_world);
}

void data_store_conduit::open_next_conduit_spill_directory() {
  if (m_num_files_in_cur_spill_dir != m_max_files_per_directory) {
    return;
  }
  m_num_files_in_cur_spill_dir = 0;
  m_cur_spill_dir_integer += 1;
  m_cur_spill_dir = get_conduit_dir() + "/" + to_string(m_cur_spill_dir_integer);
  DEBUG("calling file::directory_exists(", m_cur_spill_dir, ")");
  bool exists = file::directory_exists(m_cur_spill_dir);
  DEBUG("exists? ", exists);
  if (!exists) {
    file::make_directory(m_cur_spill_dir);
  }
}

void data_store_conduit::spill_conduit_node(const conduit::Node &node, int data_id) {
  if (!m_metadata.is_open()) {
    LBANN_ERROR("metadata file is not open");
  }

  std::lock_guard<std::mutex> lock(m_mutex);
  if (m_num_files_in_cur_spill_dir == m_max_files_per_directory) {
    open_next_conduit_spill_directory();
  }

  const std::string fn = m_cur_spill_dir + "/" + std::to_string(data_id);
  node.save(fn);
  m_metadata <<  m_cur_spill_dir_integer << "/" << data_id << " " << data_id << std::endl;
  m_spilled_nodes[data_id] = m_cur_spill_dir_integer;
  ++m_num_files_in_cur_spill_dir;
}

void data_store_conduit::load_spilled_conduit_nodes() {
  m_data.clear();

  for (const auto &v : m_indices_to_send) {
    for (const auto &id : v) {
      map_ii_t::const_iterator it = m_spilled_nodes.find(id);
      if (it == m_spilled_nodes.end()) {
        LBANN_ERROR("it == m_spilled_nodes.end() for sample_id: ", id, "; m_spilled_nodes.size: ", m_spilled_nodes.size());
      }
      const std::string fn = get_conduit_dir() + "/" + std::to_string(it->second) + "/" + std::to_string(id);
      //PROFILE("loading conduit file: ", fn);
      conduit::Node node;
      node.load(fn);
      build_node_for_sending(node, m_data[id]);
    }
  }
}

void data_store_conduit::open_informational_files() {
  options *opts = options::get();
  if (m_comm == nullptr) {
    LBANN_ERROR("m_comm == nullptr");
  }

  // optionally, each <rank, reader_role> pair opens a debug file
  if (opts->get_bool("data_store_debug") && !m_debug && m_reader != nullptr) {
    m_debug_filename = m_debug_filename_base + "_" + m_reader->get_role() + "." + std::to_string(m_comm->get_rank_in_world()) + ".txt";
    m_debug = new std::ofstream(m_debug_filename.c_str());
    if (!m_debug) {
      LBANN_ERROR("failed to open ", m_debug_filename, " for writing");
    }
  }

  // optionally, <P_0, reader_role> pair opens a file for writing
  if (opts->get_bool("data_store_profile") && m_world_master && !m_profile && m_reader != nullptr) {
    m_profile_filename = m_profile_filename_base + "_" + m_reader->get_role() + ".txt";
    m_profile = new std::ofstream(m_profile_filename.c_str());
    if (!m_profile) {
      LBANN_ERROR("failed to open ", m_profile_filename, " for writing");
    }
  }
}

void data_store_conduit::print_partial_owner_map(int n) {
   std::cerr << "\nHere is part of the owner map; m_owner.size(): " << m_owner.size() << std::endl;
  std::map<int,int> m;
  for (auto t : m_owner) {
    m[t.first] = t.second;
  }
  int j = 0;
  for (auto t : m) {
    std::cerr << "  sample_id: " << t.first << " owner: " << t.second << std::endl;
    if (j++ >= 10) break;
  }
}

void data_store_conduit::set_profile_msg(std::string s) {
  PROFILE(s);
}

void data_store_conduit::test_imagenet_node(int index, bool dereference) {
  image_data_reader *image_reader = dynamic_cast<image_data_reader*>(m_reader);
  if (image_reader == nullptr) {
    LBANN_ERROR("data_reader_image *image_reader = dynamic_cast<data_reader_image*>(m_reader) failed");
  }

  int data_id = index;
  if (dereference) {
    data_id = (*m_shuffled_indices)[index];
  }
  if (m_image_offsets.find(data_id) == m_image_offsets.end()) {
    LBANN_ERROR("m_image_offsets.find(data_id) == m_image_offsets.end()");
  }

  if (m_image_offsets.find(data_id) == m_image_offsets.end()) {
    LBANN_ERROR("m_image_offsets.find(data_id) == m_image_offsets.end() for data_id: ", data_id);
  }

  if (m_sample_sizes.find(data_id) == m_sample_sizes.end()) {
    LBANN_ERROR("failed to find data_id ", data_id, " in the image_sizes map");
  }
  size_t szz = m_sample_sizes[data_id];
  PROFILE("test_imagenet_node() for data_id: ", commify(data_id), " at offset: ", commify(m_image_offsets[data_id]), " image size: ", commify(szz));
  if (m_image_offsets[data_id] >= INT_MAX) {
    PROFILE("    WARNING: offset is >= INT_MAX!");
  }

  std::cerr << "testing sample_id: "<< commify(data_id)<< " stored at offset: "<< commify(m_image_offsets[data_id]);
  if (m_image_offsets[data_id] >= INT_MAX) {
    std::cerr << "; (>= INT_MAX)\n";
  } else {
    std::cerr << std::endl;
  }  
  conduit::Node nd1;
  image_reader->load_conduit_node_from_file(data_id, nd1);
  char *buf1 = nd1[LBANN_DATA_ID_STR(data_id) + "/buffer"].value();
  size_t size1 = nd1[LBANN_DATA_ID_STR(data_id) + "/buffer_size"].value();

  const conduit::Node &nd2 = get_conduit_node(data_id);
  const char *buf2 = nd2[LBANN_DATA_ID_STR(data_id) + "/buffer"].value();
  size_t size2 = nd2[LBANN_DATA_ID_STR(data_id) + "/buffer_size"].value();

  if (size1 != size2) {
    PROFILE("buffer sizes mismatch: size of buffer read from file does not match buffer size from cache; from file: ", size1, " from cache: ", size2, " for data_id: ", data_id);



    if (m_world_master) {
      const conduit::Schema &s = nd2.schema();
      s.print();
      nd2.print();
    }  



    LBANN_ERROR("buffer sizes mismatch: size of buffer read from file does not match buffer size from cache; from file: ", size1, " from cache: ", size2, " for deta_id: ", data_id);
  }
  for (size_t i=0; i<size1; i++) {
    if (buf1[i] != buf2[i]) {
      PROFILE("buffer mismatch for char #", i+1, " of ", size1, "; image buffer read from file does not match buffer from conduit node");
      LBANN_ERROR("buffer mismatch for char #", i+1, " of ", size1, "; image buffer read from file does not match buffer from conduit node");
    }
  }
  PROFILE("    PASSED!");
}


bool data_store_conduit::test_local_cache_imagenet(int n) {
  if (!m_world_master) {
    return true;
  }
  PROFILE("\nStarting data_store_conduit::test_local_cache_imagenet(", n, ")");
  if (n < 0 || n > (int)m_shuffled_indices->size()) {
    n = m_shuffled_indices->size();
  }

  // edge cases: get images with smallest and largest offsets in the cache
  size_t max_offset = 0;
  size_t min_offset = 200000000;
  size_t id_max = 0;
  size_t id_min = 0;
  for (auto t :  m_image_offsets) {
    if (t.second > max_offset) {
      id_max = t.first;
      max_offset = t.second;
    }
    if (t.second < min_offset) {
      id_min = t.first;
      min_offset = t.second;
    }
  }

  // test image with smallest offset
  test_imagenet_node(id_min, false);

  // test n randomly selected images
  for (int h=0; h<n; ++h) {
    const int index = random() % m_shuffled_indices->size();
    test_imagenet_node(index);
  }

  // test image with largest offset
  test_imagenet_node(id_max, false);

  if (m_world_master) std::cerr<< "  All tests passed\n";
  PROFILE("  All tests passed\n.");
  return true;
}

std::string commify(size_t n) {
  std::string s = std::to_string(n);
  std::stringstream s2;
  int c = 0;
  for (int j = (int)s.size()-1; j>=0; j--) {
    s2 << s[j];
    ++c;
    if (c == 3) {
      if (j > 0) {
        s2 << ",";
        c = 0;
      }
    }
  }
  std::string r = s2.str();
  std::reverse(r.begin(), r.end());
  return r;
}

void data_store_conduit::check_query_flags() const {
  if (m_explicitly_loading && m_preloading) {
    LBANN_ERROR("is_explicitly_loading() && is_preloading() are both true, but should not be");
  }
  if (m_loading_is_complete && m_explicitly_loading) {
    LBANN_ERROR("is_fully_loaded() && is_explicitly_loading() are both true, but should not be");
  }
  if (m_loading_is_complete && m_preloading) {
    LBANN_ERROR("is_fully_loaded() && is_preloading() are both true, but should not be");
  }
}

}  // namespace lbann<|MERGE_RESOLUTION|>--- conflicted
+++ resolved
@@ -1335,23 +1335,9 @@
           "my owner map size: ", m_owner.size());
 }
 
-<<<<<<< HEAD
-void data_store_conduit::exchange_mini_batch_data(size_t current_pos, size_t mb_size) {
-
-  if (is_local_cache()) {
-    return;
-  }
-  double tm1 = get_time();
-
-  if (m_reader->at_new_epoch()) {
-    PROFILE("At new epoch; m_cur_epoch: ", m_cur_epoch);
-    if (m_cur_epoch > 0) {
-      PROFILE(
-=======
 void data_store_conduit::profile_timing() {
   if (m_cur_epoch > 0) {
     PROFILE(
->>>>>>> f180a714
         "\n",
         "Exchange Data Timing:\n",
         "  exchange_mini_batch_data: ", m_exchange_time, "\n",
