--- conflicted
+++ resolved
@@ -682,24 +682,6 @@
   return m_data[data_id];
 }
 
-<<<<<<< HEAD
-void data_store_conduit::purge_unused_samples(const std::vector<int>& indices) {
-  DEBUG(" starting purge_unused_samples; indices.size(): ", indices.size(), " data.size(): ", m_data.size());
-  /// Remove unused indices from the data and owner maps
-  for(auto&& i : indices) {
-    if(m_data.find(i) != m_data.end()){
-      m_data.erase(i);
-    }
-    auto key = std::make_pair(i, m_offset_in_partition);
-    if(m_owner.find(key) != m_owner.end()) {
-      m_owner.erase(key);
-    }
-  }
-  DEBUG("leaving  purge_unused_samples; indices.size(): ", indices.size(), " data.size(): ", m_data.size());
-}
-
-=======
->>>>>>> fe148493
 void data_store_conduit::compact_nodes() {
   for(auto&& j : *m_shuffled_indices) {
     if(m_data.find(j) != m_data.end()){
