////////////////////////////////////////////////////////////////////////////////
// Copyright (c) 2014-2019, Lawrence Livermore National Security, LLC.
// Produced at the Lawrence Livermore National Laboratory.
// Written by the LBANN Research Team (B. Van Essen, et al.) listed in
// the CONTRIBUTORS file. <lbann-dev@llnl.gov>
//
// LLNL-CODE-697807.
// All rights reserved.
//
// This file is part of LBANN: Livermore Big Artificial Neural Network
// Toolkit. For details, see http://software.llnl.gov/LBANN or
// https://github.com/LLNL/LBANN.
//
// Licensed under the Apache License, Version 2.0 (the "Licensee"); you
// may not use this file except in compliance with the License.  You may
// obtain a copy of the License at:
//
// http://www.apache.org/licenses/LICENSE-2.0
//
// Unless required by applicable law or agreed to in writing, software
// distributed under the License is distributed on an "AS IS" BASIS,
// WITHOUT WARRANTIES OR CONDITIONS OF ANY KIND, either express or
// implied. See the License for the specific language governing
// permissions and limitations under the license.
//
////////////////////////////////////////////////////////////////////////////////

#include "lbann/data_store/data_store_conduit.hpp"

#include "lbann/data_readers/data_reader_jag_conduit.hpp"
#include "lbann/data_readers/data_reader_image.hpp"
#include "lbann/utils/exception.hpp"
#include "lbann/utils/options.hpp"
#include "lbann/utils/timer.hpp"
#include "lbann/utils/distconv.hpp"
#include "lbann/utils/file_utils.hpp"
#include "lbann/utils/commify.hpp"
#include <unordered_set>
#include <sys/mman.h>
#include <sys/stat.h>
#include <stdarg.h>
#include <fcntl.h>
#include <errno.h>
#include <unistd.h>
#include <unistd.h>
#include <sys/statvfs.h>
#include <cereal/types/unordered_map.hpp>
#include <cereal/archives/binary.hpp>


#include <cereal/archives/binary.hpp>
#include <cereal/archives/xml.hpp>
#include <cstdlib>

namespace lbann {

data_store_conduit::data_store_conduit(
  generic_data_reader *reader) :
  m_reader(reader) {
  m_comm = m_reader->get_comm();
  if (m_comm == nullptr) {
    LBANN_ERROR("m_comm is nullptr");
  }

#ifdef LBANN_HAS_DISTCONV
  int num_io_parts = dc::get_number_of_io_partitions();
#else
  int num_io_parts = 1;
#endif // LBANN_HAS_DISTCONV

  m_world_master = m_comm->am_world_master();
  m_trainer_master = m_comm->am_trainer_master();
  m_rank_in_trainer = m_comm->get_rank_in_trainer();
  m_rank_in_world = m_comm->get_rank_in_world();
  m_partition_in_trainer = m_rank_in_trainer/num_io_parts; // needs a better name  which group you are in
  m_offset_in_partition = m_rank_in_trainer%num_io_parts;
  m_np_in_trainer = m_comm->get_procs_per_trainer();
  m_num_partitions_in_trainer = m_np_in_trainer/num_io_parts; // rename this m_num_io_groups_in_trainer

  open_informational_files();

  options *opts = options::get();

  // For use in testing
  if (opts->has_string("data_store_fail")) {
    LBANN_ERROR("data_store_conduit is throwing a fake exception; this is for use during testing");
  }

  if (opts->has_string("data_store_test_checkpoint")
      && opts->has_string("data_store_spill")) {
    LBANN_ERROR("you passed both --data_store_test_checkpoint and --data_store_spill; please use one or the other or none, but not both");
  }
  if (opts->has_string("data_store_test_checkpoint")) {
    setup_checkpoint_test();
  }
  if (opts->has_string("data_store_spill")) {
    setup_spill(opts->get_string("data_store_spill"));
  }

  set_is_local_cache(opts->get_bool("data_store_cache"));
  set_is_preloading(opts->get_bool("preload_data_store"));
  set_is_explicitly_loading(! is_preloading());

  if (is_local_cache()) {
    PROFILE("data_store_conduit is running in local_cache mode");
  } else {
    PROFILE("data_store_conduit is running in multi-message mode");
  }
  if (is_explicitly_loading()) {
    PROFILE("data_store_conduit is explicitly loading");
  } else {
    PROFILE("data_store_conduit is preloading");
  }

  check_query_flags();
}

data_store_conduit::~data_store_conduit() {
  if (m_debug) {
    m_debug->close();
  }
  if (m_profile) {
    m_profile->close();
  }
  if (m_is_local_cache && m_mem_seg) {
    int sanity = shm_unlink(m_seg_name.c_str());
    if (sanity != 0) {
      std::cout << "\nWARNING: shm_unlink failed in data_store_conduit::~data_store_conduit()\n";
    }
    sanity = munmap(reinterpret_cast<void*>(m_mem_seg), m_mem_seg_length);
    if (sanity != 0) {
      std::cout << "\nWARNING: munmap failed in data_store_conduit::~data_store_conduit()\n";
    }
  }
}

void data_store_conduit::setup_checkpoint_test() {
  std::string c = options::get()->get_string("data_store_test_checkpoint");
  if (c == "1") {
    LBANN_ERROR("--data_store_test_checkpoint=1; you probably forgot to specify the spill directory; you must specify --data_store_test_checkpoint=<string>'");
  }
  if (c == "lassen") {
     c = get_lassen_spill_dir();
  }
  m_spill_dir_base = c;
  m_test_dir = c;
  m_run_checkpoint_test = true;
}

std::string data_store_conduit::get_lassen_spill_dir() {
  char * val = std::getenv("BBPATH");
  if (val == NULL) {
    LBANN_ERROR("std::getenv(\"BBPATH\") returned NULL; unable to use burst buffer");
  }
  std::string cc(val);
  return cc + "/data_store";
}


data_store_conduit::data_store_conduit(const data_store_conduit& rhs) {
  copy_members(rhs);
}


data_store_conduit& data_store_conduit::operator=(const data_store_conduit& rhs) {
  // check for self-assignment
  if (this == &rhs) {
    return (*this);
  }
  copy_members(rhs);
  return (*this);
}

void data_store_conduit::set_data_reader_ptr(generic_data_reader *reader) {
  m_reader = reader;
  m_debug = 0;
  m_profile = 0;
  open_informational_files();
}

void data_store_conduit::copy_members(const data_store_conduit& rhs) {
  m_other = rhs.m_other;
  m_is_setup = rhs.m_is_setup;
  m_preloading = rhs.m_preloading;
  m_loading_is_complete = rhs.m_loading_is_complete;
  m_explicitly_loading = rhs.m_explicitly_loading;
  m_owner_map_mb_size = rhs.m_owner_map_mb_size;
  m_compacted_sample_size = rhs.m_compacted_sample_size;
  m_is_local_cache = rhs.m_is_local_cache;
  m_node_sizes_vary = rhs.m_node_sizes_vary;
  m_have_sample_sizes = rhs.m_have_sample_sizes;
  m_comm = rhs.m_comm;
  m_world_master = rhs.m_world_master;
  m_trainer_master = rhs.m_trainer_master;
  m_rank_in_trainer = rhs.m_rank_in_trainer;
  m_np_in_trainer = rhs.m_np_in_trainer;
  m_owner = rhs.m_owner;
  m_shuffled_indices = rhs.m_shuffled_indices;
  m_sample_sizes = rhs.m_sample_sizes;
  m_mem_seg = rhs.m_mem_seg;
  m_mem_seg_length = rhs.m_mem_seg_length;
  m_seg_name = rhs.m_seg_name;
  m_image_offsets = rhs.m_image_offsets;

  // This needs to be false, to ensure a carved out validation set
  // check for sufficient samples
  m_bcast_sample_size = true;

  m_spill = rhs.m_spill;
  m_is_spilled = rhs.m_is_spilled;
  m_spill_dir_base = rhs.m_spill_dir_base;
  m_cur_spill_dir_integer = rhs.m_cur_spill_dir_integer;
  m_cur_spill_dir = rhs.m_cur_spill_dir;
  m_num_files_in_cur_spill_dir = rhs.m_num_files_in_cur_spill_dir;

  /// Clear the pointer to the data reader, this cannot be copied
  m_reader = nullptr;
  m_shuffled_indices = nullptr;

  //these will probably zero-length, but I don't want to make assumptions
  //as to state when copy_member is called
  m_minibatch_data = rhs.m_minibatch_data;
  m_send_buffer = rhs.m_send_buffer;
  m_send_buffer_2 = rhs.m_send_buffer_2;
  m_send_requests = rhs.m_send_requests;
  m_recv_requests = rhs.m_recv_requests;
  m_recv_buffer = rhs.m_recv_buffer;
  m_outgoing_msg_sizes = rhs.m_outgoing_msg_sizes;
  m_incoming_msg_sizes = rhs.m_incoming_msg_sizes;
  m_compacted_sample_size = rhs.m_compacted_sample_size;
  m_indices_to_send = rhs.m_indices_to_send;
  m_indices_to_recv = rhs.m_indices_to_recv;

  open_informational_files();
}

void data_store_conduit::setup(int mini_batch_size) {
  PROFILE("starting setup(); m_owner.size(): ", m_owner.size());
  m_owner_map_mb_size = mini_batch_size;
  m_is_setup = true;
}

void data_store_conduit::setup_data_store_buffers() {
  // allocate buffers that are used in exchange_data()
  m_send_buffer.resize(m_np_in_trainer);
  m_send_buffer_2.resize(m_np_in_trainer);
  m_send_requests.resize(m_np_in_trainer);
  m_recv_requests.resize(m_np_in_trainer);
  m_outgoing_msg_sizes.resize(m_np_in_trainer);
  m_incoming_msg_sizes.resize(m_np_in_trainer);
  m_recv_buffer.resize(m_np_in_trainer);
}

void data_store_conduit::spill_preloaded_conduit_node(int data_id, const conduit::Node &node) {
  // note: at this point m_data[data_id] = node
  conduit::Node n3 = node;
  {
    std::lock_guard<std::mutex> lock(m_mutex);
    build_node_for_sending(node, n3);
  }
  if (!m_node_sizes_vary) {
    error_check_compacted_node(n3, data_id);
  } else {
    std::lock_guard<std::mutex> lock(m_mutex);
    m_sample_sizes[data_id] = n3.total_bytes_compact();
  }

  {
    std::lock_guard<std::mutex> lock(m_mutex);
    spill_conduit_node(node, data_id);
    m_spilled_nodes[data_id] = m_cur_spill_dir_integer;
    m_data.erase(data_id);
  }
}

void data_store_conduit::set_preloaded_conduit_node(int data_id, const conduit::Node &node) {
  // note: at this point m_data[data_id] = node
  {
    std::lock_guard<std::mutex> lock(m_mutex);
    if (m_data.find(data_id) == m_data.end()) {
      LBANN_ERROR("(m_data.find(data_id) == m_data.end() for id: ", data_id);
    }
  }

  // TODO: get rid of "m_my_num_indices" -dah, May 2020

  if (is_local_cache()) {
    std::lock_guard<std::mutex> lock(m_mutex);
    ++m_my_num_indices;
    m_data[data_id] = node;
    return;
  }

  if (m_spill) {
    ++m_my_num_indices;
    spill_preloaded_conduit_node(data_id, node);
    return;
  }

<<<<<<< HEAD
  {
=======
  { 
>>>>>>> f1f80eb5
    conduit::Node n2 = node;  // node == m_data[data_id]
    std::lock_guard<std::mutex> lock(m_mutex);
    build_node_for_sending(n2, m_data[data_id]);
  }
  if (!m_node_sizes_vary) {
    error_check_compacted_node(m_data[data_id], data_id);
  } else {
    std::lock_guard<std::mutex> lock(m_mutex);
    m_sample_sizes[data_id] = m_data[data_id].total_bytes_compact();
  }
}

void data_store_conduit::error_check_compacted_node(const conduit::Node &nd, int data_id) {
  if (m_node_sizes_vary) {
    return;
  }
  {
    std::lock_guard<std::mutex> lock(m_mutex_2);
    if (m_compacted_sample_size == 0) {
      m_compacted_sample_size = nd.total_bytes_compact();
      PROFILE("num bytes for nodes to be transmitted: ", nd.total_bytes_compact(), " per node");
    } else if (m_compacted_sample_size != nd.total_bytes_compact() && !m_node_sizes_vary) {
      LBANN_ERROR("Conduit node being added data_id: ", data_id,
                  " is not the same size as existing nodes in the data_store ",
                  m_compacted_sample_size, " != ", nd.total_bytes_compact(),
                  " role: ", m_reader->get_role());
    }
  }
  if (!nd.is_contiguous()) {
    LBANN_ERROR("m_data[",  data_id, "] does not have a contiguous layout");
  }
  if (nd.data_ptr() == nullptr) {
    LBANN_ERROR("m_data[", data_id, "] does not have a valid data pointer");
  }
  if (nd.contiguous_data_ptr() == nullptr) {
    LBANN_ERROR("m_data[", data_id, "] does not have a valid contiguous data pointer");
  }
}


//n.b. Do not put any PROFILE or DEBUG_DS statements in this method,
//     since the threading from the data_reader will cause you grief
void data_store_conduit::set_conduit_node(int data_id, const conduit::Node &node, bool already_have) {

  std::lock_guard<std::mutex> lock(m_mutex);
  // TODO: test whether having multiple mutexes below is better (faster) than
  //       locking this entire call with a single mutex. For now I'm
  //       playing it safe and locking the whole dang thing.
  ++m_my_num_indices;

  if (is_local_cache() && is_preloading()) {
    LBANN_ERROR("you called data_store_conduit::set_conduit_node, but you're running in local cache mode with preloading; something is broken; please contact Dave Hysom");
  }

  {
    //std::lock_guard<std::mutex> lock(m_mutex);
    if (already_have == false && m_data.find(data_id) != m_data.end()) {
      DEBUG_DS("m_data.size: ", m_data.size(), " ERROR: duplicate data_id: ", data_id);
      LBANN_ERROR("duplicate data_id: ", data_id, " in data_store_conduit::set_conduit_node; role: ", m_reader->get_role());
    }
  }

  if (already_have && is_local_cache()) {
    if (m_data.find(data_id) == m_data.end()) {
      LBANN_ERROR("you claim the passed node was obtained from this data_store, but the data_id (", data_id, ") doesn't exist in m_data");
    }
    return;
  }

  if (is_local_cache()) {
    m_data[data_id] = node;
  }

  else {
    if (m_spill) {
  PROFILE("spill!\n");

      //TODO: rethink how we go about exchanging sample sizes.
      //currently, we exchange sample sizes a single time, and
      //the exchange is for all samples. To make this work with
      //spilling we need to compute the sample size by building
      //a node_for_sending (below), then we throw it away.
      //Also, see not in copy_members() about problems with the
      //schema that cause us to rebuild the node_for_sending after
      //copying or loading from disk. I need to revisit this and
      //figure out what's going on.
      conduit::Node n2;
      build_node_for_sending(node, n2);
      error_check_compacted_node(n2, data_id);
      {
    //    std::lock_guard<std::mutex> lock(m_mutex);
        LBANN_ERROR("NOT YET IMPLEMENTED");
        auto key = std::make_pair(data_id, m_offset_in_partition);
        m_owner[key] = m_rank_in_trainer;
        m_sample_sizes[data_id] = n2.total_bytes_compact();
        spill_conduit_node(node, data_id);
        m_spilled_nodes[data_id] = m_cur_spill_dir_integer;
      }
    }

    else {
      //      m_mutex.lock();
      DEBUG_DS("set_conduit_node : rank_in_trainer=", m_rank_in_trainer, " and partition_in_trainer=", m_partition_in_trainer, " offset in partition=", m_offset_in_partition, " with num_partitions=", m_num_partitions_in_trainer);
      auto key = std::make_pair(data_id, m_offset_in_partition);
      m_owner[key] = m_rank_in_trainer;
      build_node_for_sending(node, m_data[data_id]);
      error_check_compacted_node(m_data[data_id], data_id);
      m_sample_sizes[data_id] = m_data[data_id].total_bytes_compact();
      //      m_mutex.unlock();
    }
  }
}

const conduit::Node & data_store_conduit::get_conduit_node(int data_id) const {
  if (is_local_cache()) {
    std::unordered_map<int, conduit::Node>::const_iterator t3 = m_data.find(data_id);
    if (t3 == m_data.end()) {
      LBANN_ERROR("(local cache) failed to find data_id: ", data_id, " in m_data; m_data.size: ", m_data.size());
    }
    return t3->second;
  }

  std::unordered_map<int, conduit::Node>::const_iterator t2 = m_minibatch_data.find(data_id);
  // if not preloaded, and get_label() or get_response() is called,
  // we need to check m_data
  if (t2 == m_minibatch_data.end()) {
    std::unordered_map<int, conduit::Node>::const_iterator t3 = m_data.find(data_id);
    if (t3 != m_data.end()) {
      return t3->second["data"];
    }
    LBANN_ERROR("failed to find data_id: ", data_id, " in m_minibatch_data; m_minibatch_data.size: ", m_minibatch_data.size(), " and also failed to find it in m_data; m_data.size: ", m_data.size(), "; role: ", m_reader->get_role());
  }

  return t2->second;
}

// code in the following method is a modification of code from
// conduit/src/libs/relay/conduit_relay_mpi.cpp
void data_store_conduit::build_node_for_sending(const conduit::Node &node_in, conduit::Node &node_out) {
  node_out.reset();
  conduit::Schema s_data_compact;
  if( node_in.is_compact() && node_in.is_contiguous()) {
    s_data_compact = node_in.schema();
  } else {
    node_in.schema().compact_to(s_data_compact);
  }

  std::string snd_schema_json = s_data_compact.to_json();

  conduit::Schema s_msg;
  s_msg["schema_len"].set(conduit::DataType::int64());
  s_msg["schema"].set(conduit::DataType::char8_str(snd_schema_json.size()+1));
  s_msg["data"].set(s_data_compact);

  conduit::Schema s_msg_compact;
  s_msg.compact_to(s_msg_compact);
  node_out.reset();
  node_out.set(s_msg_compact);
  node_out["schema"].set(snd_schema_json);
  node_out["data"].update(node_in);

  if(!node_out.is_contiguous()) {
    LBANN_ERROR("node_out does not have a contiguous layout");
  }
  if(node_out.data_ptr() == nullptr) {
    LBANN_ERROR("node_out does not have a valid data pointer");
  }
  if(node_out.contiguous_data_ptr() == nullptr) {
    LBANN_ERROR("node_out does not have a valid contiguous data pointer");
  }
}

void data_store_conduit::exchange_data_by_sample(size_t current_pos, size_t mb_size) {
  if (! m_is_setup) {
    LBANN_ERROR("setup(mb_size) has not been called");
  }

  // The following is needed to deal with one-off cases where one or
  // more ranks do not own any samples (i.e, m_data is empty).
  // In this case those processors won't know the size of the compacted
  // nodes, hence, cannot properly set up their recv buffers, hence,
  // mpi throws errors.
  if (m_bcast_sample_size && !m_node_sizes_vary) {
    verify_sample_size();
    m_bcast_sample_size = false;
  }

  double tm5 = get_time();

  /// exchange sample sizes if they are non-uniform (imagenet);
  /// this will only be called once, during the first call to
  /// exchange_data_by_sample at the beginning of the 2nd epoch,
  /// or during the first call th exchange_data_by_sample() during
  /// the first epoch if preloading
  if (m_node_sizes_vary && !m_have_sample_sizes & !m_is_local_cache) {
    double tm3 = get_time();
    exchange_sample_sizes();
    m_exchange_sample_sizes_time += (get_time() - tm3);
  }

  int num_send_req = build_indices_i_will_send(current_pos, mb_size);
  if (m_spill) {
    // TODO
    load_spilled_conduit_nodes();
  }

  int num_recv_req = build_indices_i_will_recv(current_pos, mb_size);

  m_send_requests.resize(num_send_req);
  m_recv_requests.resize(num_recv_req);
  m_recv_buffer.resize(num_recv_req);
  m_recv_data_ids.resize(num_recv_req);

  //========================================================================
  //part 2: exchange the actual data

  // start sends for outgoing data
  size_t ss = 0;
  for (int p=0; p<m_np_in_trainer; p++) {
    const std::unordered_set<int> &indices = m_indices_to_send[p];
    for (auto index : indices) {
      if (m_data.find(index) == m_data.end()) {
        LBANN_ERROR("failed to find data_id: ", index, " to be sent to ", p, " in m_data");
      }
      const conduit::Node& n = m_data[index];
      const El::byte *s = reinterpret_cast<const El::byte*>(n.data_ptr());
      if(!n.is_contiguous()) {
        LBANN_ERROR("data_id: ", index, " does not have a contiguous layout");
      }
      if(n.data_ptr() == nullptr) {
        LBANN_ERROR("data_id: ", index, " does not have a valid data pointer");
      }
      if(n.contiguous_data_ptr() == nullptr) {
        LBANN_ERROR("data_id: ", index, " does not have a valid contiguous data pointer");
      }

      size_t sz = m_compacted_sample_size;

      if (m_node_sizes_vary) {
        if (m_sample_sizes.find(index) == m_sample_sizes.end()) {
          LBANN_ERROR("m_sample_sizes.find(index) == m_sample_sizes.end() for index: ", index, "; m_sample_sizes.size: ", m_sample_sizes.size());
        }
        sz = m_sample_sizes[index];
      }

      m_comm->nb_tagged_send<El::byte>(s, sz, p, index, m_send_requests[ss++], m_comm->get_trainer_comm());
    }
  }

  // sanity checks
  if (ss != m_send_requests.size()) {
    LBANN_ERROR("ss != m_send_requests.size; ss: ", ss, " m_send_requests.size: ", m_send_requests.size());
  }

  // start recvs for incoming data
  ss = 0;

  for (int p=0; p<m_np_in_trainer; p++) {
    const std::unordered_set<int> &indices = m_indices_to_recv[p];
    int sanity = 0;
    for (auto index : indices) {
      ++sanity;
      int sz = m_compacted_sample_size;
      if (m_node_sizes_vary) {
        if (m_sample_sizes.find(index) == m_sample_sizes.end()) {
          LBANN_ERROR("m_sample_sizes.find(index) == m_sample_sizes.end() for index: ", index, "; m_sample_sizes.size(): ", m_sample_sizes.size(), " role: ", m_reader->get_role(), " for index: ", sanity, " of ", indices.size());
        }
        sz = m_sample_sizes[index];
      }

      m_recv_buffer[ss].set(conduit::DataType::uint8(sz));
      El::byte *r = reinterpret_cast<El::byte*>(m_recv_buffer[ss].data_ptr());
      m_comm->nb_tagged_recv<El::byte>(r, sz, p, index, m_recv_requests[ss], m_comm->get_trainer_comm());
      m_recv_data_ids[ss] = index;
      ++ss;
    }
  }

  // sanity checks
  if (ss != m_recv_buffer.size()) {
    LBANN_ERROR("ss != m_recv_buffer.size; ss: ", ss, " m_recv_buffer.size: ", m_recv_buffer.size());
  }
  if (m_recv_requests.size() != m_recv_buffer.size()) {
    LBANN_ERROR("m_recv_requests.size != m_recv_buffer.size; m_recv_requests: ", m_recv_requests.size(), " m_recv_buffer.size: ", m_recv_buffer.size());
  }

  m_start_snd_rcv_time += (get_time() - tm5);

  // wait for all msgs to complete
  tm5 = get_time();
  m_comm->wait_all(m_send_requests);
  m_comm->wait_all(m_recv_requests);
  m_wait_all_time += (get_time() - tm5);

  //========================================================================
  //part 3: construct the Nodes needed by me for the current minibatch

  tm5 = get_time();
  conduit::Node nd;
  m_minibatch_data.clear();
  for (size_t j=0; j < m_recv_buffer.size(); j++) {
    conduit::uint8 *n_buff_ptr = (conduit::uint8*)m_recv_buffer[j].data_ptr();
    conduit::Node n_msg;
    n_msg["schema_len"].set_external((conduit::int64*)n_buff_ptr);
    n_buff_ptr +=8;
    n_msg["schema"].set_external_char8_str((char*)(n_buff_ptr));
    conduit::Schema rcv_schema;
    conduit::Generator gen(n_msg["schema"].as_char8_str());
    gen.walk(rcv_schema);
    n_buff_ptr += n_msg["schema"].total_bytes_compact();
    n_msg["data"].set_external(rcv_schema,n_buff_ptr);

    int data_id = m_recv_data_ids[j];
    m_minibatch_data[data_id].set_external(n_msg["data"]);
  }
  m_rebuild_time += (get_time() - tm5);

  if (m_spill) {
    // TODO
    m_data.clear();
  }
}

int data_store_conduit::build_indices_i_will_recv(int current_pos, int mb_size) {
  m_indices_to_recv.clear();
  m_indices_to_recv.resize(m_np_in_trainer);
  int k = 0;
  for (int i=current_pos; i< current_pos + mb_size; ++i) {
    auto index = (*m_shuffled_indices)[i];
#ifdef LBANN_HAS_DISTCONV
    int num_ranks_in_partition = dc::get_number_of_io_partitions();
#else
    int num_ranks_in_partition = 1;
#endif // LBANN_HAS_DISTCONV
    if ((((i % m_owner_map_mb_size) % m_num_partitions_in_trainer) * num_ranks_in_partition + m_offset_in_partition) == m_rank_in_trainer) {
      auto key = std::make_pair(index, m_offset_in_partition);
      int owner = m_owner[key];
      m_indices_to_recv[owner].insert(index);
      k++;
    }
  }
  return k;
}

int data_store_conduit::build_indices_i_will_send(int current_pos, int mb_size) {
  m_indices_to_send.clear();
  m_indices_to_send.resize(m_np_in_trainer);
  int k = 0;
  DEBUG_DS("build_indices_i_will_send; cur pos: ", current_pos, " mb_size: ", mb_size, " m_data.size: ", m_data.size());
  for (int i = current_pos; i < current_pos + mb_size; i++) {
    auto index = (*m_shuffled_indices)[i];
    /// If this rank owns the index send it to the (i%m_np)'th rank
    bool is_mine = false;
    if (m_data.find(index) != m_data.end()) {
      is_mine = true;
    } else if (m_spilled_nodes.find(index) != m_spilled_nodes.end()) {
      is_mine = true;
    }
    if (is_mine) {
#ifdef LBANN_HAS_DISTCONV
      int num_ranks_in_partition = dc::get_number_of_io_partitions();
#else
      int num_ranks_in_partition = 1;
#endif // LBANN_HAS_DISTCONV
      m_indices_to_send[(((i % m_owner_map_mb_size) % m_num_partitions_in_trainer) * num_ranks_in_partition + m_offset_in_partition)].insert(index);

      // Sanity check
      auto key = std::make_pair(index, m_offset_in_partition);
      if (m_owner[key] != m_rank_in_trainer) {
        LBANN_ERROR( "error for i: ", i, " index: ", index, " m_owner: ", m_owner[key], " me: ", m_rank_in_trainer);
      }
      k++;
    }
  }
  return k;
}

void data_store_conduit::build_preloaded_owner_map(const std::vector<int>& per_rank_list_sizes) {
  PROFILE("starting data_store_conduit::build_preloaded_owner_map");
  m_owner.clear();
  int owning_rank = 0;
  size_t per_rank_list_range_start = 0;
  for (size_t i = 0; i < m_shuffled_indices->size(); i++) {
    const auto per_rank_list_size = per_rank_list_sizes[owning_rank];
    if(i == (per_rank_list_range_start + per_rank_list_size)) {
      ++owning_rank;
      per_rank_list_range_start += per_rank_list_size;
    }
    auto key = std::make_pair((*m_shuffled_indices)[i], m_offset_in_partition);
    m_owner[key] = owning_rank;
  }
PROFILE("build_preloaded_owner_map; m_owner_maps_were_exchanged = true");
  m_owner_maps_were_exchanged = true;
}

const conduit::Node & data_store_conduit::get_random_node() const {
  size_t sz = m_data.size();

  // Deal with edge case
  if (sz == 0) {
    LBANN_ERROR("can't return random node since we have no data (set_conduit_node has never been called)");
  }

  int offset = random() % sz;
  auto it = std::next(m_data.begin(), offset);
  return it->second;
}

const conduit::Node & data_store_conduit::get_random_node(const std::string &field) const {
  auto node = get_random_node();
  //return node;
  return node[field];
}

conduit::Node & data_store_conduit::get_empty_node(int data_id) {
  std::lock_guard<std::mutex> lock(m_mutex);
  if (m_data.find(data_id) != m_data.end()) {
    LBANN_ERROR("we already have a node with data_id= ", data_id);
  }
  return m_data[data_id];
}

void data_store_conduit::compact_nodes() {
  for(auto&& j : *m_shuffled_indices) {
    if(m_data.find(j) != m_data.end()){
      if(! (m_data[j].is_contiguous() && m_data[j].is_compact()) ) {
        /// Repack the nodes because they don't seem to copy correctly
        conduit::Node node = m_data[j]["data"];
        m_data.erase(j);
        build_node_for_sending(node, m_data[j]);
      }
    }
  }
}

int data_store_conduit::get_index_owner(int idx) {
  auto key = std::make_pair(idx, m_offset_in_partition);
  if (m_owner.find(key) == m_owner.end()) {
    LBANN_ERROR(" idx: ", idx, " was not found in the m_owner map; map size: ", m_owner.size());
  }
  return m_owner[key];
}

void data_store_conduit::check_mem_capacity(lbann_comm *comm, const std::string sample_list_file, size_t stride, size_t offset) {
//TODO: this is junky, and isn't called anywhere; rethink!
  if (comm->am_world_master()) {
    // note: we only estimate memory required by the data reader/store

    // get avaliable memory
    std::ifstream in("/proc/meminfo");
    std::string line;
    std::string units;
    double a_mem = 0;
    while (getline(in, line)) {
      if (line.find("MemAvailable:")) {
        std::stringstream s3(line);
        s3 >> line >> a_mem >> units;
        if (units != "kB") {
          LBANN_ERROR("units is ", units, " but we only know how to handle kB; please contact Dave Hysom");
        }
        break;
      }
    }
    in.close();
    if (a_mem == 0) {
      LBANN_ERROR("failed to find MemAvailable field in /proc/meminfo");
    }

    // a lot of the following is cut-n-paste from the sample list class;
    // would like to use the sample list class directly, but this
    // is quicker than figuring out how to modify the sample_list.
    // Actually there are at least three calls, starting from
    // data_reader_jag_conduit, before getting to the code that
    // loads the sample list file names

    // get list of conduit files that I own, and compute my num_samples
    std::ifstream istr(sample_list_file);
    if (!istr.good()) {
      LBANN_ERROR("failed to open ", sample_list_file, " for reading");
    }

    std::string base_dir;
    std::getline(istr, line);  //exclusiveness; discard

    std::getline(istr, line);
    std::stringstream s5(line);
    int included_samples;
    int excluded_samples;
    size_t num_files;
    s5 >> included_samples >> excluded_samples >> num_files;

    std::getline(istr, base_dir); // base dir; discard

    const std::string whitespaces(" \t\f\v\n\r");
    size_t cnt_files = 0u;
    int my_sample_count = 0;

    conduit::Node useme;
    bool got_one = false;

    // loop over conduit filenames
    while (std::getline(istr, line)) {
      const size_t end_of_str = line.find_last_not_of(whitespaces);
      if (end_of_str == std::string::npos) { // empty line
        continue;
      }
      if (cnt_files++ >= num_files) {
        break;
      }
      if ((cnt_files-1)%stride != offset) {
        continue;
      }
      std::stringstream sstr(line.substr(0, end_of_str + 1)); // clear trailing spaces for accurate parsing
      std::string filename;
      sstr >> filename >> included_samples >> excluded_samples;
      my_sample_count += included_samples;

      // attempt to load a JAG sample
      if (!got_one) {
        hid_t hdf5_file_hnd;
        try {
          hdf5_file_hnd = conduit::relay::io::hdf5_open_file_for_read(base_dir + '/' + filename);
        } catch (conduit::Error const& e) {
          LBANN_ERROR(" failed to open ", base_dir, '/', filename, " for reading");
        }
        std::vector<std::string> sample_names;
        try {
          conduit::relay::io::hdf5_group_list_child_names(hdf5_file_hnd, "/", sample_names);
        } catch (conduit::Error const& e) {
          LBANN_ERROR("hdf5_group_list_child_names() failed");
        }

        for (auto t : sample_names) {
          std::string key = "/" + t + "/performance/success";
          try {
            conduit::relay::io::hdf5_read(hdf5_file_hnd, key, useme);
          } catch (conduit::Error const& e) {
            LBANN_ERROR("failed to read success flag for ", key);
          }
          if (useme.to_int64() == 1) {
            got_one = true;
            try {
              key = "/" + t;
              conduit::relay::io::hdf5_read(hdf5_file_hnd, key, useme);
            } catch (conduit::Error const& e) {
              LBANN_ERROR("failed to load JAG sample: ", key);
            }
            break;
          }
        } // end: for (auto t : sample_names)

        conduit::relay::io::hdf5_close_file(hdf5_file_hnd);
      } // end: attempt to load a JAG sample
    } // end: loop over conduit filenames
    istr.close();
    // end: get list of conduit files that I own, and compute my num_samples

    if (! got_one) {
      LBANN_ERROR("failed to find any successful JAG samples");
    }

    // compute memory for the compacted nodes this processor owns
    double bytes_per_sample = useme.total_bytes_compact() / 1024;
    double  procs_per_node = comm->get_procs_per_node();
    double mem_this_proc = bytes_per_sample * my_sample_count;
    double mem_this_node = mem_this_proc * procs_per_node;

    std::cout
      << "\n"
      << "==============================================================\n"
      << "Estimated memory requirements for JAG samples:\n"
      << "Memory for one sample:             " <<  bytes_per_sample << " kB\n"
      << "Total mem for a single rank:       " << mem_this_proc << " kB\n"
      << "Samples per proc:                  " << my_sample_count << "\n"
      << "Procs per node:                    " << procs_per_node << "\n"
      << "Total mem for all ranks on a node: " << mem_this_node << " kB\n"
      << "Available memory: " << a_mem << " kB (RAM only; not virtual)\n";
    if (mem_this_node > static_cast<double>(a_mem)) {
      std::cout << "\nYOU DO NOT HAVE ENOUGH MEMORY\n"
        << "==============================================================\n\n";
      LBANN_ERROR("insufficient memory to load data\n");
    } else {
      double m = 100 * mem_this_node / a_mem;
      std::cout << "Estimate that data will consume at least " << m << " % of memory\n"
        << "==============================================================\n\n";
    }
  }

  comm->trainer_barrier();
}

bool data_store_conduit::has_conduit_node(int data_id) const {
  std::unordered_map<int, conduit::Node>::const_iterator t = m_data.find(data_id);
  return t != m_data.end();
}

void data_store_conduit::set_shuffled_indices(const std::vector<int> *indices) {
  m_shuffled_indices = indices;
}

void data_store_conduit::exchange_sample_sizes() {
  DEBUG_DS("starting data_store_conduit::exchange_sample_sizes");
  int my_count = m_sample_sizes.size();
  std::vector<int> all_counts(m_np_in_trainer);
  m_comm->all_gather(&my_count, 1, all_counts.data(), 1,  m_comm->get_trainer_comm());

  if (m_debug) {
    for (size_t h=0; h<all_counts.size(); h++) {
      DEBUG_DS("num samples owned by P_", h, " is ", all_counts[h]);
    }
  }

  std::vector<size_t> my_sizes(m_sample_sizes.size()*2);
  size_t j = 0;
  for (auto t : m_sample_sizes) {
    my_sizes[j++] = t.first;
    my_sizes[j++] = t.second;
  }

  std::vector<size_t> others;
  for (int k=0; k<m_np_in_trainer; k++) {
    DEBUG_DS("sample sizes for P_", k);
    others.resize(all_counts[k]*2);
    if (m_rank_in_trainer == k) {
      m_comm->broadcast<size_t>(k, my_sizes.data(), all_counts[k]*2,  m_comm->get_trainer_comm());
    } else {
      m_comm->broadcast<size_t>(k, others.data(), all_counts[k]*2,  m_comm->get_trainer_comm());

      for (size_t i=0; i<others.size(); i += 2) {
        if (m_sample_sizes.find(others[i]) != m_sample_sizes.end()) {
          if (m_debug) {
            DEBUG_DS("SAMPLE SIZES for P_", k);
            for (size_t h=0; h<others.size(); h += 2) {
              DEBUG_DS(others[h], " SIZE: ", others[h+1]);
            }
          }
          LBANN_ERROR("m_sample_sizes.find(others[i]) != m_sample_sizes.end() for data_id: ", others[i]);
        }
        m_sample_sizes[others[i]] = others[i+1];
      }
    }
  }

  m_have_sample_sizes = true;
}

void data_store_conduit::set_is_preloading(bool flag) {
  m_preloading = flag;
}

void data_store_conduit::set_is_explicitly_loading(bool flag) {
  m_explicitly_loading = flag;
  if (is_preloading() && is_explicitly_loading()) {
    LBANN_ERROR("flags for both explicit and pre- loading are set; this is an error");
  }
}

void data_store_conduit::set_loading_is_complete() {
  PROFILE("set_loading_is_complete()");
  m_loading_is_complete = true;
  set_is_preloading(false);
  set_is_explicitly_loading(false);
  check_query_flags();

  if (m_run_checkpoint_test) {
    test_checkpoint(m_spill_dir_base);
  }
}

bool data_store_conduit::is_fully_loaded() const {
  if (m_loading_is_complete) {
    return true;
  }
  return false;
}

void data_store_conduit::get_image_sizes(map_is_t &file_sizes, std::vector<std::vector<int>> &indices) {
  /// this block fires if image sizes have been precomputed
  if (options::get()->has_string("image_sizes_filename")) {
    LBANN_ERROR("not yet implemented");
    //TODO dah - implement, if this becomes a bottleneck (but I don't think it will)
  }

  // get list of image file names
  image_data_reader *image_reader = dynamic_cast<image_data_reader*>(m_reader);
  if (image_reader == nullptr) {
    LBANN_ERROR("data_reader_image *image_reader = dynamic_cast<data_reader_image*>(m_reader) failed");
  }
  const std::vector<image_data_reader::sample_t> &image_list = image_reader->get_image_list();
  std::vector<size_t> my_image_sizes;

  // this block fires if we're exchanging cache data at the end
  // of the first epoch, and the data store was not preloaded
  if (is_explicitly_loading()) {
    for (const auto &t : m_data) {
      int data_id = t.first;
      my_image_sizes.push_back(data_id);
      my_image_sizes.push_back(t.second[LBANN_DATA_ID_STR(data_id) + "/buffer_size"].value());
    }
  }

  else {
    // get sizes of files for which I'm responsible
    for (size_t h=m_rank_in_trainer; h<m_shuffled_indices->size(); h += m_np_in_trainer) {
      ++m_my_num_indices;
      const std::string fn = m_reader->get_file_dir() + '/' + image_list[(*m_shuffled_indices)[h]].first;
      std::ifstream in(fn.c_str());
      if (!in) {
        LBANN_ERROR("failed to open ", fn, " for reading; file_dir: ", m_reader->get_file_dir(), "  fn: ", image_list[h].first, "; role: ", m_reader->get_role());
      }
      in.seekg(0, std::ios::end);
      my_image_sizes.push_back((*m_shuffled_indices)[h]);
      my_image_sizes.push_back(in.tellg());
      in.close();
    }
  }

  // exchange image sizes
  int my_count = my_image_sizes.size();

  std::vector<int> counts(m_np_in_trainer);
  m_comm->all_gather<int>(&my_count, 1, counts.data(), 1, m_comm->get_trainer_comm());

  //my_image_sizes[h*2] contains the image index
  //my_image_sizes[h*2+1] contains the image sizee

  //fill in displacement vector for gathering the actual image sizes
  std::vector<int> disp(m_np_in_trainer + 1);
  disp[0] = 0;
  for (size_t h=0; h<counts.size(); ++h) {
    disp[h+1] = disp[h] + counts[h];
  }

  std::vector<size_t> work(image_list.size()*2);
  m_comm->trainer_all_gather<size_t>(my_image_sizes, work, counts, disp);
  indices.resize(m_np_in_trainer);
  for (int h=0; h<m_np_in_trainer; h++) {
    indices[h].reserve(counts[h]);
    size_t start = disp[h];
    size_t end = disp[h+1];
    for (size_t k=start; k<end; k+= 2) {
      size_t idx = work[k];
      size_t size = work[k+1];
      indices[h].push_back(idx);
      file_sizes[idx] = size;
    }
  }
}

void data_store_conduit::compute_image_offsets(map_is_t &sizes, std::vector<std::vector<int>> &indices) {
  size_t offset = 0;
  for (size_t p=0; p<indices.size(); p++) {
    for (auto idx : indices[p]) {
      if (sizes.find(idx) == sizes.end()) {
        LBANN_ERROR("sizes.find(idx) == sizes.end() for idx: ", idx);
      }
      size_t sz = sizes[idx];
      m_image_offsets[idx] = offset;
      offset += sz;
    }
  }
}

void data_store_conduit::allocate_shared_segment(map_is_t &sizes, std::vector<std::vector<int>> &indices) {
  off_t size = 0;
  for (auto &&t : sizes) {
    size += t.second;
  }
  m_mem_seg_length = size;

  struct statvfs stat;
  int x = statvfs("/dev/shm", &stat);
  if (x != 0) {
    LBANN_ERROR("statvfs failed\n");
  }
  size_t avail_mem = stat.f_bsize*stat.f_bavail;
  double percent = 100.0 * m_mem_seg_length / avail_mem;
  std::stringstream msg;
  PROFILE(
    "  Shared Memory segment statistics:\n",
    "   size of required shared memory segment: ", utils::commify(m_mem_seg_length), "\n",
    "   available mem: ", utils::commify(avail_mem), "\n",
    "   required size is ", percent, " percent of available");

  if (m_mem_seg_length >= avail_mem) {
    LBANN_ERROR("insufficient available memory:\n", msg.str());
  }

  //need to ensure name is unique across all data readers
  m_seg_name = "/our_town_" + m_reader->get_role();

  //in case a previous run was aborted, attempt to remove the file, which
  //may or may not exist
  shm_unlink(m_seg_name.c_str());
  int node_id = m_comm->get_rank_in_node();
  if (node_id == 0) {
    std::remove(m_seg_name.c_str());
  }
  m_comm->trainer_barrier();

  int shm_fd = -1;

  if (node_id == 0) {
    shm_fd = shm_open(m_seg_name.c_str(), O_CREAT | O_RDWR | O_EXCL, 0666);
    if (shm_fd == -1) {
      LBANN_ERROR("shm_open failed");
    }
    int v = ftruncate(shm_fd, size);
    if (v != 0) {
      LBANN_ERROR("ftruncate failed for size: ", size);
    }
    void *m = mmap(0, size, PROT_WRITE | PROT_READ, MAP_SHARED, shm_fd, 0);
    if (m == MAP_FAILED) {
      LBANN_ERROR("mmap failed");
    }
    m_mem_seg = reinterpret_cast<char*>(m);
    std::fill_n(m_mem_seg, m_mem_seg_length, 1);
    int sanity = msync(static_cast<void*>(m_mem_seg), m_mem_seg_length, MS_SYNC);
    if (sanity != 0) {
      LBANN_ERROR("msync failed");
    }
  }

  m_comm->barrier(m_comm->get_node_comm());

  if (node_id != 0) {
    shm_fd = shm_open(m_seg_name.c_str(), O_RDONLY, 0666);
    if (shm_fd == -1) {
      LBANN_ERROR("shm_open failed for filename: ", m_seg_name);
    }
    void *m = mmap(0, size, PROT_READ, MAP_SHARED, shm_fd, 0);
    if (m == MAP_FAILED) {
      LBANN_ERROR("mmap failed");
    }
    m_mem_seg = reinterpret_cast<char*>(m);

    struct stat b;
    int sanity = fstat(shm_fd, &b);
    if (sanity == -1) {
      LBANN_ERROR("fstat failed");
    }
    if (b.st_size != size) {
      LBANN_ERROR("b.st_size= ", b.st_size, " should be equal to ", size);
    }
  }
  close(shm_fd);
}

void data_store_conduit::preload_local_cache() {
  exchange_local_caches();
}

void data_store_conduit::exchange_local_caches() {
  PROFILE("Starting exchange_local_caches");
  PROFILE("  is_explicitly_loading(): ", is_explicitly_loading());
  PROFILE("  is_preloading(): ", is_preloading());
  PROFILE("  is_local_cache(): ", is_local_cache());
  PROFILE("  is_fully_loaded: ", is_fully_loaded());

  // indices[j] will contain the indices
  // that P_j will read from disk, and subsequently bcast to all others
  std::vector<std::vector<int>> indices;

  double tm1 = get_time();
  get_image_sizes(m_sample_sizes, indices);
  PROFILE("  get_image_sizes time: ", (get_time()-tm1));

  tm1 = get_time();
  allocate_shared_segment(m_sample_sizes, indices);
  PROFILE("  allocate_shared_segment time: ", (get_time()-tm1));

  std::vector<char> work;
  if (! is_explicitly_loading()) {
    tm1 = get_time();
    read_files(work, m_sample_sizes, indices[m_rank_in_trainer]);
    PROFILE("  read_files time: ", (get_time()- tm1));
  }

  tm1 = get_time();
  compute_image_offsets(m_sample_sizes, indices);
  PROFILE("  compute_image_offsets time: ", (get_time()-tm1));

  tm1 = get_time();
  exchange_images(work, m_sample_sizes, indices);
  PROFILE("  exchange_images time: ", (get_time()-tm1));

  tm1 = get_time();
  build_conduit_nodes(m_sample_sizes);
  PROFILE("  build_conduit_nodes time: ", (get_time()-tm1));

  set_loading_is_complete();

  if (options::get()->get_bool("data_store_test_cache")) {
    test_local_cache_imagenet(20);
  }
}

void data_store_conduit::read_files(std::vector<char> &work, map_is_t &sizes, std::vector<int> &indices) {

  //reserve space for reading this proc's files into a contiguous memory space
  size_t n = 0;
  for (size_t j=0; j<indices.size(); ++j) {
    n += sizes[indices[j]];
  }
  work.resize(n);

  //get the list of images from the data reader
  image_data_reader *image_reader = dynamic_cast<image_data_reader*>(m_reader);
  const std::vector<image_data_reader::sample_t> &image_list = image_reader->get_image_list();

  //read the images
  size_t offset = 0;
  PROFILE("  my num files: ", indices.size());
  for (size_t j=0; j<indices.size(); ++j) {
    int idx = indices[j];
    size_t s = sizes[idx];
    const std::string fn = m_reader->get_file_dir() + '/' + image_list[idx].first;
    std::ifstream in(fn, std::ios::in | std::ios::binary);
    in.read(work.data()+offset, s);
    in.close();
    offset += s;
  }
}

void data_store_conduit::build_conduit_nodes(map_is_t &sizes) {
  image_data_reader *image_reader = dynamic_cast<image_data_reader*>(m_reader);
  const std::vector<image_data_reader::sample_t> &image_list = image_reader->get_image_list();
  for (auto t : sizes) {
    int data_id = t.first;
    int label = image_list[data_id].second;
    if (m_image_offsets.find(data_id) == m_image_offsets.end()) {
      LBANN_ERROR("m_image_offsets.find(data_id) == m_image_offsets.end() for data_id: ", data_id);
    }
    size_t offset = m_image_offsets[data_id];
    if (sizes.find(data_id) == sizes.end()) {
      LBANN_ERROR("sizes.find(data_id) == sizes.end() for data_id: ", data_id);
    }
    size_t sz = sizes[data_id];
    conduit::Node &node = m_data[data_id];
    node[LBANN_DATA_ID_STR(data_id) + "/label"].set(label);
    node[LBANN_DATA_ID_STR(data_id) + "/buffer_size"] = sz;
    char *c = m_mem_seg + offset;
    node[LBANN_DATA_ID_STR(data_id) + "/buffer"].set_external_char_ptr(c, sz);
  }
}

void data_store_conduit::fillin_shared_images(char* images, size_t size, size_t offset) {
  PROFILE("  fillin_shared_images; size: ", utils::commify(size), " offset: ", utils::commify(offset));
  memcpy(reinterpret_cast<void*>(m_mem_seg+offset), reinterpret_cast<const void*>(images), size);
}

void data_store_conduit::exchange_images(std::vector<char> &work, map_is_t &image_sizes, std::vector<std::vector<int>> &indices) {

  // If explicitly loading we need to build "work" (the vector to be broadcast);
  // if preloading, this has already been built in read_files()
  if (is_explicitly_loading()) {
    if (work.size() != 0) {
      LBANN_ERROR("work.size() != 0, but it should be");
    }

    // Compute the required buffer size
    size_t n = 0;
    for (const auto &t : m_data) {
      int data_id = t.first;
      size_t sz = t.second[LBANN_DATA_ID_STR(data_id) + "/buffer_size"].value();
      n += sz;
    }
    work.resize(n);
    PROFILE("  size required for my work buffer: ", work.size());

    // Copy the images into the work vector
    size_t offset2 = 0;
    for (const auto &t : m_data) {
      int data_id = t.first;
      const conduit::Node &node = t.second;
      const char *buf = node[LBANN_DATA_ID_STR(data_id) + "/buffer"].value();
      size_t sz = node[LBANN_DATA_ID_STR(data_id) + "/buffer_size"].value();
      memcpy(work.data()+offset2, reinterpret_cast<const void*>(buf), sz);
      offset2 += sz;
      if (offset2 > work.size()) {
        LBANN_ERROR("offset >= work.size(); offset: ", offset2, " work.size(): ", work.size(), " sz: ", sz);
      }
    }
  }

  int node_rank = m_comm->get_rank_in_node();
  std::vector<char> work2;
  size_t offset = 0;
  for (int p=0; p<m_np_in_trainer; p++) {
    // Count the number of bytes to be broadcast by P_p
    size_t bytes = 0;
    for (auto idx : indices[p]) {
      bytes += image_sizes[idx];
    }
    //PROFILE("  \nP_", p, " has ", utils::commify(bytes), " bytes to bcast");

    // Set up the rounds; due to MPI yuckiness, can bcast at most INT_MAX bytes
    // in a single broadcast
    std::vector<int> rounds;
    int n = bytes/INT_MAX;
    if (n < 0) {
      LBANN_ERROR("(n < 0; that shouldn't be possible; please contact Dave Hysom");
    }
    for (int k=0; k<n; k++) {
      rounds.push_back(INT_MAX);
    }
    int remainder = bytes - (n*INT_MAX);
    rounds.push_back(remainder);

    /*
    PROFILE("  rounds: ");
    for (auto t : rounds) {
      PROFILE("    ", t);
    }
    */

    // Broadcast the rounds of data
    int work_vector_offset = 0;
    for (size_t i=0; i<rounds.size(); i++) {
      int sz = rounds[i];
      //PROFILE("  bcasting ", utils::commify(sz), " bytes");
      if (m_rank_in_trainer == p) {
        m_comm->trainer_broadcast<char>(p, work.data()+work_vector_offset, sz);
        if (node_rank == 0) {
          fillin_shared_images(work.data()+work_vector_offset, sz, offset);
        }
      } else {
        work2.resize(sz);
        m_comm->trainer_broadcast<char>(p, work2.data(), sz);
        if (node_rank == 0) {
          fillin_shared_images(work2.data(), sz, offset);
        }
      }
      work_vector_offset += sz;
      offset += sz;
    }
  }
  m_comm->barrier(m_comm->get_node_comm());
}

void data_store_conduit::exchange_owner_maps() {
  PROFILE("starting exchange_owner_maps;",
          "my owner map size: ", m_owner.size());
  DEBUG_DS("starting exchange_owner_maps;",
        "size: ", m_owner.size());

  int my_count = m_my_num_indices;
  std::vector<int> all_counts(m_np_in_trainer);
  m_comm->all_gather(&my_count, 1, all_counts.data(), 1,  m_comm->get_trainer_comm());

  std::vector<size_t> my_sizes(m_my_num_indices);
  std::vector<std::pair<size_t,size_t>> nodes_i_own(m_owner.size());
  size_t j = 0;
  for (auto t : m_owner) {
    auto slab_id = std::make_pair(t.first.first, t.first.second);
    nodes_i_own[j++] = slab_id;
    DEBUG_DS("I am building the size vector from the owner map for ", t.first.first, ".", t.first.second, " and ", t.second);
  }

  std::vector<std::pair<size_t,size_t>> other_ranks_nodes;
  for (int k=0; k<m_np_in_trainer; k++) {
    other_ranks_nodes.resize(all_counts[k]);
    if (m_rank_in_trainer == k) {
      m_comm->broadcast<std::pair<size_t,size_t>>(k, nodes_i_own.data(), all_counts[k],  m_comm->get_trainer_comm());
      if(m_debug) {
        int c = 0;
        for(auto i : nodes_i_own) {
          DEBUG_DS("k=", k,  ": nodes_i_own[", c, "]=", i.first, ".", i.second);
          c++;
        }
      }
    } else {
      m_comm->broadcast<std::pair<size_t,size_t>>(k, other_ranks_nodes.data(), all_counts[k],  m_comm->get_trainer_comm());
      if(m_debug) {
        int c = 0;
        for(auto i : other_ranks_nodes) {
          DEBUG_DS("k=", k,  ": other_ranks_nodes[", c, "]=", i.first, ".", i.second);
          c++;
        }
      }
      for (size_t i=0; i<other_ranks_nodes.size(); ++i) {
        auto key = other_ranks_nodes[i];
        // Check to make sure that I don't own this
        if (m_owner.find(key) != m_owner.end()) {

          if (m_debug) {
            auto slab_id = other_ranks_nodes[i];
            DEBUG_DS("data_store_conduit::exchange_owner_maps, duplicate data_id: ", slab_id.first, ".", slab_id.second, "; k= ", k, "\nm_owner:\n");
            for (auto t : m_owner) DEBUG_DS("data_id: ", t.first.first, " / ", t.first.second, " owner: ", t.second);
            DEBUG_DS("\nother_ranks_nodes[k]: ");
            for (auto t : other_ranks_nodes) DEBUG_DS(t.first, ".", t.second, " ");
          }

          LBANN_ERROR("duplicate data_id: ", other_ranks_nodes[i].first, ".",
                      other_ranks_nodes[i].second, " role: ", m_reader->get_role(), "; m_owner[",other_ranks_nodes[i].first, ".", other_ranks_nodes[i].second,"] = ", m_owner[key]);
        }
        m_owner[key] = k;
      }
    }

  }
  PROFILE("leaving data_store_conduit::exchange_owner_maps\n",
          "my owner map size: ", m_owner.size());
  m_owner_maps_were_exchanged = true;
PROFILE("exchange_owner_maps; m_owner_maps_were_exchanged = true");
  set_loading_is_complete();

  PROFILE("LEAVING exchange_owner_maps;",
          "my owner map size: ", m_owner.size());
}

void data_store_conduit::profile_timing() {
  if (m_exchange_time == 0) {
    return;
  }
  if (m_exchange_time > 0.) {
    PROFILE(
        "\n",
        "Exchange Data Timing:\n",
        "  exchange_mini_batch_data: ", m_exchange_time, "\n",
        "  exchange sample sizes:    ", m_exchange_sample_sizes_time, "\n",
        "  start sends and rcvs:     ", m_start_snd_rcv_time, "\n",
        "  wait alls:                ", m_wait_all_time, "\n",
        "  unpacking rcvd nodes:     ", m_rebuild_time, "\n\n");

    if (options::get()->get_bool("data_store_min_max_timing")) {
      std::vector<double> send;
      static int count = 5;
      send.reserve(count);
      send.push_back(m_exchange_time);
      send.push_back(m_exchange_sample_sizes_time);
      send.push_back(m_start_snd_rcv_time);
      send.push_back(m_wait_all_time);
      send.push_back(m_rebuild_time);
      if (m_trainer_master) {
        std::vector<double> rcv_max(count);
        std::vector<double> rcv_min(count);
        m_comm->trainer_reduce<double>(send.data(), count, rcv_max.data(), El::mpi::MAX);
        m_comm->trainer_reduce<double>(send.data(), count, rcv_min.data(), El::mpi::MIN);
        PROFILE(
          "Exchange Data MAX Timing:\n",
          "  exchange_mini_batch_data: ", rcv_max[0], "\n",
          "  exchange sample sizes:    ", rcv_max[1], "\n",
          "  start sends and rcvs:     ", rcv_max[2], "\n",
          "  wait alls:                ", rcv_max[3], "\n",
          "  unpacking rcvd nodes:     ", rcv_max[4], "\n\n");
        PROFILE(
          "Exchange Data MIN Timing:\n",
          "  exchange_mini_batch_data: ", rcv_min[0], "\n",
          "  exchange sample sizes:    ", rcv_min[1], "\n",
          "  start sends and rcvs:     ", rcv_min[2], "\n",
          "  wait alls:                ", rcv_min[3], "\n",
          "  unpacking rcvd nodes:     ", rcv_min[4], "\n\n");
      } else {
        m_comm->trainer_reduce<double>(send.data(), count, 0, El::mpi::MAX);
        m_comm->trainer_reduce<double>(send.data(), count, 0, El::mpi::MIN);
      }
    }

    m_exchange_sample_sizes_time = 0.;
    m_start_snd_rcv_time = 0.;
    m_wait_all_time = 0.;
    m_rebuild_time = 0.;
    m_exchange_time = 0.;
  }
}

void data_store_conduit::exchange_mini_batch_data(size_t current_pos, size_t mb_size) {
  if (is_local_cache() && is_fully_loaded()) {
    return;
  }

  if (m_reader->at_new_epoch() && is_local_cache() && is_explicitly_loading()) {
    exchange_local_caches();
    return;
  }

  if (m_reader->at_new_epoch()) {
    PROFILE("\nExchange_mini_batch_data");
    PROFILE("  is_explicitly_loading(): ", is_explicitly_loading());
    PROFILE("  is_local_cache(): ", is_local_cache());
    PROFILE("  is_fully_loaded: ", is_fully_loaded());
    if (! is_local_cache()) {
      profile_timing();
    }
  }

  double tm1 = get_time();

  // when not running in preload mode, exchange owner maps after the 1st epoch
  if (m_reader->at_new_epoch() && ! is_preloading() && !is_local_cache()) {
    PROFILE("calling exchange_owner_maps");
    if (!m_owner_maps_were_exchanged) {
      exchange_owner_maps();
    }

    else {
      PROFILE("  owner_maps were already exchanged; returning");
    }
    m_owner_maps_were_exchanged = true;
PROFILE("exchange_mini_batch_data; m_owner_maps_were_exchanged = true");
    /*
     * TODO
    if (m_spill) {
      m_is_spilled = true;
      m_metadata.close();
      save_state();
    }
    */
  }

  exchange_data_by_sample(current_pos, mb_size);
  m_exchange_time += (get_time() - tm1);
}

void data_store_conduit::flush_debug_file() {
  if (!m_debug) {
    return;
  }
  m_debug->close();
  m_debug->open(m_debug_filename.c_str(), std::ios::app);
}

void data_store_conduit::flush_profile_file() const {
  if (!m_profile) {
    return;
  }
  m_profile->close();
  m_profile->open(m_profile_filename.c_str(), std::ios::app);
}

size_t data_store_conduit::get_num_global_indices() const {
  size_t n = m_comm->trainer_allreduce<size_t>(m_data.size());
  return n;
}

void data_store_conduit::test_checkpoint(const std::string &checkpoint_dir) {
  if (m_world_master) {
    std::cout << "starting data_store_conduit::test_checkpoint for role: "
              << m_reader->get_role() << std::endl;
    print_partial_owner_map(10);
    std::cout << "\nHere are some private variables before clearing them:\n";
    print_variables();
    std::cout << "\nCalling write_checkpoint()" << std::endl;
  }
  write_checkpoint(checkpoint_dir);

  // clear or reset private variables
  auto sanity = m_owner;
  m_owner.clear();
  m_sample_sizes.clear();
  m_data.clear();

  m_is_setup = false;
  m_preloading = false;
  m_explicitly_loading = true;
  m_owner_map_mb_size = 0;
  m_compacted_sample_size = 0;
  m_node_sizes_vary = true;

  if (m_world_master) {
    std::cout << "\nHere are some private variables after clearing them:\n";
    print_variables();
  }

  if (m_world_master) {
    std::cout << "Cleared the owner map; m_owner.size(): " << m_owner.size()
              << std::endl
              << "Calling load_checkpoint" << std::endl;
  }
  load_checkpoint(checkpoint_dir, nullptr);
  if (m_world_master) {
    std::cout << "Here is part of the re-loaded owner map; map.size(): " << m_owner.size() << std::endl;
    print_partial_owner_map(10);
    std::cout << "\nHere are some private variables after reloading:\n";
    print_variables();
  }

  //check that the owner map was correctly loaded
  for (auto t : m_owner) {
    if (sanity.find(t.first) == sanity.end()) {
      LBANN_ERROR("sanity.find(t.first) == sanity.end() for t.first= ", t.first.first, ":", t.first.second);
    } else if (sanity[t.first] != m_owner[t.first]) {
      LBANN_ERROR("sanity[t.first] != m_owner[t.first] for t.first= ", t.first.first, ":", t.first.second, " and m_owner[t.first]= ", m_owner[t.first]);
    }
  }

  m_comm->global_barrier();
}

void data_store_conduit::make_dir_if_it_doesnt_exist(const std::string &dir_name) {
  int node_rank = m_comm->get_rank_in_node();
  if (node_rank == 0) {
    bool exists = file::directory_exists(dir_name);
    if (!exists) {
      PROFILE("data_store_conduit; the directory '", dir_name, "' doesn't exist; creating it");
      file::make_directory(dir_name);
    }
  }
}

void data_store_conduit::setup_spill(std::string base_dir) {
  if (base_dir == "lassen") {
     base_dir = get_lassen_spill_dir();
  }
  m_spill_dir_base = base_dir;
  m_spill = true;
  m_cur_spill_dir_integer = -1;
  m_num_files_in_cur_spill_dir = m_max_files_per_directory;
  PROFILE("base directory for spilling: ", m_spill_dir_base);

  // create directory structure for spilling data
  make_dir_if_it_doesnt_exist(m_spill_dir_base);
  m_comm->trainer_barrier();
  make_dir_if_it_doesnt_exist(get_conduit_dir());
  PROFILE("base directory for spilling conduit nodes: ", get_conduit_dir());

  // open metadata file; this will contains the file pathnames of spilled
  // conduit nodes
  const std::string fnn = get_metadata_fn();
  m_metadata.open(fnn.c_str());
  if (!m_metadata) {
    LBANN_ERROR("failed to open ", fnn, " for writing");
  }
  PROFILE("will write metadata to file: ", get_metadata_fn());

  //n.b. must do this here, instead of only in spill_conduit_node(),
  //     in case a reader (e.g, validation reader) has no data
  open_next_conduit_spill_directory();
}

void data_store_conduit::write_checkpoint(std::string dir_name) {
  // if we're spilling data, everything has already been written to file
  if (m_is_spilled) {
    return;
  }
  double tm1 = get_time();
  setup_spill(dir_name);

  // cerealize all non-conduit::Node variables
  save_state();

  // save conduit Nodes
  m_metadata << get_conduit_dir() << "\n";
  DEBUG_DS("m_data.size: ", m_data.size());
  for (auto t : m_data) {
    spill_conduit_node(t.second["data"], t.first);
  }
  m_metadata.close();
  PROFILE("time to write checkpoint: ", (get_time() - tm1));
}

void data_store_conduit::save_state() {
  // checkpoint remaining state using cereal
  const std::string fn = get_cereal_fn();
  std::ofstream os(fn);
  if (!os) {
    LBANN_ERROR("failed to open ", fn, " for writing");
  }

  {
  cereal::XMLOutputArchive archive(os);
    archive(CEREAL_NVP(m_my_num_indices),
            CEREAL_NVP(m_owner_maps_were_exchanged),
            CEREAL_NVP(m_is_setup),
            CEREAL_NVP(m_preloading),
            CEREAL_NVP(m_loading_is_complete),
            CEREAL_NVP(m_explicitly_loading),
            CEREAL_NVP(m_owner_map_mb_size),
            CEREAL_NVP(m_compacted_sample_size),
            CEREAL_NVP(m_is_local_cache),
            CEREAL_NVP(m_node_sizes_vary),
            CEREAL_NVP(m_have_sample_sizes),
            CEREAL_NVP(m_owner),
            CEREAL_NVP(m_sample_sizes));
  }
  os.close();
}

void data_store_conduit::load_checkpoint(std::string dir_name, generic_data_reader *reader) {
  double tm1 = get_time();
  PROFILE("starting data_store_conduit::load_checkpoint");

  // Sanity check that checkpoint directories exist
  m_spill_dir_base = dir_name;
  bool exists = file::directory_exists(m_spill_dir_base);
  if (!exists) {
    LBANN_ERROR("cannot load data_store from file, since the specified directory ", dir_name, "doesn't exist");
  }
  const std::string conduit_dir = get_conduit_dir();
  exists = file::directory_exists(conduit_dir);
  if (!exists) {
    LBANN_ERROR("cannot load data_store from file, since the specified directory '", conduit_dir, "' doesn't exist");
  }

  // Read checkpoint for all essential variables except conduit Nodes
  const std::string fn = get_cereal_fn();
  std::ifstream in(fn);
  if (!in) {
    LBANN_ERROR("failed to open ", m_cereal_fn, " for reading");
  }
  cereal::XMLInputArchive iarchive(in);
  iarchive(CEREAL_NVP(m_my_num_indices),
           m_owner_maps_were_exchanged, m_is_setup,
           m_preloading, m_loading_is_complete,
           m_explicitly_loading, m_owner_map_mb_size,
           m_compacted_sample_size, m_is_local_cache,
           m_node_sizes_vary, m_have_sample_sizes,
           m_owner, m_sample_sizes);

  if (reader != nullptr) {
    m_reader = reader;
    m_comm = m_reader->get_comm();
    m_shuffled_indices = &(m_reader->get_shuffled_indices());
    m_world_master = m_comm->am_world_master();
    m_trainer_master = m_comm->am_trainer_master();
    m_rank_in_trainer = m_comm->get_rank_in_trainer();
    m_rank_in_world = m_comm->get_rank_in_world();
    m_np_in_trainer = m_comm->get_procs_per_trainer();
  }

  // Open metadata filename; this is in index re, checkpointed conduit filenames
  const std::string metadata_fn = get_metadata_fn();
  std::ifstream metadata(metadata_fn);
  if (!metadata) {
    LBANN_ERROR("failed to open ", metadata_fn, " for reading");
  }

  // Error check that the conduit base directory name is correct
  std::string base_dir;
  getline(metadata, base_dir);
  if (conduit_dir != base_dir) {
    LBANN_ERROR("conduit_dir != base_dir (", conduit_dir, ", ", base_dir);
  }

  // Load conduit Nodes
  std::string tmp;
  int sample_id;
  while (metadata >> tmp >> sample_id) {
    if (tmp.size() > 2) {
      const std::string fn2 = base_dir + "/" + tmp;
      conduit::Node nd;
      nd.load(fn2);
      build_node_for_sending(nd, m_data[sample_id]);
    }
  }
  metadata.close();

  m_was_loaded_from_file = true;
  PROFILE("time to load checkpoint: ", (get_time() - tm1));
}

void data_store_conduit::print_variables() {
  if (!m_world_master) {
    return;
  }
  std::cout << "m_is_setup: " << m_is_setup << std::endl
            << "m_preloading: " << m_preloading << std::endl
            << "m_explicitly_loading: " << m_explicitly_loading << std::endl
            << "m_owner_map_mb_size: " << m_owner_map_mb_size << std::endl
            << "m_compacted_sample_size: " << m_compacted_sample_size << std::endl
            << "m_node_sizes_vary: " << m_node_sizes_vary << std::endl;
}

std::string data_store_conduit::get_conduit_dir() const {
  return m_spill_dir_base + "/conduit_" + m_reader->get_role() + "_" + std::to_string(m_rank_in_world);
}

std::string data_store_conduit::get_cereal_fn() const {
  return m_spill_dir_base + '/' + m_cereal_fn + "_" + m_reader->get_role() + "_" + std::to_string(m_rank_in_world) + ".xml";
}

std::string data_store_conduit::get_metadata_fn() const {
  return m_spill_dir_base + "/metadata_" + m_reader->get_role() + "_" + std::to_string(m_rank_in_world);
}

void data_store_conduit::open_next_conduit_spill_directory() {
  if (m_num_files_in_cur_spill_dir != m_max_files_per_directory) {
    return;
  }
  m_num_files_in_cur_spill_dir = 0;
  m_cur_spill_dir_integer += 1;
  m_cur_spill_dir = get_conduit_dir() + "/" + to_string(m_cur_spill_dir_integer);
  DEBUG_DS("calling file::directory_exists(", m_cur_spill_dir, ")");
  bool exists = file::directory_exists(m_cur_spill_dir);
  DEBUG_DS("exists? ", exists);
  if (!exists) {
    file::make_directory(m_cur_spill_dir);
  }
}

void data_store_conduit::spill_conduit_node(const conduit::Node &node, int data_id) {
  if (!m_metadata.is_open()) {
    LBANN_ERROR("metadata file is not open");
  }

  std::lock_guard<std::mutex> lock(m_mutex);
  if (m_num_files_in_cur_spill_dir == m_max_files_per_directory) {
    open_next_conduit_spill_directory();
  }

  const std::string fn = m_cur_spill_dir + "/" + std::to_string(data_id);
  node.save(fn);
  m_metadata <<  m_cur_spill_dir_integer << "/" << data_id << " " << data_id << std::endl;
  m_spilled_nodes[data_id] = m_cur_spill_dir_integer;
  ++m_num_files_in_cur_spill_dir;
}

void data_store_conduit::load_spilled_conduit_nodes() {
  m_data.clear();

  for (const auto &v : m_indices_to_send) {
    for (const auto &id : v) {
      map_ii_t::const_iterator it = m_spilled_nodes.find(id);
      if (it == m_spilled_nodes.end()) {
        LBANN_ERROR("it == m_spilled_nodes.end() for sample_id: ", id, "; m_spilled_nodes.size: ", m_spilled_nodes.size());
      }
      const std::string fn = get_conduit_dir() + "/" + std::to_string(it->second) + "/" + std::to_string(id);
      //PROFILE("loading conduit file: ", fn);
      conduit::Node node;
      node.load(fn);
      build_node_for_sending(node, m_data[id]);
    }
  }
}

void data_store_conduit::open_informational_files() {
  options *opts = options::get();
  if (m_comm == nullptr) {
    LBANN_ERROR("m_comm == nullptr");
  }

  // optionally, each <rank, reader_role> pair opens a debug file
  if (opts->get_bool("data_store_debug") && !m_debug && m_reader != nullptr) {
    m_debug_filename = m_debug_filename_base + "_" + m_reader->get_role() + "." + std::to_string(m_comm->get_rank_in_world()) + ".txt";
    m_debug = new std::ofstream(m_debug_filename.c_str());
    if (!m_debug) {
      LBANN_ERROR("failed to open ", m_debug_filename, " for writing");
    }
  }

  // optionally, <P_0, reader_role> pair opens a file for writing
  if (opts->get_bool("data_store_profile") && m_world_master && !m_profile && m_reader != nullptr) {
    m_profile_filename = m_profile_filename_base + "_" + m_reader->get_role() + ".txt";
    m_profile = new std::ofstream(m_profile_filename.c_str());
    if (!m_profile) {
      LBANN_ERROR("failed to open ", m_profile_filename, " for writing");
    }
  }
}

void data_store_conduit::print_partial_owner_map(int n) {
  std::cout << "\nHere is part of the owner map; m_owner.size(): " << m_owner.size() << std::endl;
  std::map<std::pair<size_t,size_t>, int> m;
  for (auto t : m_owner) {
    m[t.first] = t.second;
  }
  int j = 0;
  for (auto t : m) {
    std::cout << "  sample_id: " << t.first.first << ":" << t.first.second << " owner: " << t.second << std::endl;
    if (j++ >= 10) break;
  }
}

void data_store_conduit::set_profile_msg(std::string s) {
  PROFILE(s);
}

void data_store_conduit::test_imagenet_node(int index, bool dereference) {
  image_data_reader *image_reader = dynamic_cast<image_data_reader*>(m_reader);
  if (image_reader == nullptr) {
    LBANN_ERROR("data_reader_image *image_reader = dynamic_cast<data_reader_image*>(m_reader) failed");
  }

  int data_id = index;
  if (dereference) {
    data_id = (*m_shuffled_indices)[index];
  }
  if (m_image_offsets.find(data_id) == m_image_offsets.end()) {
    LBANN_ERROR("m_image_offsets.find(data_id) == m_image_offsets.end()");
  }

  if (m_image_offsets.find(data_id) == m_image_offsets.end()) {
    LBANN_ERROR("m_image_offsets.find(data_id) == m_image_offsets.end() for data_id: ", data_id);
  }

  if (m_sample_sizes.find(data_id) == m_sample_sizes.end()) {
    LBANN_ERROR("failed to find data_id ", data_id, " in the image_sizes map");
  }
  size_t szz = m_sample_sizes[data_id];
  PROFILE("test_imagenet_node() for data_id: ", utils::commify(data_id), " at offset: ", utils::commify(m_image_offsets[data_id]), " image size: ", utils::commify(szz));
  if (m_image_offsets[data_id] >= INT_MAX) {
    PROFILE("    WARNING: offset is >= INT_MAX!");
  }

  std::cout << "testing sample_id: "<< utils::commify(data_id)<< " stored at offset: "<< utils::commify(m_image_offsets[data_id]);
  if (m_image_offsets[data_id] >= INT_MAX) {
    std::cout << "; (>= INT_MAX)\n";
  } else {
    std::cout << std::endl;
  }
  conduit::Node nd1;
  image_reader->load_conduit_node_from_file(data_id, nd1);
  char *buf1 = nd1[LBANN_DATA_ID_STR(data_id) + "/buffer"].value();
  size_t size1 = nd1[LBANN_DATA_ID_STR(data_id) + "/buffer_size"].value();

  const conduit::Node &nd2 = get_conduit_node(data_id);
  const char *buf2 = nd2[LBANN_DATA_ID_STR(data_id) + "/buffer"].value();
  size_t size2 = nd2[LBANN_DATA_ID_STR(data_id) + "/buffer_size"].value();

  if (size1 != size2) {
    PROFILE("buffer sizes mismatch: size of buffer read from file does not match buffer size from cache; from file: ", size1, " from cache: ", size2, " for data_id: ", data_id);



    if (m_world_master) {
      const conduit::Schema &s = nd2.schema();
      s.print();
      nd2.print();
    }



    LBANN_ERROR("buffer sizes mismatch: size of buffer read from file does not match buffer size from cache; from file: ", size1, " from cache: ", size2, " for deta_id: ", data_id);
  }
  for (size_t i=0; i<size1; i++) {
    if (buf1[i] != buf2[i]) {
      PROFILE("buffer mismatch for char #", i+1, " of ", size1, "; image buffer read from file does not match buffer from conduit node");
      LBANN_ERROR("buffer mismatch for char #", i+1, " of ", size1, "; image buffer read from file does not match buffer from conduit node");
    }
  }
  PROFILE("    PASSED!");
}


bool data_store_conduit::test_local_cache_imagenet(int n) {
  if (!m_world_master) {
    return true;
  }
  PROFILE("\nStarting data_store_conduit::test_local_cache_imagenet(", n, ")");
  if (n < 0 || n > (int)m_shuffled_indices->size()) {
    n = m_shuffled_indices->size();
  }

  // edge cases: get images with smallest and largest offsets in the cache
  size_t max_offset = 0;
  size_t min_offset = 200000000;
  size_t id_max = 0;
  size_t id_min = 0;
  for (auto t :  m_image_offsets) {
    if (t.second > max_offset) {
      id_max = t.first;
      max_offset = t.second;
    }
    if (t.second < min_offset) {
      id_min = t.first;
      min_offset = t.second;
    }
  }

  // test image with smallest offset
  test_imagenet_node(id_min, false);

  // test n randomly selected images
  for (int h=0; h<n; ++h) {
    const int index = random() % m_shuffled_indices->size();
    test_imagenet_node(index);
  }

  // test image with largest offset
  test_imagenet_node(id_max, false);

  if (m_world_master) std::cout<< "  All tests passed\n";
  PROFILE("  All tests passed\n.");
  return true;
}

void data_store_conduit::check_query_flags() const {
  if (m_explicitly_loading && m_preloading) {
    LBANN_ERROR("is_explicitly_loading() && is_preloading() are both true, but should not be");
  }
  if (m_loading_is_complete && m_explicitly_loading) {
    LBANN_ERROR("is_fully_loaded() && is_explicitly_loading() are both true, but should not be");
  }
  if (m_loading_is_complete && m_preloading) {
    LBANN_ERROR("is_fully_loaded() && is_preloading() are both true, but should not be");
  }
}

void data_store_conduit::clear_owner_map() {
    m_owner_maps_were_exchanged = false;
    m_owner.clear();
}

void data_store_conduit::verify_sample_size() {
  // Note: m_compacted_sample_size is set during calls to set_conduit_node() or
  //  set_preloaded_conduit_node(). Hence, if these are not called (i.e, the
  //  rank does not own any data), m_compacted_sample_size will be zero.
  //  This method ensures that all ranks know the sample size, whether or not
  //  they own any samples
  int max_samples = m_comm->trainer_allreduce<int>(m_compacted_sample_size, El::mpi::MAX);
  if (max_samples <= 0) {
    LBANN_ERROR("sample size, which is needed for data exchange, is invalid; should be > 0, but value is: ", max_samples, "; this indicates there is insufficient data. Role: ", m_reader->get_role());
  }
  if (m_compacted_sample_size != 0 && max_samples != m_compacted_sample_size) {
    LBANN_ERROR("m_compacted_sample_size = ", m_compacted_sample_size, " but max_samples = ", max_samples, "; values should be identical");
  }
  m_compacted_sample_size = max_samples;
}

size_t data_store_conduit::get_mem_usage() {
  size_t r = 0;
  for (const auto &t : m_data) {
    const conduit::Node &nd = t.second;
    if (!nd.is_contiguous()) {
      LBANN_ERROR("node does not have a contiguous layout");
    }
/*
    if (nd.data_ptr() == nullptr) {
      nd.print();
      sleep(1);
      LBANN_ERROR("node does not have a valid data pointer");
    }
*/
    if (nd.contiguous_data_ptr() == nullptr) {
      LBANN_ERROR("node does not have a valid contiguous data pointer");
    }
    r += nd.total_bytes_compact();
  }
  return r;
}


}  // namespace lbann<|MERGE_RESOLUTION|>--- conflicted
+++ resolved
@@ -297,11 +297,7 @@
     return;
   }
 
-<<<<<<< HEAD
   {
-=======
-  { 
->>>>>>> f1f80eb5
     conduit::Node n2 = node;  // node == m_data[data_id]
     std::lock_guard<std::mutex> lock(m_mutex);
     build_node_for_sending(n2, m_data[data_id]);
