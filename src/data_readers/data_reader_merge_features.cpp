--- conflicted
+++ resolved
@@ -68,13 +68,10 @@
     reader->set_comm(m_comm);
     reader->load();
     m_data_size += reader->get_linearized_data_size();
-<<<<<<< HEAD
     if (is_master()) std::cerr << "data_reader_merge_features::load(); time to set up subsidiary reader: " << get_time() - tm1 << "\n";
-=======
     if (is_master()) {
       std::cerr << "time to set up subsidiary reader: " << get_time() - tm1 << "\n";
     }  
->>>>>>> 0fdcff44
   }
   // Verify the readers have the same number of samples.
   int num_samples = m_data_readers[0]->get_num_data();
