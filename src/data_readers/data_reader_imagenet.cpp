--- conflicted
+++ resolved
@@ -53,45 +53,6 @@
   m_num_labels = 1000;
 }
 
-<<<<<<< HEAD
-void imagenet_reader::setup(int num_io_threads, observing_ptr<thread_pool> io_thread_pool) {
-  image_data_reader::setup(num_io_threads, io_thread_pool);
-  replicate_processor(*m_master_pps, num_io_threads);
-}
-
-/// Replicate image processor for each I/O thread
-bool imagenet_reader::replicate_processor(const cv_process& pp, const int nthreads) {
-  m_pps.resize(nthreads);
-
-  // Construct thread private preprocessing objects out of a shared pointer
-  for (int i = 0; i < nthreads; ++i) {
-    m_pps[i] = lbann::make_unique<cv_process>(pp);
-  }
-
-  bool ok = true;
-  for (int i = 0; ok && (i < nthreads); ++i) {
-    if (!m_pps[i]) ok = false;
-  }
-
-  if (!ok || (nthreads <= 0)) {
-    std::stringstream err;
-    err << __FILE__<<" "<<__LINE__<< " :: " << get_type() << " cannot replicate image processor";
-    throw lbann_exception(err.str());
-    return false;
-  }
-
-  const std::vector<unsigned int> dims = pp.get_data_dims();
-  if ((dims.size() == 2u) && (dims[0] != 0u) && (dims[1] != 0u)) {
-    m_image_width = static_cast<int>(dims[0]);
-    m_image_height = static_cast<int>(dims[1]);
-    set_linearized_image_size();
-  }
-
-  return true;
-}
-
-=======
->>>>>>> 42df729e
 CPUMat imagenet_reader::create_datum_view(CPUMat& X, const int mb_idx) const {
   return El::View(X, El::IR(0, X.Height()), El::IR(mb_idx, mb_idx + 1));
 }
