# Add the source files for this directory
set_full_path(THIS_DIR_SOURCES
  data_reader.cpp
  data_reader_ascii.cpp
  data_reader_cifar10.cpp
  data_reader_csv.cpp
  data_reader_image.cpp
  data_reader_imagenet.cpp
  data_reader_jag.cpp
  data_reader_jag_conduit.cpp
  data_reader_merge_features.cpp
  data_reader_merge_samples.cpp
  data_reader_mesh.cpp
  data_reader_mnist.cpp
  data_reader_moving_mnist.cpp
  data_reader_nci.cpp
  data_reader_numpy.cpp
  data_reader_numpy_npz.cpp
  data_reader_pilot2_molecular.cpp
  data_reader_synthetic.cpp
  data_reader_multi_images.cpp
  data_reader_multihead_siamese.cpp
  data_reader_python.cpp
  offline_patches_npz.cpp
<<<<<<< HEAD
  numpy_conduit_cache.cpp 
=======
  image_preprocessor.cpp
  image_utils.cpp
  numpy_conduit_converter.cpp 
  data_reader_numpy_npz_conduit.cpp
>>>>>>> d0d2b832
  )

# Propagate the files up the tree
set(SOURCES "${SOURCES}" "${THIS_DIR_SOURCES}" PARENT_SCOPE)<|MERGE_RESOLUTION|>--- conflicted
+++ resolved
@@ -22,14 +22,8 @@
   data_reader_multihead_siamese.cpp
   data_reader_python.cpp
   offline_patches_npz.cpp
-<<<<<<< HEAD
-  numpy_conduit_cache.cpp 
-=======
-  image_preprocessor.cpp
-  image_utils.cpp
   numpy_conduit_converter.cpp 
   data_reader_numpy_npz_conduit.cpp
->>>>>>> d0d2b832
   )
 
 # Propagate the files up the tree
