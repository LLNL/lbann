--- conflicted
+++ resolved
@@ -33,12 +33,8 @@
   data_reader_synthetic.cpp
   data_reader_multi_images.cpp
   data_reader_mnist_siamese.cpp
-<<<<<<< HEAD
-  data_reader_triplet.cpp
+  data_reader_multihead_siamese.cpp
   data_reader_python.cpp
-=======
-  data_reader_multihead_siamese.cpp
->>>>>>> 3a99f6f4
   offline_patches_npz.cpp
   image_preprocessor.cpp
   image_utils.cpp
