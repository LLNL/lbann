--- conflicted
+++ resolved
@@ -150,20 +150,6 @@
 data_reader_jag_conduit::data_reader_jag_conduit(bool shuffle)
   : generic_data_reader(shuffle) {
   set_defaults();
-
-<<<<<<< HEAD
-  // Initialize the data store
-  options *opts = options::get();
-  if (opts->get_bool("use_data_store")) {
-    m_data_store = new data_store_conduit(this);  // *data_store_conduit
-  }
-=======
-  if (!pp) {
-    _THROW_LBANN_EXCEPTION_(get_type(), " construction error: no image processor");
-  }
-
-  m_master_pps = lbann::make_unique<cv_process>(*pp);
->>>>>>> 9fd0a5b4
 }
 
 void data_reader_jag_conduit::copy_members(const data_reader_jag_conduit& rhs, const std::vector<int>& ds_sample_move_list) {
