--- conflicted
+++ resolved
@@ -1415,22 +1415,14 @@
   bool ok = true;
   // Create a node to hold all of the data
   conduit::Node node;
-<<<<<<< HEAD
   if (m_jag_store != nullptr && m_model->get_execution_context().get_epoch() > 0) {
-=======
-  if (m_jag_store != nullptr && m_model->get_epoch() > 0) {
->>>>>>> 2175d8e0
     const conduit::Node& ds_node = m_jag_store->get_conduit_node(data_id);
     node.set_external(ds_node);
   }
   for(size_t i = 0u; ok && (i < X_v.size()); ++i) {
     ok = fetch(X_v[i], data_id, node, 0, tid, m_dependent[i], "response");
   }
-<<<<<<< HEAD
   if (m_jag_store != nullptr && m_model->get_execution_context().get_epoch() == 0) {
-=======
-  if (m_jag_store != nullptr && m_model->get_epoch() == 0) {
->>>>>>> 2175d8e0
     // Once the node has been populated save it in the data store
     if (m_jag_store != nullptr) {
       m_jag_store->set_conduit_node(data_id, node);
