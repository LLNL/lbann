--- conflicted
+++ resolved
@@ -785,19 +785,6 @@
 
   options *opts = options::get();
 
-<<<<<<< HEAD
-  if (opts->get_bool("use_data_store") || opts->get_bool("preload_data_store")) {
-    if (m_comm->get_trainer_rank() == 0) {
-      m_jag_store->check_mem_capacity(m_comm, sample_list_file,  m_comm->get_procs_per_trainer(), m_comm->get_rank_in_trainer());
-    }
-
-    // unsure if this will always work; the intent is that no trainer
-    // should start loading data until the check has completed
-    m_comm->global_barrier();
-  }
-
-=======
->>>>>>> 42df729e
   /// The use of these flags need to be updated to properly separate
   /// how index lists are used between trainers and models
   /// @todo m_list_per_trainer || m_list_per_model
@@ -1476,23 +1463,14 @@
   bool ok = true;
   // Create a node to hold all of the data
   conduit::Node node;
-<<<<<<< HEAD
-  if (m_jag_store != nullptr && c.get_epoch() > 0) {
-    const conduit::Node& ds_node = m_jag_store->get_conduit_node(data_id);
-=======
-  if (m_data_store != nullptr && m_model->get_epoch() > 0) {
+  if (m_data_store != nullptr && c.get_epoch() > 0) {
     const conduit::Node& ds_node = m_data_store->get_conduit_node(data_id);
->>>>>>> 42df729e
     node.set_external(ds_node);
   }
   for(size_t i = 0u; ok && (i < X_v.size()); ++i) {
     ok = fetch(X_v[i], data_id, node, 0, tid, m_dependent[i], "response");
   }
-<<<<<<< HEAD
-  if (m_jag_store != nullptr && c.get_epoch() == 0) {
-=======
-  if (m_data_store != nullptr && m_model->get_epoch() == 0) {
->>>>>>> 42df729e
+  if (m_data_store != nullptr && c.get_epoch() == 0) {
     // Once the node has been populated save it in the data store
     if (m_data_store != nullptr) {
       m_data_store->set_conduit_node(data_id, node);
