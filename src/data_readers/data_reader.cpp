////////////////////////////////////////////////////////////////////////////////
// Copyright (c) 2014-2016, Lawrence Livermore National Security, LLC.
// Produced at the Lawrence Livermore National Laboratory.
// Written by the LBANN Research Team (B. Van Essen, et al.) listed in
// the CONTRIBUTORS file. <lbann-dev@llnl.gov>
//
// LLNL-CODE-697807.
// All rights reserved.
//
// This file is part of LBANN: Livermore Big Artificial Neural Network
// Toolkit. For details, see http://software.llnl.gov/LBANN or
// https://github.com/LLNL/LBANN.
//
// Licensed under the Apache License, Version 2.0 (the "Licensee"); you
// may not use this file except in compliance with the License.  You may
// obtain a copy of the License at:
//
// http://www.apache.org/licenses/LICENSE-2.0
//
// Unless required by applicable law or agreed to in writing, software
// distributed under the License is distributed on an "AS IS" BASIS,
// WITHOUT WARRANTIES OR CONDITIONS OF ANY KIND, either express or
// implied. See the License for the specific language governing
// permissions and limitations under the license.
//
// lbann_data_reader .hpp .cpp - Input data base class for training, testing
////////////////////////////////////////////////////////////////////////////////

#include "lbann/data_readers/data_reader.hpp"
#include "lbann/data_store/generic_data_store.hpp"
#include "lbann/utils/omp_pragma.hpp"
#include "lbann/models/model.hpp"
#include <omp.h>
#include <future>

namespace lbann {

#undef DEBUG
//#define DEBUG

void generic_data_reader::shuffle_indices() {
  // Shuffle the data
  if (m_shuffle) {
    std::shuffle(m_shuffled_indices.begin(), m_shuffled_indices.end(),
                 get_data_seq_generator());
  }
}

#define NUM_IO_THREADS 12
void generic_data_reader::setup() {
  m_base_offset = 0;
  m_sample_stride = 1;
  m_stride_to_next_mini_batch = 0;
  m_stride_to_last_mini_batch = 0;
  m_current_mini_batch_idx = 0;
  m_num_iterations_per_epoch = 0;
  m_global_mini_batch_size = 0;
  m_global_last_mini_batch_size = 0;
  m_world_master_mini_batch_adjustment = 0;

  set_initial_position();

  shuffle_indices();

  m_thread_buffer.resize(NUM_IO_THREADS, std::vector<char>());
  for(int tid = 0; tid < NUM_IO_THREADS; ++tid) {
    m_thread_buffer[tid].resize(get_linearized_data_size());
  }
}


<<<<<<< HEAD
int lbann::generic_data_reader::fetch_data(CPUMat& X, El::Matrix<El::Int>& indices_fetched, thread_pool& io_thread_pool) {
=======
int lbann::generic_data_reader::fetch_data(CPUMat& X) {
  #ifdef DEBUG
  if (m_current_pos == 0) {
    if (is_master()) {
      std::cout << "role: " << get_role() << " model: " << m_model->get_model_id()
                << " shuffled indices: ";
      for (size_t j=0; j<15; j++) {
        std::cout << m_shuffled_indices[j] << " ";
      }
      std::cout << "\n";
    }
  }
  #endif
>>>>>>> 715c771c

  int nthreads = NUM_IO_THREADS;
  if(!position_valid()) {
    throw lbann_exception(
      std::string{} + __FILE__ + " " + std::to_string(__LINE__)
      + " :: generic data reader load error: !position_valid"
      + " -- current pos = " + std::to_string(m_current_pos)
      + " and there are " + std::to_string(m_shuffled_indices.size()) + " indices");
  }

  if (!m_save_minibatch_indices) {
    /// Allow each thread to perform any preprocessing necessary on the
    /// data source prior to fetching data
    //    LBANN_DATA_FETCH_OMP_PARALLEL_FOR_ARGS(schedule(static, 1))
    for (int t = 0; t < nthreads; t++) {
      preprocess_data_source(t);
    }
  }
  int loaded_batch_size = get_loaded_mini_batch_size();

  const int end_pos = std::min(static_cast<size_t>(m_current_pos+loaded_batch_size), m_shuffled_indices.size());
  const int mb_size = std::min(El::Int{((end_pos - m_current_pos) + m_sample_stride - 1) / m_sample_stride},
      X.Width());

  static bool fix_jag = true;
  if (m_jag_partitioned && fix_jag) {
    fix_jag = false;
    set_jag_variables(mb_size);
  }

  if (!m_save_minibatch_indices) {
    El::Zeros_seq(X, X.Height(), X.Width());
    El::Zeros_seq(indices_fetched, mb_size, 1);
  }
  if (m_save_minibatch_indices) {
    m_my_minibatch_indices.resize(m_my_minibatch_indices.size() + 1);
    for (int s = 0; s < mb_size; s++) {
      int n = m_current_pos + (s * m_sample_stride);
      m_my_minibatch_indices.back().push_back(n);
    }
  }

  else {
    std::string error_message;
    //    LBANN_DATA_FETCH_OMP_PARALLEL_FOR
    std::vector<std::future<bool>> io_thread_futures;
    io_thread_futures.reserve(mb_size);

    for (int s = 0; s < mb_size; s++) {
      int n = m_current_pos + (s * m_sample_stride);
      int index = m_shuffled_indices[n];

      // io_thread_futures.emplace_back(
      //   io_thread_pool.submit_job(
      //     std::bind(&generic_data_reader::fetch_datum, this, std::ref(X), index, s, std::ref(io_thread_pool))));
      bool valid = fetch_datum(X, index, s, io_thread_pool);
      if (!valid) {
        //        LBANN_DATA_FETCH_OMP_CRITICAL
        error_message = "invalid datum (index " + std::to_string(index) + ")";
      }
<<<<<<< HEAD
      indices_fetched.Set(s, 0, index);
=======
      m_indices_fetched_per_mb.Set(s, 0, index);
>>>>>>> 715c771c
    }
    // Wait for all of the threads to finish
    // for (auto& f : io_thread_futures) {
    //   bool valid = f.get();
    //   if (!valid) {
    //     error_message = "invalid datum (index)";
    //     //        error_message = "invalid datum (index " + std::to_string(index) + ")";
    //   }
    // }
    if (!error_message.empty()) { LBANN_ERROR(error_message); }

    /// Allow each thread to perform any postprocessing necessary on the
    /// data source prior to fetching data
    //    LBANN_DATA_FETCH_OMP_PARALLEL_FOR_ARGS(schedule(static, 1))
    for (int t = 0; t < nthreads; t++) {
      postprocess_data_source(LBANN_OMP_THREAD_NUM);
    }
  }

  return mb_size;
}

void lbann::generic_data_reader::set_jag_variables(int mb_size) {
  // all min_batches have the same number of indices;
  // this probably causes a few indices to be discarded,
  // but with 1B indices, who cares?
  int mb_max = m_comm->model_allreduce<int>(mb_size, El::mpi::MAX);
  m_num_iterations_per_epoch = m_shuffled_indices.size() / mb_max;

  m_last_mini_batch_size = m_mini_batch_size;
  m_global_mini_batch_size = m_mini_batch_size;
  m_global_last_mini_batch_size = m_mini_batch_size;

  m_reset_mini_batch_index = 0;
  m_loaded_mini_batch_idx = 0;
  m_current_mini_batch_idx = 0;

  m_stride_to_next_mini_batch = mb_size;
  m_stride_to_last_mini_batch = mb_size;

  m_base_offset = 0;
  m_model_offset = 0;
  m_sample_stride = 1;
  m_iteration_stride = 1;

  m_world_master_mini_batch_adjustment = 0;
}

int lbann::generic_data_reader::fetch_labels(CPUMat& Y, thread_pool& io_thread_pool) {
  if(!position_valid()) {
    throw lbann_exception(
      std::string{} + __FILE__ + " " + std::to_string(__LINE__) +
      " :: generic data reader load error: !position_valid");
  }

  int loaded_batch_size = get_loaded_mini_batch_size();
  const int end_pos = std::min(static_cast<size_t>(m_current_pos+loaded_batch_size),
                               m_shuffled_indices.size());
  const int mb_size = std::min(
    El::Int{((end_pos - m_current_pos) + m_sample_stride - 1) / m_sample_stride},
    Y.Width());

  El::Zeros_seq(Y, Y.Height(), Y.Width());

//  if (m_data_store != nullptr) {
    //@todo: get it to work, then add omp support
    //m_data_store->fetch_labels(...);
 // }
//  else {
    std::string error_message;
    //    LBANN_DATA_FETCH_OMP_PARALLEL_FOR
    for (int s = 0; s < mb_size; s++) {
      int n = m_current_pos + (s * m_sample_stride);
      int index = m_shuffled_indices[n];
      bool valid = fetch_label(Y, index, s, io_thread_pool);
      if (!valid) {
        //        LBANN_DATA_FETCH_OMP_CRITICAL
        error_message = "invalid label (index " + std::to_string(index) + ")";
      }
    }
    if (!error_message.empty()) { LBANN_ERROR(error_message); }
  //}
  return mb_size;
}

int lbann::generic_data_reader::fetch_responses(CPUMat& Y, thread_pool& io_thread_pool) {
  if(!position_valid()) {
    throw lbann_exception(
      std::string{} + __FILE__ + " " + std::to_string(__LINE__) +
      " :: generic data reader load error: !position_valid");
  }

  int loaded_batch_size = get_loaded_mini_batch_size();
  const int end_pos = std::min(static_cast<size_t>(m_current_pos+loaded_batch_size),
                               m_shuffled_indices.size());
  const int mb_size = std::min(
    El::Int{((end_pos - m_current_pos) + m_sample_stride - 1) / m_sample_stride},
    Y.Width());

  El::Zeros_seq(Y, Y.Height(), Y.Width());
  std::string error_message;
  //  LBANN_DATA_FETCH_OMP_PARALLEL_FOR
  for (int s = 0; s < mb_size; s++) {
    int n = m_current_pos + (s * m_sample_stride);
    int index = m_shuffled_indices[n];
    bool valid = fetch_response(Y, index, s, io_thread_pool);
    if (!valid) {
      //      LBANN_DATA_FETCH_OMP_CRITICAL
      error_message = "invalid response (index " + std::to_string(index) + ")";
    }
  }
  if (!error_message.empty()) { LBANN_ERROR(error_message); }
  return mb_size;
}

bool generic_data_reader::update(bool is_active_reader) {
  bool reader_not_done = true; // BVE The sense of this should be fixed
  m_current_mini_batch_idx++;

  if(is_active_reader) {
    m_current_pos = get_next_position();
<<<<<<< HEAD
=======

>>>>>>> 715c771c
    m_loaded_mini_batch_idx += m_iteration_stride;
  }
  if (m_loaded_mini_batch_idx >= m_num_iterations_per_epoch) {
    reader_not_done = false;
  }
  if ((size_t)m_current_pos >= m_shuffled_indices.size()) {
    reader_not_done = false;
  }
  if (m_current_mini_batch_idx == m_num_iterations_per_epoch) {
    // for working with 1B jag samples, we may not process all the data
    if ((get_rank() < m_num_parallel_readers) && (m_current_pos < (int)m_shuffled_indices.size()) && !m_jag_partitioned) {
      throw lbann_exception(
        std::string{} + __FILE__ + " " + std::to_string(__LINE__)
        + " :: generic data reader update error: the epoch is complete,"
        + " but not all of the data has been used -- current pos = " + std::to_string(m_current_pos)
        + " and there are " + std::to_string(m_shuffled_indices.size()) + " indices"
        + " : iteration="
        + std::to_string(m_current_mini_batch_idx) + "C ["
        + std::to_string(m_loaded_mini_batch_idx) +"L] of "
        + std::to_string(m_num_iterations_per_epoch) + "+"
        + std::to_string(m_iteration_stride) + " : "
        + " index stride="
        + std::to_string(m_stride_to_next_mini_batch) + "/"
        + std::to_string(m_stride_to_last_mini_batch));
    }

    if (!m_save_minibatch_indices) {
      shuffle_indices();
    }

    set_initial_position();

    if (!m_save_minibatch_indices) {
      if (m_data_store) {
        m_data_store->set_shuffled_indices(&m_shuffled_indices);
      }
    }
  }

  post_update();

  return reader_not_done;
}

int generic_data_reader::get_loaded_mini_batch_size() const {
  if (m_loaded_mini_batch_idx >= (m_num_iterations_per_epoch-1)) {
    return m_last_mini_batch_size;
  } else {
    return m_mini_batch_size;
  }
}

int generic_data_reader::get_current_mini_batch_size() const {
  if (m_current_mini_batch_idx == (m_num_iterations_per_epoch-1)) {
    return m_last_mini_batch_size + m_world_master_mini_batch_adjustment;
  } else {
    return m_mini_batch_size;
  }
}

int generic_data_reader::get_current_global_mini_batch_size() const {
  if (m_current_mini_batch_idx == (m_num_iterations_per_epoch-1)) {
    return m_global_last_mini_batch_size;
  } else {
    return m_global_mini_batch_size;
  }
}

/// Returns the current adjustment to the mini-batch size based on if
/// the world master (model 0) has any extra samples
/// Note that any rank in model 0 does not need to add in this offset
/// since the model will already be aware of the extra samples
int generic_data_reader::get_current_world_master_mini_batch_adjustment(int model_rank) const {
  if (model_rank != 0 && m_current_mini_batch_idx == (m_num_iterations_per_epoch-1)) {
    return m_world_master_mini_batch_adjustment;
  } else {
    return 0;
  }
}

int generic_data_reader::get_next_position() const {
  /// If the next mini-batch for this rank is going to be the last
  /// mini-batch, take the proper (possibly reduced) step to
  /// setup for the last mini-batch
  if ((m_current_mini_batch_idx + m_iteration_stride - 1) == (m_num_iterations_per_epoch-1)) {
    return m_current_pos + m_stride_to_last_mini_batch;
  } else {
    return m_current_pos + m_stride_to_next_mini_batch;
  }
}

void generic_data_reader::select_subset_of_data_partitioned() {

  //sanity checks
  if (get_absolute_sample_count()) {
    throw lbann_exception(
      std::string{} + __FILE__ + " " + std::to_string(__LINE__) +
      " :: generic_data_reader - absolute_sample_count is not supported "
      + "for partitioned data_set");
  }
  double use_percent = get_use_percent();
  if (use_percent <= 0.0 || use_percent > 1.0) {
    throw lbann_exception(
      std::string{} + __FILE__ + " " + std::to_string(__LINE__) +
      " :: generic_data_reader - percent_of_data_to_use must be > 0 "
      + "and <= 1");
  }
  if (! (m_partition_mode == 1 || m_partition_mode == 2)) {
    throw lbann_exception(
      std::string{} + __FILE__ + " " + std::to_string(__LINE__) +
      " :: generic_data_reader - overlap mode must be 1 or 2\n"
      " 1 - share overlap data with one neighboring models;\n"
      " 2 - a set of overlap indices is common to (is shared by) all models");
  }

  shuffle_indices();

  //optionally only use a portion of the data (useful during development
  //and testing)
  m_shuffled_indices.resize( get_use_percent() * m_shuffled_indices.size());

  std::vector<int> common_pool;
  //case where there's an overlap set that is common to all models
  if (m_partition_overlap && m_partition_mode == 2) {
    // Let x be the percent of indices from shuffled_indices that will be
    //   assigned to the common pool.
    // Let p be the number of models.
    // Let v be the requested percent overlap.
    // Let n = m_shuffled_indices.size(). Then each  model will have
    //  xn + n(1-x)/p indices, and we want:
    //   xn / ( xn + n(1-x)/p ) = v solving for x:
    //
    //         x = v / (-pv+p+v)
    //
    double v = m_partition_overlap;
    double p = m_num_partitions;
    double x = v / (-p*v + p + v);
    int x1 = x*(m_shuffled_indices.size() - get_validation_percent()*m_shuffled_indices.size());
    if (x1 < 1) {
      x1 = 1;
    }
    int x3 = m_shuffled_indices.size() - x1;
    common_pool.resize(x1);
    std::copy(
      m_shuffled_indices.begin() + x3,
      m_shuffled_indices.end(),
      common_pool.begin());
    m_shuffled_indices.resize(x3);
  }

  // hack: possibly drop a few indices to avoid dealing with edge cases;
  // number dropped is less than the number of models
  size_t partition_size = m_shuffled_indices.size() / m_num_partitions;
  if (partition_size*m_num_partitions < m_shuffled_indices.size() && is_master()) {
    std::cout
      << "select_subset_of_data_partitioned; data set is partitioned; dropping "
      << m_shuffled_indices.size() - (partition_size*m_num_partitions)
      << " to avoid dealing with edge cases (hack)\n";
  }

  // make temp copy of indices; need this to compute overlap for mode 1 (below)
  std::vector<int> s_indices = m_shuffled_indices;

  //partition the data
  if (m_my_partition > 0) {
    std::copy(
      m_shuffled_indices.begin() + partition_size*m_my_partition,
      m_shuffled_indices.begin() + partition_size*(m_my_partition+1),
      m_shuffled_indices.begin());
  }
  m_shuffled_indices.resize(partition_size);

  //pull out validation set; note that we pull the validation set from
  //the end of the index vector
  long unused = get_validation_percent()*m_shuffled_indices.size();
  long use_me = get_num_data() - unused;
  if (unused > 0) {
      m_unused_indices=std::vector<int>(m_shuffled_indices.begin() + use_me, m_shuffled_indices.end());
      m_shuffled_indices.resize(use_me);
  }

  int shared_index_count = common_pool.size();
  if (m_partition_overlap > 0.) {
    if (m_partition_overlap > 1.) {
      throw lbann_exception(
        std::string{} + __FILE__ + " " + std::to_string(__LINE__) +
        " :: generic_data_reader - overlap must be >= 0 and <= 1");
    }

    if (m_partition_mode == 2) {
      int s = m_shuffled_indices.size();
      m_shuffled_indices.resize(s + common_pool.size());
      std::copy(common_pool.begin(), common_pool.end(), m_shuffled_indices.begin() + s);
    }

    else { //m_partition_mode = 1 or 3

      double x = m_partition_overlap / (1-m_partition_overlap);
      size_t overlap_count = x*use_me;

      //ensure there's at least one overlap at each end of a proc's partition;
      //this is only needed to ensure that, when testing with smallish data sets,
      //rounding error doesn't set overlap to 0.
      if (overlap_count < 2) {
        overlap_count = 2;
      }
      //we exchange 1/2 of the overlap with left & right nabore
      overlap_count /= 2;

      size_t start_of_prior_partition = (m_my_partition-1)*partition_size;
      if (m_my_partition == 0) {
        start_of_prior_partition = (m_num_partitions-1)*partition_size;
      }
      size_t start_of_next_partition = (m_my_partition+1)*partition_size;
      if (m_my_partition == m_num_partitions-1) {
        start_of_next_partition = 0;
      }

      shared_index_count = 0;
      for (size_t j = 0; j<overlap_count; j++) {
        m_shuffled_indices.push_back(s_indices[start_of_prior_partition+j]);
        ++shared_index_count;
      }
      for (size_t j = 0; j<overlap_count; j++) {
        m_shuffled_indices.push_back(s_indices[start_of_next_partition+j]);
        ++shared_index_count;
      }
    }
    if (is_master()) {
      double s = 100.0 * shared_index_count / m_shuffled_indices.size();
      std::cout << "Actual overlap percentage: " << s << "%\n";
    }
  }

  #if 0
  NOTE: the following block will eventually go away, but please
        leave it alone for now; I need it to explore alternative
        overlap algorithms in the future

  char b[80];
  sprintf(b, "indices.%d", m_comm->get_rank_in_world());
  std::ofstream out(b);
  for (auto t : m_shuffled_indices) out << t << " ";
  out << "\n";
  out.close();

  script for examining overlap:

r = {}
for j in range(5) :
  a = open('indices.' + str(j)).readlines()
  t = a[0].split()
  for x in t :
    if not r.has_key(x) : r[x] = 0
    r[x] += 1

for j in range(40) :
  n = 0;
  for k in r.keys() :
    if r[k] == j :
      n += 1
  if n :
    print j, n
  #endif
}

void generic_data_reader::select_subset_of_data() {
  // ensure that all readers have the same number of indices
  if (m_jag_partitioned) {
    size_t n = m_comm->model_allreduce<size_t>(m_shuffled_indices.size(), El::mpi::MIN);
    m_shuffled_indices.resize(n);
  }

  // optionally partition data set amongst the models
  if (m_is_partitioned) {
    select_subset_of_data_partitioned();
    return ;
  }

  shuffle_indices();

  size_t count = get_absolute_sample_count();
  double use_percent = get_use_percent();
  if (count == 0 and use_percent == 0.0) {
      throw lbann_exception(
        std::string{} + __FILE__ + " " + std::to_string(__LINE__) +
        " :: generic_data_reader::select_subset_of_data() get_use_percent() "
        + "and get_absolute_sample_count() are both zero; exactly one "
        + "must be zero");
  }
  if (!(count == 0 or use_percent == 0.0)) {
      throw lbann_exception(
        std::string{} + __FILE__ + " " + std::to_string(__LINE__) +
        " :: generic_data_reader::select_subset_of_data() get_use_percent() "
        "and get_absolute_sample_count() are both non-zero; exactly one "
        "must be zero");
  }

  if (count != 0) {
    if(count > static_cast<size_t>(get_num_data())) {
      throw lbann_exception(
        std::string{} + __FILE__ + " " + std::to_string(__LINE__) +
        " :: generic_data_reader::select_subset_of_data() - absolute_sample_count=" +
        std::to_string(count) + " is > get_num_data=" +
        std::to_string(get_num_data()));
    }
    m_shuffled_indices.resize(get_absolute_sample_count());
  }

  if (use_percent) {
    m_shuffled_indices.resize(get_use_percent()*get_num_data());
  }

  long unused = get_validation_percent()*get_num_data(); //get_num_data() = m_shuffled_indices.size()
  long use_me = get_num_data() - unused;
  if (unused > 0) {
      m_unused_indices=std::vector<int>(m_shuffled_indices.begin() + use_me, m_shuffled_indices.end());
      m_shuffled_indices.resize(use_me);
  }

  if(!m_shuffle) {
    std::sort(m_shuffled_indices.begin(), m_shuffled_indices.end());
    std::sort(m_unused_indices.begin(), m_unused_indices.end());
  }
}

void generic_data_reader::use_unused_index_set() {
  m_shuffled_indices.swap(m_unused_indices);
  m_unused_indices.clear();
  std::vector<int>().swap(m_unused_indices); // Trick to force memory reallocation
}

/** \brief Given directory to store checkpoint files, write state to file and add to number of bytes written */
bool generic_data_reader::save_to_checkpoint_shared(persist& p, const char *name) {
  // rank 0 writes the training state file
  if (m_comm->am_model_master()) {
    pack_scalars(p,name);
  }
  return true;
}

/** \brief Given directory to store checkpoint files, read state from file and add to number of bytes read */
bool lbann::generic_data_reader::load_from_checkpoint_shared(persist& p, const char *name) {
  // rank 0 reads the training state file
  struct packing_header header;
  if (m_comm->am_model_master()) {
    unpack_scalars(p,&header,name);
  }
  m_comm->model_broadcast(0, header);
  unpack_header(header);

  m_comm->model_broadcast(0, m_shuffled_indices);

  // Adjust current position to deal with fact that it was just loaded to all ranks from rank 0 (differs by rank #)
  m_current_pos += m_comm->get_rank_in_model();
  return true;
}

bool generic_data_reader::save_to_checkpoint_distributed(persist& p, const char *name) {
  pack_scalars(p,name);
  return true;
}

bool lbann::generic_data_reader::load_from_checkpoint_distributed(persist& p, const char *name) {
  struct packing_header header;
  unpack_scalars(p,&header,name);
  return true;
}

void generic_data_reader::set_file_dir(std::string s) {
  if(endsWith(s, "/")) {
    m_file_dir = s;
  }else {
    m_file_dir = s + "/";
  }
}

void generic_data_reader::set_local_file_dir(std::string s) {
  if(endsWith(s, "/")) {
    m_local_file_dir = s;
  }else {
    m_local_file_dir = s + "/";
  }
}

std::string generic_data_reader::get_file_dir() const {
  return m_file_dir;
}

std::string generic_data_reader::get_local_file_dir() const {
  return m_local_file_dir;
}

void generic_data_reader::set_data_filename(std::string s) {
  m_data_fn = s;
}

std::string generic_data_reader::get_data_filename() const {
  if (m_data_fn == "") {
    throw lbann_exception(
      std::string{} + __FILE__ + " " + std::to_string(__LINE__) +
      " :: you apparently did not call set_data_filename; error!");
  }
  return m_data_fn;
}

void generic_data_reader::set_label_filename(std::string s) {
  m_label_fn = s;
}

std::string generic_data_reader::get_label_filename() const {
  if (m_label_fn == "") {
    throw lbann_exception(
      std::string{} + __FILE__ + " " + std::to_string(__LINE__) +
      " :: you apparently did not call set_label_filename; error!");
  }
  return m_label_fn;
}

void generic_data_reader::set_first_n(int n) {
  m_first_n = n;
}

void generic_data_reader::set_absolute_sample_count(size_t s) {
  m_absolute_sample_count = s;
}

size_t generic_data_reader::get_absolute_sample_count() const {
  return m_absolute_sample_count;
}


void generic_data_reader::set_validation_percent(double s) {
  if (s < 0 or s > 1.0) {
    throw lbann_exception(
      std::string{} + __FILE__ + " " + std::to_string(__LINE__) +
      " :: set_validation_percent() - must be: s >= 0, s <= 1.0; you passed: " +
      std::to_string(s));
  }
  m_validation_percent = s;
}


double generic_data_reader::get_validation_percent() const {
  return m_validation_percent;
}

void generic_data_reader::set_use_percent(double s) {
  if (s < 0 or s > 1.0) {
    throw lbann_exception(
      std::string{} + __FILE__ + " " + std::to_string(__LINE__) +
      " :: set_use_percent() - must be: s >= 0, s <= 1.0; you passed: " +
      std::to_string(s));
  }
  m_use_percent = s;
}


double generic_data_reader::get_use_percent() const {
  return m_use_percent;
}

void generic_data_reader::setup_data_store(model *m) {
  m_data_store = nullptr;
}

void generic_data_reader::set_save_minibatch_entries(bool b) {
  m_save_minibatch_indices = b;
  if (b) {
    m_my_minibatch_indices.reserve(get_num_iterations_per_epoch());
  }
}

void generic_data_reader::set_data_store(generic_data_store *g) {
    if (m_data_store != nullptr) {
      delete m_data_store;
    }
    m_data_store = g;
}

void generic_data_reader::init_minibatch() {
  if (m_data_store != nullptr) {
    m_data_store->init_minibatch();
  }
}

void generic_data_reader::set_partitioned(bool partitioned_yes, double overlap, int mode) {
  if (m_comm->get_num_models() == 1 || m_comm->get_procs_in_world() == 1) {
    m_is_partitioned  = false;
    return;
  }
  m_is_partitioned = partitioned_yes;
  //n.b. the following params have no affect if m_is_partitioned is false
  m_partition_overlap = overlap;
  m_partition_mode = mode;
  m_procs_per_partition = m_comm->get_procs_per_model();
  m_num_partitions = m_comm->get_num_models();
  m_my_partition = m_comm->get_model_rank();
}

}  // namespace lbann<|MERGE_RESOLUTION|>--- conflicted
+++ resolved
@@ -69,10 +69,7 @@
 }
 
 
-<<<<<<< HEAD
 int lbann::generic_data_reader::fetch_data(CPUMat& X, El::Matrix<El::Int>& indices_fetched, thread_pool& io_thread_pool) {
-=======
-int lbann::generic_data_reader::fetch_data(CPUMat& X) {
   #ifdef DEBUG
   if (m_current_pos == 0) {
     if (is_master()) {
@@ -85,7 +82,6 @@
     }
   }
   #endif
->>>>>>> 715c771c
 
   int nthreads = NUM_IO_THREADS;
   if(!position_valid()) {
@@ -146,11 +142,7 @@
         //        LBANN_DATA_FETCH_OMP_CRITICAL
         error_message = "invalid datum (index " + std::to_string(index) + ")";
       }
-<<<<<<< HEAD
       indices_fetched.Set(s, 0, index);
-=======
-      m_indices_fetched_per_mb.Set(s, 0, index);
->>>>>>> 715c771c
     }
     // Wait for all of the threads to finish
     // for (auto& f : io_thread_futures) {
@@ -272,10 +264,6 @@
 
   if(is_active_reader) {
     m_current_pos = get_next_position();
-<<<<<<< HEAD
-=======
-
->>>>>>> 715c771c
     m_loaded_mini_batch_idx += m_iteration_stride;
   }
   if (m_loaded_mini_batch_idx >= m_num_iterations_per_epoch) {
