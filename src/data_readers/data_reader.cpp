////////////////////////////////////////////////////////////////////////////////
// Copyright (c) 2014-2016, Lawrence Livermore National Security, LLC.
// Produced at the Lawrence Livermore National Laboratory.
// Written by the LBANN Research Team (B. Van Essen, et al.) listed in
// the CONTRIBUTORS file. <lbann-dev@llnl.gov>
//
// LLNL-CODE-697807.
// All rights reserved.
//
// This file is part of LBANN: Livermore Big Artificial Neural Network
// Toolkit. For details, see http://software.llnl.gov/LBANN or
// https://github.com/LLNL/LBANN.
//
// Licensed under the Apache License, Version 2.0 (the "Licensee"); you
// may not use this file except in compliance with the License.  You may
// obtain a copy of the License at:
//
// http://www.apache.org/licenses/LICENSE-2.0
//
// Unless required by applicable law or agreed to in writing, software
// distributed under the License is distributed on an "AS IS" BASIS,
// WITHOUT WARRANTIES OR CONDITIONS OF ANY KIND, either express or
// implied. See the License for the specific language governing
// permissions and limitations under the license.
//
// lbann_data_reader .hpp .cpp - Input data base class for training, testing
////////////////////////////////////////////////////////////////////////////////

#include "lbann/data_readers/data_reader.hpp"
#include "lbann/data_store/generic_data_store.hpp"
#include "lbann/utils/omp_pragma.hpp"
#include "lbann/models/model.hpp"
#include <omp.h>
#include <future>

namespace lbann {

#undef DEBUG
//#define DEBUG

void generic_data_reader::shuffle_indices() {
  shuffle_indices(get_data_seq_generator());
}

void generic_data_reader::shuffle_indices(rng_gen& gen) {
  // Shuffle the data
  if (m_shuffle) {
    std::shuffle(m_shuffled_indices.begin(), m_shuffled_indices.end(),
                 gen);
  }
}

<<<<<<< HEAD
void generic_data_reader::setup(int num_io_threads, observing_ptr<thread_pool> io_thread_pool) {
=======
void generic_data_reader::setup(int num_io_threads, std::shared_ptr<thread_pool> io_thread_pool) {
>>>>>>> b28f7b7c
  m_base_offset = 0;
  m_sample_stride = 1;
  m_stride_to_next_mini_batch = 0;
  m_stride_to_last_mini_batch = 0;
  m_current_mini_batch_idx = 0;
  m_num_iterations_per_epoch = 0;
  m_global_mini_batch_size = 0;
  m_global_last_mini_batch_size = 0;
  m_world_master_mini_batch_adjustment = 0;

  set_initial_position();

  shuffle_indices();

  m_thread_buffer.resize(num_io_threads, std::vector<char>());
  for(int tid = 0; tid < num_io_threads; ++tid) {
    m_thread_buffer[tid].resize(get_linearized_data_size());
  }
  m_io_thread_pool = io_thread_pool;
}


bool lbann::generic_data_reader::fetch_data_block(CPUMat& X, El::Int thread_id, El::Int mb_size, El::Matrix<El::Int>& indices_fetched) {
  std::string error_message;
  for (int s = thread_id; s < mb_size; s+=m_io_thread_pool->get_num_threads()) {
    int n = m_current_pos + (s * m_sample_stride);
    int index = m_shuffled_indices[n];
    bool valid = fetch_datum(X, index, s);
    if (!valid) {
      error_message = "invalid datum (index " + std::to_string(index) + ")";
    }
    if (!error_message.empty()) { LBANN_ERROR(error_message); }
    indices_fetched.Set(s, 0, index);
  }
  return true;
}

int lbann::generic_data_reader::fetch_data(CPUMat& X, El::Matrix<El::Int>& indices_fetched) {
  #ifdef DEBUG
  if (m_current_pos == 0) {
    if (is_master()) {
      std::cout << "role: " << get_role() << " model: " << m_model->get_name()
                << " shuffled indices: ";
      for (size_t j=0; j<15; j++) {
        std::cout << m_shuffled_indices[j] << " ";
      }
      std::cout << "\n";
    }
  }
  #endif

  int loaded_batch_size = get_loaded_mini_batch_size();

  const int end_pos = std::min(static_cast<size_t>(m_current_pos+loaded_batch_size), m_shuffled_indices.size());
  const int mb_size = std::min(El::Int{((end_pos - m_current_pos) + m_sample_stride - 1) / m_sample_stride},
      X.Width());

  El::Zeros_seq(X, X.Height(), X.Width());
  El::Zeros_seq(indices_fetched, mb_size, 1);

  /// Make sure that every rank participates in the data store prior
  /// to seeing if the local rank's position is valid.  Note that
  /// every rank will hold data that may be used in the last mini-batch
  if (data_store_active()) {
    m_data_store->exchange_mini_batch_data(m_current_pos-m_base_offset-m_model_offset, loaded_batch_size);
  }

  if(!position_valid()) {
    if(position_is_overrun()) {
      return 0;
    }else {
      LBANN_ERROR(std::string{} + "generic data reader load error: !position_valid"
                  + " -- current pos = " + std::to_string(m_current_pos)
                  + " and there are " + std::to_string(m_shuffled_indices.size()) + " indices");
    }
  }

  /// Allow each thread to perform any preprocessing necessary on the
  /// data source prior to fetching data
  for (int t = 0; t < static_cast<int>(m_io_thread_pool->get_num_threads()); t++) {
    preprocess_data_source(t);
  }

  static bool fix_jag = true;
  if (m_jag_partitioned && fix_jag) {
    fix_jag = false;
    set_jag_variables(mb_size);
  }

  for (int t = 0; t < static_cast<int>(m_io_thread_pool->get_num_threads()); t++) {
    // Queue up work into other threads and then finish off the
    // mini-batch in the active thread
    if(t == m_io_thread_pool->get_local_thread_id()) {
      continue;
    }else {
      m_io_thread_pool->submit_job_to_work_group(
        std::bind(&generic_data_reader::fetch_data_block, this, std::ref(X), t,
                  mb_size, std::ref(indices_fetched)));
    }
  }
  fetch_data_block(X, m_io_thread_pool->get_local_thread_id(), mb_size, indices_fetched);

  // Wait for all of the threads to finish
  m_io_thread_pool->finish_work_group();

  /// Allow each thread to perform any postprocessing necessary on the
  /// data source prior to fetching data
  for (int t = 0; t < static_cast<int>(m_io_thread_pool->get_num_threads()); t++) {
    postprocess_data_source(t);
  }

  return mb_size;
}

void lbann::generic_data_reader::set_jag_variables(int mb_size) {
  // all min_batches have the same number of indices;
  // this probably causes a few indices to be discarded,
  // but with 1B indices, who cares?
  int mb_max = m_comm->trainer_allreduce<int>(mb_size, El::mpi::MAX);
  m_num_iterations_per_epoch = m_shuffled_indices.size() / mb_max;

  m_last_mini_batch_size = m_mini_batch_size;
  m_global_mini_batch_size = m_mini_batch_size;
  m_global_last_mini_batch_size = m_mini_batch_size;

  m_reset_mini_batch_index = 0;
  m_loaded_mini_batch_idx = 0;
  m_current_mini_batch_idx = 0;

  m_stride_to_next_mini_batch = mb_size;
  m_stride_to_last_mini_batch = mb_size;

  m_base_offset = 0;
  m_model_offset = 0;
  m_sample_stride = 1;
  m_iteration_stride = 1;

  m_world_master_mini_batch_adjustment = 0;
}

int lbann::generic_data_reader::fetch_labels(CPUMat& Y) {
  int loaded_batch_size = get_loaded_mini_batch_size();
  const int end_pos = std::min(static_cast<size_t>(m_current_pos+loaded_batch_size),
                               m_shuffled_indices.size());
  const int mb_size = std::min(
    El::Int{((end_pos - m_current_pos) + m_sample_stride - 1) / m_sample_stride},
    Y.Width());

  El::Zeros_seq(Y, Y.Height(), Y.Width());

  if(!position_valid()) {
    if(position_is_overrun()) {
      return 0;
    }else {
      LBANN_ERROR(std::string{} + "generic data reader load error: !position_valid"
                  + " -- current pos = " + std::to_string(m_current_pos)
                  + " and there are " + std::to_string(m_shuffled_indices.size()) + " indices");
    }
  }

  std::string error_message;
  for (int s = 0; s < mb_size; s++) {
    int n = m_current_pos + (s * m_sample_stride);
    int index = m_shuffled_indices[n];
    bool valid = fetch_label(Y, index, s);
    if (!valid) {
      error_message = "invalid label (index " + std::to_string(index) + ")";
    }
  }
  if (!error_message.empty()) { LBANN_ERROR(error_message); }

  return mb_size;
}

int lbann::generic_data_reader::fetch_responses(CPUMat& Y) {
  int loaded_batch_size = get_loaded_mini_batch_size();
  const int end_pos = std::min(static_cast<size_t>(m_current_pos+loaded_batch_size),
                               m_shuffled_indices.size());
  const int mb_size = std::min(
    El::Int{((end_pos - m_current_pos) + m_sample_stride - 1) / m_sample_stride},
    Y.Width());

  El::Zeros_seq(Y, Y.Height(), Y.Width());

  if(!position_valid()) {
    if(position_is_overrun()) {
      return 0;
    }else {
      LBANN_ERROR(std::string{} + "generic data reader load error: !position_valid"
                  + " -- current pos = " + std::to_string(m_current_pos)
                  + " and there are " + std::to_string(m_shuffled_indices.size()) + " indices");
    }
  }

  std::string error_message;
  for (int s = 0; s < mb_size; s++) {
    int n = m_current_pos + (s * m_sample_stride);
    int index = m_shuffled_indices[n];
    bool valid = fetch_response(Y, index, s);
    if (!valid) {
      error_message = "invalid response (index " + std::to_string(index) + ")";
    }
  }
  if (!error_message.empty()) { LBANN_ERROR(error_message); }
  return mb_size;
}

bool generic_data_reader::update(bool is_active_reader) {
  bool reader_not_done = true; // BVE The sense of this should be fixed
  m_current_mini_batch_idx++;

  if(is_active_reader) {
    m_current_pos = get_next_position();
    m_loaded_mini_batch_idx += m_iteration_stride;
  }
  if (m_loaded_mini_batch_idx >= m_num_iterations_per_epoch) {
    reader_not_done = false;
  }
  if ((size_t)m_current_pos >= m_shuffled_indices.size()) {
    reader_not_done = false;
  }
  if (m_current_mini_batch_idx == m_num_iterations_per_epoch) {
    // for working with 1B jag samples, we may not process all the data
    if ((get_rank() < m_num_parallel_readers) && (m_current_pos < (int)m_shuffled_indices.size()) && !m_jag_partitioned) {
      throw lbann_exception(
        std::string{} + __FILE__ + " " + std::to_string(__LINE__)
        + " :: generic data reader update error: the epoch is complete,"
        + " but not all of the data has been used -- current pos = " + std::to_string(m_current_pos)
        + " and there are " + std::to_string(m_shuffled_indices.size()) + " indices"
        + " : iteration="
        + std::to_string(m_current_mini_batch_idx) + "C ["
        + std::to_string(m_loaded_mini_batch_idx) +"L] of "
        + std::to_string(m_num_iterations_per_epoch) + "+"
        + std::to_string(m_iteration_stride) + " : "
        + " index stride="
        + std::to_string(m_stride_to_next_mini_batch) + "/"
        + std::to_string(m_stride_to_last_mini_batch));
    }

    shuffle_indices();
    if (priming_data_store()) {
      m_data_store->set_shuffled_indices(&m_shuffled_indices);
    }

    set_initial_position();

  }

  post_update();

  return reader_not_done;
}

int generic_data_reader::get_loaded_mini_batch_size() const {
  if (m_loaded_mini_batch_idx >= (m_num_iterations_per_epoch-1)) {
    return m_last_mini_batch_size;
  } else {
    return m_mini_batch_size;
  }
}

int generic_data_reader::get_current_mini_batch_size() const {
  if (m_current_mini_batch_idx == (m_num_iterations_per_epoch-1)) {
    return m_last_mini_batch_size + m_world_master_mini_batch_adjustment;
  } else {
    return m_mini_batch_size;
  }
}

int generic_data_reader::get_current_global_mini_batch_size() const {
  if (m_current_mini_batch_idx == (m_num_iterations_per_epoch-1)) {
    return m_global_last_mini_batch_size;
  } else {
    return m_global_mini_batch_size;
  }
}

/// Returns the current adjustment to the mini-batch size based on if
/// the world master (model 0) has any extra samples
/// Note that any rank in model 0 does not need to add in this offset
/// since the model will already be aware of the extra samples
int generic_data_reader::get_current_world_master_mini_batch_adjustment(int model_rank) const {
  if (model_rank != 0 && m_current_mini_batch_idx == (m_num_iterations_per_epoch-1)) {
    return m_world_master_mini_batch_adjustment;
  } else {
    return 0;
  }
}

int generic_data_reader::get_next_position() const {
  /// If the next mini-batch for this rank is going to be the last
  /// mini-batch, take the proper (possibly reduced) step to
  /// setup for the last mini-batch
  if ((m_current_mini_batch_idx + m_iteration_stride - 1) == (m_num_iterations_per_epoch-1)) {
    return m_current_pos + m_stride_to_last_mini_batch;
  } else {
    return m_current_pos + m_stride_to_next_mini_batch;
  }
}

void generic_data_reader::select_subset_of_data_partitioned() {

  //sanity checks
  if (get_absolute_sample_count()) {
    throw lbann_exception(
      std::string{} + __FILE__ + " " + std::to_string(__LINE__) +
      " :: generic_data_reader - absolute_sample_count is not supported "
      + "for partitioned data_set");
  }
  double use_percent = get_use_percent();
  if (use_percent <= 0.0 || use_percent > 1.0) {
    throw lbann_exception(
      std::string{} + __FILE__ + " " + std::to_string(__LINE__) +
      " :: generic_data_reader - percent_of_data_to_use must be > 0 "
      + "and <= 1");
  }
  if (! (m_partition_mode == 1 || m_partition_mode == 2)) {
    throw lbann_exception(
      std::string{} + __FILE__ + " " + std::to_string(__LINE__) +
      " :: generic_data_reader - overlap mode must be 1 or 2\n"
      " 1 - share overlap data with one neighboring models;\n"
      " 2 - a set of overlap indices is common to (is shared by) all models");
  }

  shuffle_indices();

  //optionally only use a portion of the data (useful during development
  //and testing)
  m_shuffled_indices.resize( get_use_percent() * m_shuffled_indices.size());

  std::vector<int> common_pool;
  //case where there's an overlap set that is common to all models
  if (m_partition_overlap && m_partition_mode == 2) {
    // Let x be the percent of indices from shuffled_indices that will be
    //   assigned to the common pool.
    // Let p be the number of models.
    // Let v be the requested percent overlap.
    // Let n = m_shuffled_indices.size(). Then each  model will have
    //  xn + n(1-x)/p indices, and we want:
    //   xn / ( xn + n(1-x)/p ) = v solving for x:
    //
    //         x = v / (-pv+p+v)
    //
    double v = m_partition_overlap;
    double p = m_num_partitions;
    double x = v / (-p*v + p + v);
    int x1 = x*(m_shuffled_indices.size() - get_validation_percent()*m_shuffled_indices.size());
    if (x1 < 1) {
      x1 = 1;
    }
    int x3 = m_shuffled_indices.size() - x1;
    common_pool.resize(x1);
    std::copy(
      m_shuffled_indices.begin() + x3,
      m_shuffled_indices.end(),
      common_pool.begin());
    m_shuffled_indices.resize(x3);
  }

  // hack: possibly drop a few indices to avoid dealing with edge cases;
  // number dropped is less than the number of models
  size_t partition_size = m_shuffled_indices.size() / m_num_partitions;
  if (partition_size*m_num_partitions < m_shuffled_indices.size() && is_master()) {
    std::cout
      << "select_subset_of_data_partitioned; data set is partitioned; dropping "
      << m_shuffled_indices.size() - (partition_size*m_num_partitions)
      << " to avoid dealing with edge cases (hack)\n";
  }

  // make temp copy of indices; need this to compute overlap for mode 1 (below)
  std::vector<int> s_indices = m_shuffled_indices;

  //partition the data
  if (m_my_partition > 0) {
    std::copy(
      m_shuffled_indices.begin() + partition_size*m_my_partition,
      m_shuffled_indices.begin() + partition_size*(m_my_partition+1),
      m_shuffled_indices.begin());
  }
  m_shuffled_indices.resize(partition_size);

  //pull out validation set; note that we pull the validation set from
  //the end of the index vector
  long unused = get_validation_percent()*get_num_data();
  long use_me = get_num_data() - unused;
  if (unused > 0) {
      m_unused_indices=std::vector<int>(m_shuffled_indices.begin() + use_me, m_shuffled_indices.end());
      m_shuffled_indices.resize(use_me);
  }

  int shared_index_count = common_pool.size();
  if (m_partition_overlap > 0.) {
    if (m_partition_overlap > 1.) {
      throw lbann_exception(
        std::string{} + __FILE__ + " " + std::to_string(__LINE__) +
        " :: generic_data_reader - overlap must be >= 0 and <= 1");
    }

    if (m_partition_mode == 2) {
      int s = m_shuffled_indices.size();
      m_shuffled_indices.resize(s + common_pool.size());
      std::copy(common_pool.begin(), common_pool.end(), m_shuffled_indices.begin() + s);
    }

    else { //m_partition_mode = 1 or 3

      double x = m_partition_overlap / (1-m_partition_overlap);
      size_t overlap_count = x*use_me;

      //ensure there's at least one overlap at each end of a proc's partition;
      //this is only needed to ensure that, when testing with smallish data sets,
      //rounding error doesn't set overlap to 0.
      if (overlap_count < 2) {
        overlap_count = 2;
      }
      //we exchange 1/2 of the overlap with left & right nabore
      overlap_count /= 2;

      size_t start_of_prior_partition = (m_my_partition-1)*partition_size;
      if (m_my_partition == 0) {
        start_of_prior_partition = (m_num_partitions-1)*partition_size;
      }
      size_t start_of_next_partition = (m_my_partition+1)*partition_size;
      if (m_my_partition == m_num_partitions-1) {
        start_of_next_partition = 0;
      }

      shared_index_count = 0;
      for (size_t j = 0; j<overlap_count; j++) {
        m_shuffled_indices.push_back(s_indices[start_of_prior_partition+j]);
        ++shared_index_count;
      }
      for (size_t j = 0; j<overlap_count; j++) {
        m_shuffled_indices.push_back(s_indices[start_of_next_partition+j]);
        ++shared_index_count;
      }
    }
    if (is_master()) {
      double s = 100.0 * shared_index_count / m_shuffled_indices.size();
      std::cout << "Actual overlap percentage: " << s << "%\n";
    }
  }
}

void generic_data_reader::select_subset_of_data() {
  // ensure that all readers have the same number of indices
  if (m_jag_partitioned) {
    size_t n = m_comm->trainer_allreduce<size_t>(m_shuffled_indices.size(), El::mpi::MIN);
    m_shuffled_indices.resize(n);
  }

  // optionally partition data set amongst the models
  if (m_is_partitioned) {
    select_subset_of_data_partitioned();
    return ;
  }

  shuffle_indices();

  size_t count = get_absolute_sample_count();
  double use_percent = get_use_percent();
  if (count == 0 and use_percent == 0.0) {
      throw lbann_exception(
        std::string{} + __FILE__ + " " + std::to_string(__LINE__) +
        " :: generic_data_reader::select_subset_of_data() get_use_percent() "
        + "and get_absolute_sample_count() are both zero; exactly one "
        + "must be zero");
  }
  if (!(count == 0 or use_percent == 0.0)) {
      throw lbann_exception(
        std::string{} + __FILE__ + " " + std::to_string(__LINE__) +
        " :: generic_data_reader::select_subset_of_data() get_use_percent() "
        "and get_absolute_sample_count() are both non-zero; exactly one "
        "must be zero");
  }

  if (count != 0) {
    if(count > static_cast<size_t>(get_num_data())) {
      throw lbann_exception(
        std::string{} + __FILE__ + " " + std::to_string(__LINE__) +
        " :: generic_data_reader::select_subset_of_data() - absolute_sample_count=" +
        std::to_string(count) + " is > get_num_data=" +
        std::to_string(get_num_data()));
    }
    m_shuffled_indices.resize(get_absolute_sample_count());
  }

  if (use_percent) {
    m_shuffled_indices.resize(get_use_percent()*get_num_data());
  }

  long unused = get_validation_percent()*get_num_data(); //get_num_data() = m_shuffled_indices.size()
  long use_me = get_num_data() - unused;
  if (unused > 0) {
      m_unused_indices=std::vector<int>(m_shuffled_indices.begin() + use_me, m_shuffled_indices.end());
      m_shuffled_indices.resize(use_me);
  }

  if(!m_shuffle) {
    std::sort(m_shuffled_indices.begin(), m_shuffled_indices.end());
    std::sort(m_unused_indices.begin(), m_unused_indices.end());
  }
}

void generic_data_reader::use_unused_index_set() {
  m_shuffled_indices.swap(m_unused_indices);
  if(m_data_store != nullptr) {
    /// Update the data store's pointer to the shuffled indices
    m_data_store->set_shuffled_indices(&m_shuffled_indices);
    m_data_store->purge_unused_samples(m_unused_indices);
  }
  m_unused_indices.clear();
  std::vector<int>().swap(m_unused_indices); // Trick to force memory reallocation
}

/** \brief Given directory to store checkpoint files, write state to file and add to number of bytes written */
bool generic_data_reader::save_to_checkpoint_shared(persist& p, const char *name) {
  // rank 0 writes the training state file
  if (m_comm->am_trainer_master()) {
    pack_scalars(p,name);
  }
  return true;
}

/** \brief Given directory to store checkpoint files, read state from file and add to number of bytes read */
bool lbann::generic_data_reader::load_from_checkpoint_shared(persist& p, const char *name) {
  // rank 0 reads the training state file
  struct packing_header header;
  if (m_comm->am_trainer_master()) {
    unpack_scalars(p,&header,name);
  }
  m_comm->trainer_broadcast(0, header);
  unpack_header(header);

  m_comm->trainer_broadcast(0, m_shuffled_indices);

  // Adjust current position to deal with fact that it was just loaded to all ranks from rank 0 (differs by rank #)
  m_current_pos += m_comm->get_rank_in_trainer();
  return true;
}

bool generic_data_reader::save_to_checkpoint_distributed(persist& p, const char *name) {
  pack_scalars(p,name);
  return true;
}

bool lbann::generic_data_reader::load_from_checkpoint_distributed(persist& p, const char *name) {
  struct packing_header header;
  unpack_scalars(p,&header,name);
  return true;
}

void generic_data_reader::set_file_dir(std::string s) {
  if(endsWith(s, "/")) {
    m_file_dir = s;
  }else {
    m_file_dir = s + "/";
  }
}

void generic_data_reader::set_local_file_dir(std::string s) {
  if(endsWith(s, "/")) {
    m_local_file_dir = s;
  }else {
    m_local_file_dir = s + "/";
  }
}

std::string generic_data_reader::get_file_dir() const {
  return m_file_dir;
}

std::string generic_data_reader::get_local_file_dir() const {
  return m_local_file_dir;
}

void generic_data_reader::set_data_index_list(std::string s) {
  m_data_index_list = s;
}

std::string generic_data_reader::get_data_index_list() const {
  if (m_data_index_list == "") {
    throw lbann_exception(
      std::string{} + __FILE__ + " " + std::to_string(__LINE__) +
      " :: you apparently did not call set_data_index_list; error!");
  }
  return m_data_index_list;
}

void generic_data_reader::set_data_filename(std::string s) {
  m_data_fn = s;
}

std::string generic_data_reader::get_data_filename() const {
  if (m_data_fn == "") {
    throw lbann_exception(
      std::string{} + __FILE__ + " " + std::to_string(__LINE__) +
      " :: you apparently did not call set_data_filename; error!");
  }
  return m_data_fn;
}

void generic_data_reader::set_label_filename(std::string s) {
  m_label_fn = s;
}

std::string generic_data_reader::get_label_filename() const {
  if (m_label_fn == "") {
    throw lbann_exception(
      std::string{} + __FILE__ + " " + std::to_string(__LINE__) +
      " :: you apparently did not call set_label_filename; error!");
  }
  return m_label_fn;
}

void generic_data_reader::set_first_n(int n) {
  m_first_n = n;
}

void generic_data_reader::set_absolute_sample_count(size_t s) {
  m_absolute_sample_count = s;
}

size_t generic_data_reader::get_absolute_sample_count() const {
  return m_absolute_sample_count;
}


void generic_data_reader::set_validation_percent(double s) {
  if (s < 0 or s > 1.0) {
    throw lbann_exception(
      std::string{} + __FILE__ + " " + std::to_string(__LINE__) +
      " :: set_validation_percent() - must be: s >= 0, s <= 1.0; you passed: " +
      std::to_string(s));
  }
  m_validation_percent = s;
}


double generic_data_reader::get_validation_percent() const {
  return m_validation_percent;
}

void generic_data_reader::set_use_percent(double s) {
  if (s < 0 or s > 1.0) {
    throw lbann_exception(
      std::string{} + __FILE__ + " " + std::to_string(__LINE__) +
      " :: set_use_percent() - must be: s >= 0, s <= 1.0; you passed: " +
      std::to_string(s));
  }
  m_use_percent = s;
}


double generic_data_reader::get_use_percent() const {
  return m_use_percent;
}

void generic_data_reader::setup_data_store(int mini_batch_size) {
  m_data_store = nullptr;
}

bool generic_data_reader::data_store_active() const {
<<<<<<< HEAD
  const sgd_execution_context& c = static_cast<const sgd_execution_context&>(m_model->get_execution_context());
  return (m_data_store != nullptr
          && (c.get_execution_mode() == execution_mode::training)
          && c.get_epoch() > 0);
}

bool generic_data_reader::priming_data_store() const {
  const sgd_execution_context& c = static_cast<const sgd_execution_context&>(m_model->get_execution_context());
  return (m_data_store != nullptr
          && (c.get_execution_mode() == execution_mode::training)
          && c.get_epoch() == 0);
=======
  if (m_data_store != nullptr && m_data_store->preloaded()) {
    return true;
  }
  /// Use the data store for all modes except testing
  /// i.e. training, validation, tournament
  return (m_data_store != nullptr
          && (((m_model->get_execution_mode() == execution_mode::training)
               && m_model->get_epoch() > 0)
              || ((m_model->get_execution_mode() == execution_mode::validation)
                  && m_model->get_epoch() > 1)));
}

bool generic_data_reader::priming_data_store() const {
  if (m_data_store != nullptr && m_data_store->preloaded()) {
    return false;
  }
  /// Use the data store for all modes except testing
  /// i.e. training, validation, tournament
  return (m_data_store != nullptr
          && (((m_model->get_execution_mode() == execution_mode::training)
               && m_model->get_epoch() == 0)
              || ((m_model->get_execution_mode() == execution_mode::validation)
                  && m_model->get_epoch() == 1)));
>>>>>>> b28f7b7c
}

void generic_data_reader::set_data_store(generic_data_store *g) {
    if (m_data_store != nullptr) {
      delete m_data_store;
    }
    m_data_store = g;
}

void generic_data_reader::set_partitioned(bool partitioned_yes, double overlap, int mode) {
  if (m_comm->get_num_trainers() == 1 || m_comm->get_procs_in_world() == 1) {
    m_is_partitioned  = false;
    return;
  }
  m_is_partitioned = partitioned_yes;
  //n.b. the following params have no affect if m_is_partitioned is false
  m_partition_overlap = overlap;
  m_partition_mode = mode;
  m_procs_per_partition = m_comm->get_procs_per_trainer();
  m_num_partitions = m_comm->get_num_trainers();
  m_my_partition = m_comm->get_trainer_rank();
}

void generic_data_reader::set_mini_batch_size(const int s) {
  m_mini_batch_size = s;
}

}  // namespace lbann<|MERGE_RESOLUTION|>--- conflicted
+++ resolved
@@ -50,11 +50,7 @@
   }
 }
 
-<<<<<<< HEAD
 void generic_data_reader::setup(int num_io_threads, observing_ptr<thread_pool> io_thread_pool) {
-=======
-void generic_data_reader::setup(int num_io_threads, std::shared_ptr<thread_pool> io_thread_pool) {
->>>>>>> b28f7b7c
   m_base_offset = 0;
   m_sample_stride = 1;
   m_stride_to_next_mini_batch = 0;
@@ -718,43 +714,31 @@
 }
 
 bool generic_data_reader::data_store_active() const {
-<<<<<<< HEAD
   const sgd_execution_context& c = static_cast<const sgd_execution_context&>(m_model->get_execution_context());
-  return (m_data_store != nullptr
-          && (c.get_execution_mode() == execution_mode::training)
-          && c.get_epoch() > 0);
-}
-
-bool generic_data_reader::priming_data_store() const {
-  const sgd_execution_context& c = static_cast<const sgd_execution_context&>(m_model->get_execution_context());
-  return (m_data_store != nullptr
-          && (c.get_execution_mode() == execution_mode::training)
-          && c.get_epoch() == 0);
-=======
   if (m_data_store != nullptr && m_data_store->preloaded()) {
     return true;
   }
   /// Use the data store for all modes except testing
   /// i.e. training, validation, tournament
   return (m_data_store != nullptr
-          && (((m_model->get_execution_mode() == execution_mode::training)
-               && m_model->get_epoch() > 0)
-              || ((m_model->get_execution_mode() == execution_mode::validation)
-                  && m_model->get_epoch() > 1)));
+          && (((c.get_execution_mode() == execution_mode::training)
+               && c.get_epoch() > 0)
+              || ((c.get_execution_mode() == execution_mode::validation)
+                  && c.get_epoch() > 1)));
 }
 
 bool generic_data_reader::priming_data_store() const {
+  const sgd_execution_context& c = static_cast<const sgd_execution_context&>(m_model->get_execution_context());
   if (m_data_store != nullptr && m_data_store->preloaded()) {
     return false;
   }
   /// Use the data store for all modes except testing
   /// i.e. training, validation, tournament
   return (m_data_store != nullptr
-          && (((m_model->get_execution_mode() == execution_mode::training)
-               && m_model->get_epoch() == 0)
-              || ((m_model->get_execution_mode() == execution_mode::validation)
-                  && m_model->get_epoch() == 1)));
->>>>>>> b28f7b7c
+          && (((c.get_execution_mode() == execution_mode::training)
+               && c.get_epoch() == 0)
+              || ((c.get_execution_mode() == execution_mode::validation)
+                  && c.get_epoch() == 1)));
 }
 
 void generic_data_reader::set_data_store(generic_data_store *g) {
