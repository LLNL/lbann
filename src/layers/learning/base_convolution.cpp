////////////////////////////////////////////////////////////////////////////////
// Copyright (c) 2014-2019, Lawrence Livermore National Security, LLC.
// Produced at the Lawrence Livermore National Laboratory.
// Written by the LBANN Research Team (B. Van Essen, et al.) listed in
// the CONTRIBUTORS file. <lbann-dev@llnl.gov>
//
// LLNL-CODE-697807.
// All rights reserved.
//
// This file is part of LBANN: Livermore Big Artificial Neural Network
// Toolkit. For details, see http://software.llnl.gov/LBANN or
// https://github.com/LLNL/LBANN.
//
// Licensed under the Apache License, Version 2.0 (the "Licensee"); you
// may not use this file except in compliance with the License.  You may
// obtain a copy of the License at:
//
// http://www.apache.org/licenses/LICENSE-2.0
//
// Unless required by applicable law or agreed to in writing, software
// distributed under the License is distributed on an "AS IS" BASIS,
// WITHOUT WARRANTIES OR CONDITIONS OF ANY KIND, either express or
// implied. See the License for the specific language governing
// permissions and limitations under the license.
////////////////////////////////////////////////////////////////////////////////

#include "lbann/layers/data_type_layer.hpp"
#include "lbann/layers/layer.hpp"
#include "lbann/layers/learning/base_convolution.hpp"
#include "lbann/models/model.hpp"
#include "lbann/utils/distconv.hpp"
#include "lbann/utils/exception.hpp"
#include "lbann/utils/im2col.hpp"
#include "lbann/utils/memory.hpp"
#include "lbann/utils/timer.hpp"
#ifdef LBANN_HAS_DNN_LIB
#include "lbann/utils/dnn_lib/helpers.hpp"
#include "lbann/utils/dnn_lib/convolution.hpp"
#endif // LBANN_HAS_DNN_LIB
#include "lbann/weights/initializer.hpp"
#include "lbann/weights/variance_scaling_initializers.hpp"

#include <omp.h>

#include <sstream>
#include <string>
#include <vector>

namespace lbann {

template <typename TensorDataType, El::Device Device>
base_convolution_layer<TensorDataType,Device>::base_convolution_layer(
  lbann_comm* comm,
  int num_data_dims,
  int output_channels,
  std::vector<int> conv_dims,
  std::vector<int> pads,
  std::vector<int> strides,
  std::vector<int> dilations,
  int groups,
  bool has_bias)
  : data_type_layer<TensorDataType>(comm),
  m_output_channels(output_channels),
  m_conv_dims(std::move(conv_dims)),
  m_pads(std::move(pads)),
  m_strides(std::move(strides)),
  m_dilations(std::move(dilations)),
  m_groups(groups),
  m_bias_scaling_factor(has_bias
                        ? El::TypeTraits<ScalingType>::One()
                        : El::TypeTraits<ScalingType>::Zero())
#ifdef LBANN_HAS_DNN_LIB
  , m_tensors_dnn_desc(this)
#endif // LBANN_HAS_DNN_LIB
{}
template <typename TensorDataType, El::Device Device>
base_convolution_layer<TensorDataType,Device>::base_convolution_layer(
  const base_convolution_layer& other)
  : data_type_layer<TensorDataType>(other),
  m_output_channels(other.m_output_channels),
  m_conv_dims(other.m_conv_dims),
  m_pads(other.m_pads),
  m_strides(other.m_strides),
  m_dilations(other.m_dilations),
  m_groups(other.m_groups),
  m_bias_scaling_factor(other.m_bias_scaling_factor)
#ifdef LBANN_HAS_DNN_LIB
  , m_convolution_math_type(other.m_convolution_math_type),
  m_tensors_dnn_desc(other.m_tensors_dnn_desc),
  m_fwd_dnn_algos(other.m_fwd_dnn_algos),
  m_bwd_data_dnn_algos(other.m_bwd_data_dnn_algos),
  m_bwd_filter_dnn_algos(other.m_bwd_filter_dnn_algos)
#endif // LBANN_HAS_DNN_LIB
{
#ifdef LBANN_HAS_DNN_LIB
  m_kernel_dnn_desc = other.m_kernel_dnn_desc;
  m_convolution_dnn_desc = other.m_convolution_dnn_desc;
  if (other.m_bias_scaling_factor != El::TypeTraits<ScalingType>::Zero()) {
    m_bias_dnn_desc = other.m_bias_dnn_desc;
  }
  m_tensors_dnn_desc.set_layer(this);
#endif // LBANN_HAS_DNN_LIB
}

template <typename TensorDataType, El::Device Device>
auto
base_convolution_layer<TensorDataType,Device>
::operator=(const base_convolution_layer& other)
  -> base_convolution_layer& {
  data_type_layer<TensorDataType>::operator=(other);
  m_output_channels = other.m_output_channels;
  m_conv_dims = other.m_conv_dims;
  m_pads = other.m_pads;
  m_strides = other.m_strides;
  m_dilations = other.m_dilations;
  m_groups = other.m_groups;
  m_bias_scaling_factor = other.m_bias_scaling_factor;

#ifdef LBANN_HAS_DNN_LIB
  // Copy DNN library objects
  m_convolution_math_type = other.m_convolution_math_type;
  m_kernel_dnn_desc = other.m_kernel_dnn_desc;
  m_convolution_dnn_desc = other.m_convolution_dnn_desc;
  if (other.m_bias_scaling_factor != El::TypeTraits<ScalingType>::Zero()) {
    m_bias_dnn_desc = other.m_bias_dnn_desc;
  }
  m_tensors_dnn_desc = other.m_tensors_dnn_desc;
  m_tensors_dnn_desc.set_layer(this);
  m_fwd_dnn_algos = other.m_fwd_dnn_algos;
  m_bwd_data_dnn_algos = other.m_bwd_data_dnn_algos;
  m_bwd_filter_dnn_algos = other.m_bwd_filter_dnn_algos;
#endif // LBANN_HAS_DNN_LIB

  return *this;
}

template <typename TensorDataType, El::Device Device>
base_convolution_layer<TensorDataType,Device>::~base_convolution_layer() {}

#ifdef LBANN_HAS_DNN_LIB
template <typename TensorDataType, El::Device Device>
void
base_convolution_layer<TensorDataType,Device>
::set_dnn_math_mode(cudnnMathType_t math_type) noexcept {
  m_convolution_math_type = math_type;
}
#endif // LBANN_HAS_DNN_LIB

template <typename TensorDataType, El::Device Device>
description
base_convolution_layer<TensorDataType,Device>::get_description() const {
  auto desc = data_type_layer<TensorDataType>::get_description();
  std::ostringstream ss;

  // Convolution dimensions
  ss.str(std::string{});
  ss.clear();
  for (size_t i = 0; i < m_conv_dims.size(); ++i) {
    ss << (i > 0 ? ", " : "" ) << m_conv_dims[i];
  }
  desc.add("Convolution dimensions", ss.str());

  // Strides
  ss.str(std::string{});
  ss.clear();
  for (size_t i = 0; i < m_strides.size(); ++i) {
    ss << (i > 0 ? ", " : "" ) << m_strides[i];
  }
  desc.add("Strides", ss.str());

  // Pads
  ss.str(std::string{});
  ss.clear();
  for (size_t i = 0; i < m_pads.size(); ++i) {
    ss << (i > 0 ? ", " : "" ) << m_pads[i];
  }
  desc.add("Pads", ss.str());

  // Dilation
  ss.str(std::string{});
  ss.clear();
  for (size_t i = 0; i < m_dilations.size(); ++i) {
    ss << (i > 0 ? ", " : "" ) << m_dilations[i];
  }
  desc.add("Dilations", ss.str());

  // Groups
  desc.add("Groups", m_groups);

  // Bias
  ss.str(std::string{});
  ss.clear();
  ss << (m_bias_scaling_factor == El::TypeTraits<ScalingType>::Zero() ?
         "disabled" : "enabled");
  desc.add("Bias", ss.str());

#ifdef LBANN_HAS_DNN_LIB
  if (Device == El::Device::GPU) {
    desc.add("DNN Math Mode",
             (m_convolution_math_type == dnn_lib::DNN_DEFAULT_MATH
              ? "NO tensor cores."
              : "USE tensor cores."));
  }
#endif // LBANN_HAS_DNN_LIB

  // Result
  return desc;
}

template <typename TensorDataType, El::Device Device>
void
base_convolution_layer<TensorDataType,Device>
::setup_dims(DataReaderMetaData& dr_metadata) {
  data_type_layer<TensorDataType>::setup_dims(dr_metadata);
  std::ostringstream err;

  // Check number of channels and channel groups
  const auto& input_dims = this->get_input_dims();
  if (m_output_channels < 1) {
    err << this->get_type() << " layer \"" << this->get_name() << "\" "
        << "has an invalid number of output channels "
        << "(" << m_output_channels << ")";
    LBANN_ERROR(err.str());
  } else if (m_groups < 1) {
    err << this->get_type() << " layer \"" << this->get_name() << "\" "
        << "has an invalid number of groups (" << m_groups << ")";
    LBANN_ERROR(err.str());
  } else if (input_dims[0] % m_groups != 0
             || m_output_channels % m_groups != 0) {
    err << this->get_type() << " layer \"" << this->get_name() << "\" "
        << "has " << m_groups << " groups, which does not divide "
        << "the input channels (" << input_dims[0] << ") or "
        << "the output channels (" << m_output_channels << ")";
    LBANN_ERROR(err.str());
  }

  // Check kernel dims, pads, stride, dilations
  const auto& num_spatial_dims = input_dims.size() - 1;
  if (m_conv_dims.size() != num_spatial_dims
      || std::any_of(m_conv_dims.begin(), m_conv_dims.end(),
                     [](El::Int d) { return d < 1; })) {
    err << this->get_type() << " layer \"" << this->get_name() << "\" "
        << "has invalid spatial dimensions for convolution kernel (";
    if (m_conv_dims.empty()) { err << "no dimensions"; }
    for (size_t i = 0; i < m_conv_dims.size(); ++i) {
      err << (i > 0 ? "x" : "") << m_conv_dims[i];
    }
    err << ", expected " << num_spatial_dims << " spatial dimensions)";
    LBANN_ERROR(err.str());
  } else if (m_pads.size() != num_spatial_dims) {
    err << this->get_type() << " layer \"" << this->get_name() << "\" "
        << "has invalid convolution pads ((";
    for (size_t i = 0; i < m_pads.size(); ++i) {
      err << (i > 0 ? "," : "") << m_pads[i];
    }
    err << "), expected " << num_spatial_dims << " spatial dimensions)";
    LBANN_ERROR(err.str());
  } else if (m_strides.size() != num_spatial_dims
             || std::any_of(m_strides.begin(), m_strides.end(),
                            [](El::Int d) { return d < 1; })) {
    err << this->get_type() << " layer \"" << this->get_name() << "\" "
        << "has invalid convolution strides ((";
    for (size_t i = 0; i < m_strides.size(); ++i) {
      err << (i > 0 ? "," : "") << m_strides[i];
    }
    err << "), expected " << num_spatial_dims << " spatial dimensions)";
    LBANN_ERROR(err.str());
  } else if (m_dilations.size() != num_spatial_dims
             || std::any_of(m_dilations.begin(), m_dilations.end(),
                            [](El::Int d) { return d < 1; })) {
    err << this->get_type() << " layer \"" << this->get_name() << "\" "
        << "has invalid convolution dilations ((";
    for (size_t i = 0; i < m_dilations.size(); ++i) {
      err << (i > 0 ? "," : "") << m_dilations[i];
    }
    err << "), expected " << num_spatial_dims << " spatial dimensions)";
    LBANN_ERROR(err.str());
  }

  // Make sure that configuration is supported
  if (Device == El::Device::CPU
      && std::any_of(m_dilations.begin(), m_dilations.end(),
                     [](El::Int d) { return d != 1; })) {
    err << this->get_type() << " layer \"" << this->get_name() << "\" "
        << "has non-unit dilation, which is not yet supported on CPU";
    LBANN_ERROR(err.str());
  }
  if (Device == El::Device::CPU && m_groups != 1) {
    err << this->get_type() << " layer \"" << this->get_name() << "\" "
        << "has " << m_groups << " groups, "
        << "but only one group is currently supported on CPU";
    LBANN_ERROR(err.str());
  }

}

template <typename TensorDataType, El::Device Device>
void
base_convolution_layer<TensorDataType,Device>
::setup_data(size_t max_mini_batch_size) {
  data_type_layer<TensorDataType>::setup_data(max_mini_batch_size);

  // Tensor dimensions
  const auto& input_dims = this->get_input_dims();
  const auto& output_dims = this->get_output_dims();
  const auto& kernel_dims = this->get_kernel_dims();
  const auto& kernel_size = std::accumulate(kernel_dims.begin(),
                                            kernel_dims.end(),
                                            1, std::multiplies<int>());

  // Initialize default weights if none are provided
  if (this->num_weights() > 2) {
    LBANN_ERROR("attempted to setup layer \"", this->get_name(), "\" "
                "with an invalid number of weights "
                "(expected at most 2, "
                "found ", this->num_weights(), ")");
  }
  if (m_bias_scaling_factor != El::TypeTraits<ScalingType>::Zero()) {
    this->set_num_weights(2);
  } else {
    this->set_num_weights(1);
  }
  if (!this->has_weights(0)) {
    auto w = std::make_shared<WeightsType>(this->get_comm());
    auto init = make_unique<he_initializer<TensorDataType>>(probability_distribution::gaussian);
    auto opt = this->m_model->template create_optimizer<TensorDataType>();

    w->set_name(this->get_name() + "_kernel");
    w->set_initializer(std::move(init));
    w->set_optimizer(std::move(opt));
    this->set_weights(0, w);
    this->m_model->add_weights(std::move(w));
  }
  auto& kernel_weights = this->get_weights(0);

  // Initialize variance scaling initialization
  if (auto* initializer = kernel_weights.get_initializer()) {
    set_fan_in(*initializer, kernel_size / output_dims[0]);
    set_fan_out(*initializer, kernel_size / input_dims[0]);
  }

  // Initialize weight matrices
  auto dist = this->get_prev_activations().DistData();
  dist.colDist = El::STAR;
  dist.rowDist = El::STAR;
  kernel_weights.set_dims(kernel_dims);
  kernel_weights.set_matrix_distribution(dist);

  // Set up bias if needed.
  if (m_bias_scaling_factor != El::TypeTraits<ScalingType>::Zero()) {
    if (!this->has_weights(1)) {
      auto w = std::make_shared<WeightsType>(this->get_comm());
      auto opt = this->m_model->template create_optimizer<TensorDataType>();
      w->set_name(this->get_name() + "_bias");
      w->set_optimizer(std::move(opt));
      this->set_weights(1, w);
      this->m_model->add_weights(std::move(w));
    }
    auto& bias_weights = this->get_weights(1);
    bias_weights.set_dims(output_dims[0]);
    bias_weights.set_matrix_distribution(dist);
  }

  // Initialize freeze state
  auto const num_weights = this->num_weights();
  for (size_t ii = 0; ii < num_weights; ++ii) {
    auto& w = this->get_weights(ii);
    if (this->m_frozen) {
      w.freeze();
    } else {
      w.unfreeze();
    }
  }
  for (size_t ii = 0; ii < num_weights; ++ii) {
    auto& w = this->get_weights(ii);
    if (w.is_frozen() != this->m_frozen) {
      LBANN_ERROR((this->m_frozen ? "" : "un"), "frozen layer "
                  "\"", this->get_name(), "\" has ",
                  (w.is_frozen() ? "" : "un"), "frozen weights ",
                  "\"", w.get_name(), "\"");
    }
  }

}

template <typename TensorDataType, El::Device Device>
void base_convolution_layer<TensorDataType,Device>::setup_gpu() {
  data_type_layer<TensorDataType>::setup_gpu();
#ifndef LBANN_HAS_DNN_LIB
  LBANN_ERROR("DNN library not detected");
#else

  const auto& output_dims = this->get_output_dims();
  const auto& kernel_dims = this->get_kernel_dims();

  // Set kernel descriptor
  m_kernel_dnn_desc.set(
    dnn_lib::get_data_type<TensorDataType>(),
    dnn_lib::DNN_TENSOR_NCHW,
    kernel_dims);

  // Set convolution descriptor
  m_convolution_dnn_desc.set(m_pads, m_strides, m_dilations,
                             dnn_lib::get_data_type<TensorDataType>(),
                             dnn_lib::DNN_CROSS_CORRELATION);
  m_convolution_dnn_desc.set_math_mode(m_convolution_math_type);
  m_convolution_dnn_desc.set_group_count(m_groups);

  // Set bias tensor descriptor
  if (m_bias_scaling_factor != El::TypeTraits<ScalingType>::Zero()) {
    std::vector<int> bias_dims(output_dims.size() + 1, 1);
    bias_dims[1] = output_dims[0];
    m_bias_dnn_desc.set(
      dnn_lib::get_data_type<TensorDataType>(), bias_dims);
  }

#endif // LBANN_HAS_DNN_LIB
}

template <typename TensorDataType, El::Device Device>
void
base_convolution_layer<TensorDataType,Device>
::apply_convolution_dnn(bool during_forward_prop) {
#ifndef LBANN_HAS_DNN_LIB
  LBANN_ERROR("DNN library not detected");
#else

  // Useful constants
<<<<<<< HEAD
  using ScalingType = dnn_lib::ScalingParamType<TensorDataType>;
=======
>>>>>>> e112ed35
  const auto zero = El::TypeTraits<ScalingType>::Zero();
  const auto one = El::TypeTraits<ScalingType>::One();

  // Matrices
  const auto& kernel = this->weights_values(0);
  const auto& input = (during_forward_prop ?
                       this->get_local_prev_activations() :
                       this->get_local_prev_error_signals());
  auto& output = (during_forward_prop ?
                  this->get_local_activations() :
                  this->get_local_error_signals());

  // Do nothing if there is no local data
  if (input.Height() < 1 || input.Width() < 1
      || output.Height() < 1 || output.Width() < 1) {
    return;
  }

  // Initialize GPU workspace
  El::Matrix<TensorDataType, El::Device::GPU> workspace;
#ifdef HYDROGEN_HAVE_CUB
  workspace.SetMemoryMode(1);
#endif // HYDROGEN_HAVE_CUB
  size_t workspace_size = 1 << 30; /// @todo Allocate largest free block
  workspace.Resize(workspace_size / sizeof(TensorDataType), 1);
  workspace_size = workspace.Height() * sizeof(TensorDataType);

  // Convolution parameters
  std::vector<int> input_dims, output_dims;
  if (during_forward_prop) {
    input_dims = this->get_input_dims();
    output_dims = this->get_output_dims();
  }
  else {
    input_dims = this->get_output_dims();
    output_dims = this->get_input_dims();
  }
  auto& input_desc = (during_forward_prop
                      ? m_tensors_dnn_desc.get_prev_activations()
                      : m_tensors_dnn_desc.get_prev_error_signals());
  auto& output_desc = (during_forward_prop
                       ? m_tensors_dnn_desc.get_activations()
                       : m_tensors_dnn_desc.get_error_signals());

  // Perform convolution on the GPU
  // Determine convolution algorithm
  fwd_conv_alg convolution_dnn_algorithm
    = get_forward_algo_dnn(input.Width(), input_desc, input.LockedBuffer(),
                           m_kernel_dnn_desc, kernel.LockedBuffer(),
                           m_convolution_dnn_desc,
                           output_desc, output.Buffer(),
                           workspace_size, workspace.Buffer());

  // Apply convolution
  dnn_lib::convolution_forward(one,
                               input_desc,
                               input,
                               m_kernel_dnn_desc,
                               kernel,
                               m_convolution_dnn_desc,
                               convolution_dnn_algorithm,
                               workspace,
                               zero,
                               output_desc,
                               output);

#endif // LBANN_HAS_DNN_LIB
}

template <typename TensorDataType, El::Device Device>
void
base_convolution_layer<TensorDataType,Device>::
apply_transposed_convolution_dnn(bool during_forward_prop) {
#ifndef LBANN_HAS_DNN_LIB
  LBANN_ERROR("DNN library not detected");
#else

  // Useful constants
<<<<<<< HEAD
  using ScalingType = dnn_lib::ScalingParamType<TensorDataType>;
=======
>>>>>>> e112ed35
  const auto zero = El::TypeTraits<ScalingType>::Zero();
  const auto one = El::TypeTraits<ScalingType>::One();

  // GPU data
  const auto& kernel = this->weights_values(0);
  const auto& input = (during_forward_prop ?
                       this->get_local_prev_activations() :
                       this->get_local_prev_error_signals());
  auto& output = (during_forward_prop ?
                  this->get_local_activations() :
                  this->get_local_error_signals());

  // Do nothing if there is no local data
  if (input.Height() < 1 || input.Width() < 1
      || output.Height() < 1 || output.Width() < 1) {
    return;
  }

  // Initialize GPU workspace
  // Note: Use CUB GPU memory pool if possible
  El::Matrix<TensorDataType, El::Device::GPU> workspace;
#ifdef HYDROGEN_HAVE_CUB
  workspace.SetMemoryMode(1);
#endif // HYDROGEN_HAVE_CUB
  size_t workspace_size = 1 << 30; /// @todo Allocate largest free block
  workspace.Resize(workspace_size / sizeof(TensorDataType), 1);
  workspace_size = workspace.Height() * sizeof(TensorDataType);

  // Convolution transpose parameters
  std::vector<int> input_dims, output_dims;
  if (during_forward_prop) {
    input_dims = this->get_input_dims();
    output_dims = this->get_output_dims();
  }
  else {
    input_dims = this->get_output_dims();
    output_dims = this->get_input_dims();
  }
  auto& input_desc = (during_forward_prop
                      ? m_tensors_dnn_desc.get_prev_activations()
                      : m_tensors_dnn_desc.get_prev_error_signals());
  auto& output_desc = (during_forward_prop
                       ? m_tensors_dnn_desc.get_activations()
                       : m_tensors_dnn_desc.get_error_signals());

  // Perform transposed convolution on the GPU
  // Determine transposed convolution algorithm
  bwd_data_conv_alg transposed_convolution_dnn_algorithm =
                       get_backward_data_algo_dnn(
                         input.Width(),
                         m_kernel_dnn_desc, kernel.LockedBuffer(),
                         input_desc, input.LockedBuffer(),
                         m_convolution_dnn_desc,
                         output_desc, output.Buffer(),
                         workspace_size, workspace.Buffer());
  // Perform transposed convolution
  dnn_lib::convolution_backward_data(one,
                                     m_kernel_dnn_desc,
                                     kernel,
                                     input_desc,
                                     input,
                                     m_convolution_dnn_desc,
                                     transposed_convolution_dnn_algorithm,
                                     workspace,
                                     zero,
                                     output_desc,
                                     output);

#endif // LBANN_HAS_DNN_LIB
}

template <typename TensorDataType, El::Device Device>
void base_convolution_layer<TensorDataType,Device>::apply_bias_dnn() {
#ifndef LBANN_HAS_DNN_LIB
  LBANN_ERROR("DNN library not detected");
#else
  auto& local_output = this->get_local_activations();
  if (m_bias_scaling_factor != El::TypeTraits<ScalingType>::Zero()
      && local_output.Height() > 0
      && local_output.Width() > 0) {
    const auto one = El::TypeTraits<ScalingType>::One();
    const auto& bias = this->weights_values(1);
    dnn_lib::add_tensor(m_bias_scaling_factor,
                        m_bias_dnn_desc,
                        bias,
                        one,
                        m_tensors_dnn_desc.get_activations(),
                        local_output);
  }
#endif // LBANN_HAS_DNN_LIB
}

template <typename TensorDataType, El::Device Device>
void
base_convolution_layer<TensorDataType,Device>
::compute_gradients_dnn(bool using_transposed_convolution) {
#ifndef LBANN_HAS_DNN_LIB
  LBANN_ERROR("DNN library not detected");
#else

  // Matrices
  const auto& local_input = this->get_local_prev_activations();
  const auto& local_gradient_wrt_output = this->get_local_prev_error_signals();

  const bool has_local_data = (local_input.Height() > 0
                               && local_input.Width() > 0
                               && local_gradient_wrt_output.Height() > 0
                               && local_gradient_wrt_output.Width() > 0);

  // Compute bias gradient
  if (m_bias_scaling_factor != El::TypeTraits<ScalingType>::Zero()
      && this->get_weights(1).get_optimizer() != nullptr) {
    auto* bias_optimizer = this->get_weights(1).get_optimizer();
    auto dst_scale_dt = El::TypeTraits<TensorDataType>::Zero(),
      gradient_scale_dt = El::TypeTraits<TensorDataType>::Zero();
    auto& bias_gradient = bias_optimizer->get_gradient_buffer(
      dst_scale_dt, gradient_scale_dt, true);
    if (has_local_data) {
      auto dst_scale = ScalingType(dst_scale_dt), gradient_scale = ScalingType(gradient_scale_dt);
      dnn_lib::convolution_backward_bias(
        gradient_scale,
        m_tensors_dnn_desc.get_prev_error_signals(),
        local_gradient_wrt_output,
        dst_scale,
        m_bias_dnn_desc,
        bias_gradient);
    } else {
      El::Scale(dst_scale_dt, bias_gradient);
    }
  }

  // Compute kernel gradient
  auto* kernel_optimizer = this->get_weights(0).get_optimizer();
  if (kernel_optimizer != nullptr) {
    auto dst_scale_dt = El::TypeTraits<TensorDataType>::Zero(), gradient_scale_dt = El::TypeTraits<TensorDataType>::Zero();
    auto& kernel_gradient = kernel_optimizer->get_gradient_buffer(
      dst_scale_dt, gradient_scale_dt, true);
    if (has_local_data) {
      // Initialize GPU workspace
      El::Matrix<TensorDataType, El::Device::GPU> workspace;
#ifdef HYDROGEN_HAVE_CUB
      workspace.SetMemoryMode(1); // CUB GPU memory pool
#endif // HYDROGEN_HAVE_CUB
      size_t workspace_size = 1 << 30; /// @todo Allocate largest free block
      workspace.Resize(workspace_size / sizeof(TensorDataType), 1);
      workspace_size = workspace.Height() * sizeof(TensorDataType);

      // Initialize DNN library objects
      auto&& input_desc = m_tensors_dnn_desc.get_prev_activations();
      auto&& gradient_wrt_output_desc = m_tensors_dnn_desc.get_prev_error_signals();

      auto dst_scale = ScalingType(dst_scale_dt), gradient_scale = ScalingType(gradient_scale_dt);

      // Determine algorithm and compute kernel gradient
      if (using_transposed_convolution) {
        bwd_filter_conv_alg kernel_gradient_dnn_algorithm
          = get_backward_filter_algo_dnn(
            local_input.Width(),
            gradient_wrt_output_desc, local_gradient_wrt_output.LockedBuffer(),
            input_desc, local_input.LockedBuffer(),
            m_convolution_dnn_desc,
            m_kernel_dnn_desc,
            workspace_size, workspace.Buffer());
        dnn_lib::convolution_backward_filter(
          gradient_scale,
          gradient_wrt_output_desc,
          local_gradient_wrt_output,
          input_desc,
          local_input,
          m_convolution_dnn_desc,
          kernel_gradient_dnn_algorithm,
          workspace,
          dst_scale,
          m_kernel_dnn_desc,
          kernel_gradient);
      } else {
        bwd_filter_conv_alg kernel_gradient_dnn_algorithm
          = get_backward_filter_algo_dnn(
            local_input.Width(),
            input_desc, local_input.LockedBuffer(),
            gradient_wrt_output_desc, local_gradient_wrt_output.LockedBuffer(),
            m_convolution_dnn_desc,
            m_kernel_dnn_desc,
            workspace_size, workspace.Buffer());
        dnn_lib::convolution_backward_filter(
          gradient_scale,
          input_desc,
          local_input,
          gradient_wrt_output_desc,
          local_gradient_wrt_output,
          m_convolution_dnn_desc,
          kernel_gradient_dnn_algorithm,
          workspace,
          dst_scale,
          m_kernel_dnn_desc,
          kernel_gradient);
      }
    } else {
      El::Scale(dst_scale_dt, kernel_gradient);
    }
  }

#endif // LBANN_HAS_DNN_LIB
}

template <typename TensorDataType, El::Device Device>
void
base_convolution_layer<TensorDataType,Device>
::apply_convolution_im2col(bool during_forward_prop) {

  // Local matrices
  const auto& local_kernel = this->weights_values(0).LockedMatrix();
  const auto& local_input = (during_forward_prop ?
                             this->get_local_prev_activations() :
                             this->get_local_prev_error_signals());
  auto& local_output = (during_forward_prop ?
                        this->get_local_activations() :
                        this->get_local_error_signals());

  // Matrix parameters
  const int output_size = local_output.Height();
  const El::Int local_width = local_input.Width();
  std::vector<int> input_dims, output_dims;
  if (during_forward_prop) {
    input_dims = this->get_input_dims();
    output_dims = this->get_output_dims();
  }
  else {
    input_dims = this->get_output_dims();
    output_dims = this->get_input_dims();
  }
  const auto& kernel_dims = this->get_kernel_dims();
  const auto& kernel_size = std::accumulate(kernel_dims.begin(),
                                            kernel_dims.end(),
                                            1, std::multiplies<int>());

  // Initialize matrices
  const int m = output_size / output_dims[0];
  const int n = output_dims[0];
  const int k = kernel_size / output_dims[0];
  DMatDT<Device> input_col, output_col;
  DMatDT<Device> im2col_matrix(k, m);
  const DMatDT<Device> kernel_matrix(k, n, local_kernel.LockedBuffer(), k);

  // Iterate through input columns
  for (El::Int col = 0; col < local_width; ++col) {

    // Construct im2col matrix from current input column
    El::LockedView(input_col, local_input, El::ALL, El::IR(col));
    im2col<TensorDataType>(input_col,
                           im2col_matrix,
                           input_dims[0],
                           input_dims.size() - 1,
                           &input_dims[1],
                           m_pads.data(),
                           &kernel_dims[2],
                           m_strides.data());

    // Apply convolution to current input column
    output_col.Attach(m, n, local_output.Buffer(0, col), m);
    El::Gemm(El::TRANSPOSE, El::NORMAL,
             El::TypeTraits<TensorDataType>::One(), im2col_matrix, kernel_matrix,
             El::TypeTraits<TensorDataType>::Zero(), output_col);

  }

}

template <typename TensorDataType, El::Device Device>
void
base_convolution_layer<TensorDataType,Device>
::apply_transposed_convolution_im2col(bool during_forward_prop) {

  // Local matrices
  const auto& local_kernel = this->weights_values(0).LockedMatrix();
  const auto& local_input = (during_forward_prop ?
                             this->get_local_prev_activations() :
                             this->get_local_prev_error_signals());
  DMatDT<Device>& local_output = (during_forward_prop ?
                                  this->get_local_activations() :
                                  this->get_local_error_signals());

  // Matrix parameters
  const int input_size = local_input.Height();
  const El::Int local_width = local_input.Width();
  std::vector<int> input_dims, output_dims;
  if (during_forward_prop) {
    input_dims = this->get_input_dims();
    output_dims = this->get_output_dims();
  }
  else {
    input_dims = this->get_output_dims();
    output_dims = this->get_input_dims();
  }
  const auto& kernel_dims = this->get_kernel_dims();
  const auto& kernel_size = std::accumulate(kernel_dims.begin(),
                                            kernel_dims.end(),
                                            1, std::multiplies<int>());

  // Initialize matrices
  const int m = kernel_size / input_dims[0];
  const int n = input_size / input_dims[0];
  const int k = input_dims[0];
  DMatDT<Device> input_col, output_col;
  DMatDT<Device> im2col_matrix(m, n);
  const DMatDT<Device> kernel_matrix(m, k, local_kernel.LockedBuffer(), m);

  // Iterate through input columns
  for (El::Int col = 0; col < local_width; ++col) {

    // Apply transposed convolution to current input column
    input_col.LockedAttach(n, k, local_input.LockedBuffer(0, col), n);
    El::Gemm(El::NORMAL, El::TRANSPOSE,
             El::TypeTraits<TensorDataType>::One(), kernel_matrix, input_col,
             El::TypeTraits<TensorDataType>::Zero(), im2col_matrix);

    // Perform col2im to accumulate contributions from each kernel
    // position
    El::View(output_col, local_output, El::ALL, El::IR(col));
    col2im<TensorDataType>(im2col_matrix,
                           output_col,
                           output_dims[0],
                           output_dims.size() - 1,
                           &output_dims[1],
                           m_pads.data(),
                           &kernel_dims[2],
                           m_strides.data());

  }

}

template <typename TensorDataType, El::Device Device>
void
base_convolution_layer<TensorDataType,Device>
::apply_bias_cpu() {

  // Return immediately if there is no bias
  if (m_bias_scaling_factor == El::TypeTraits<ScalingType>::Zero()) return;

  // Local matrices
  const auto& local_bias = this->weights_values(1).LockedMatrix();
  auto& local_output = this->get_local_activations();

  // Matrix parameters
  const El::Int local_width = local_output.Width();
  const auto& output_dims = this->get_output_dims();
  const El::Int num_output_channels = output_dims[0];
  const El::Int num_per_output_channel = this->get_output_size() / num_output_channels;

  // Apply bias to each output channel
  LBANN_OMP_PARALLEL_FOR
    for (El::Int channel = 0; channel < num_output_channels; ++channel) {
      const El::Int row_start = channel * num_per_output_channel;
      const El::Int row_end = (channel+1) * num_per_output_channel;
      const TensorDataType bias_term = TensorDataType(m_bias_scaling_factor) * local_bias(channel, 0);
      for (El::Int col = 0; col < local_width; ++col) {
        for (El::Int row = row_start; row < row_end; ++row) {
          local_output(row, col) += bias_term;
        }
      }
    }
}

template <typename TensorDataType, El::Device Device>
void base_convolution_layer<TensorDataType,Device>
::compute_gradients_im2col(bool using_transposed_convolution) {

  // Local matrices
  const DMatDT<Device>& local_input = this->get_local_prev_activations();
  const DMatDT<Device>& local_gradient_wrt_output = this->get_local_prev_error_signals();
  const bool has_local_data = (!local_input.IsEmpty()
                               && !local_gradient_wrt_output.IsEmpty());

  // Get convolution parameters
  const El::Int local_width = local_input.Width();
  const auto& input_dims = this->get_input_dims();
  const auto& output_dims = this->get_output_dims();
  const int num_input_channels = input_dims[0];
  const int num_output_channels = output_dims[0];
  const int num_per_output_channel = this->get_output_size() / num_output_channels;
  const auto& kernel_dims = this->get_kernel_dims();
  const auto& kernel_size = std::accumulate(kernel_dims.begin(),
                                            kernel_dims.end(),
                                            1, std::multiplies<int>());

  // Compute bias gradient
  // Note: Sum is computed with Kahan summation
  if (m_bias_scaling_factor != El::TypeTraits<ScalingType>::Zero()
      && this->get_weights(1).get_optimizer() != nullptr) {
    auto* bias_optimizer = this->get_weights(1).get_optimizer();
    TensorDataType dst_scale = El::TypeTraits<TensorDataType>::Zero(), gradient_scale = El::TypeTraits<TensorDataType>::Zero();
    auto& bias_gradient = bias_optimizer->get_gradient_buffer(
      dst_scale, gradient_scale, true);
    if (has_local_data) {
      auto& local_bias_gradient = bias_gradient.Matrix();
      LBANN_OMP_PARALLEL_FOR
        for (int channel = 0; channel < num_output_channels; ++channel) {
          const El::Int row_start = channel * num_per_output_channel;
          const El::Int row_end = (channel+1) * num_per_output_channel;
          auto sum = El::TypeTraits<TensorDataType>::Zero();
          auto correction = El::TypeTraits<TensorDataType>::Zero();
          for (El::Int col = 0; col < local_width; ++col) {
            for (El::Int row = row_start; row < row_end; ++row) {
              TensorDataType term = local_gradient_wrt_output(row, col);
              term += correction;
              const TensorDataType next_sum = sum + term;
              correction = term - (next_sum - sum);
              sum = next_sum;
            }
          }
          local_bias_gradient(channel, 0) = dst_scale*local_bias_gradient(channel, 0)
            + gradient_scale*sum;
        }
    } else {
      El::Scale(dst_scale, bias_gradient);
    }
  }

  // Stop early if kernel is not being optimized
  auto* kernel_optimizer = this->get_weights(0).get_optimizer();
  if (kernel_optimizer == nullptr) { return; }

  // Initialize matrices
  const int m = (using_transposed_convolution ?
                 kernel_size / num_input_channels :
                 kernel_size / num_output_channels);
  const int n = (using_transposed_convolution ?
                 num_input_channels :
                 num_output_channels);
  const int k = (using_transposed_convolution ?
                 this->get_input_size() / num_input_channels :
                 this->get_output_size() / num_output_channels);
  auto dst_scale = El::TypeTraits<TensorDataType>::Zero(), gradient_scale = El::TypeTraits<TensorDataType>::Zero();
  auto& kernel_gradient = kernel_optimizer->get_gradient_buffer(
    dst_scale, gradient_scale, true);
  El::Scale(dst_scale, kernel_gradient);
  DMatDT<Device> im2col_matrix(m, k);
  DMatDT<Device> kernel_gradient_matrix(m, n, kernel_gradient.Buffer(), m);

  // Compute kernel gradient contributions from each data sample
  for (El::Int col = 0; col < local_width; ++col) {
    if (using_transposed_convolution) {
      const DMatDT<Device> input_col(k, n, local_input.LockedBuffer(0,col), k);
      const DMatDT<Device> gradient_wrt_output_col =
        El::LockedView(local_gradient_wrt_output, El::ALL, El::IR(col));
      im2col<TensorDataType>(gradient_wrt_output_col,
                             im2col_matrix,
                             num_output_channels,
                             output_dims.size() - 1,
                             &output_dims[1],
                             m_pads.data(),
                             &kernel_dims[2],
                             m_strides.data());
      El::Gemm(El::NORMAL, El::NORMAL,
               gradient_scale, im2col_matrix, input_col,
               El::TypeTraits<TensorDataType>::One(), kernel_gradient_matrix);
    }
    else {
      const DMatDT<Device> input_col
        = El::LockedView(local_input, El::ALL, El::IR(col));
      const DMatDT<Device> gradient_wrt_output_col(k, n, local_gradient_wrt_output.LockedBuffer(0,col), k);
      im2col<TensorDataType>(input_col,
                             im2col_matrix,
                             num_input_channels,
                             input_dims.size() - 1,
                             &input_dims[1],
                             m_pads.data(),
                             &kernel_dims[2],
                             m_strides.data());
      El::Gemm(El::NORMAL, El::NORMAL,
               gradient_scale, im2col_matrix, gradient_wrt_output_col,
               El::TypeTraits<TensorDataType>::One(), kernel_gradient_matrix);
    }
  }
}

#ifdef LBANN_HAS_DNN_LIB
template <typename TensorDataType, El::Device Device>
fwd_conv_alg
base_convolution_layer<TensorDataType,Device>::get_forward_algo_dnn(
  const int local_mini_batch_size,
  const dnn_lib::TensorDescriptor& input_desc,
  const TensorDataType* input,
  const dnn_lib::FilterDescriptor& kernel_desc,
  const TensorDataType* kernel,
  const dnn_lib::ConvolutionDescriptor& conv_desc,
  const dnn_lib::TensorDescriptor& output_desc,
  TensorDataType* output,
  size_t ws_size,
  TensorDataType* ws) {
  if (m_fwd_dnn_algos.count(local_mini_batch_size) == 0) {
#ifdef LBANN_DETERMINISTIC
    bool deterministic = true;
#else
    bool deterministic = false;
#endif
    m_fwd_dnn_algos[local_mini_batch_size] =
      dnn_lib::get_fwd_algorithm(
        true, deterministic,
        input_desc, input,
        kernel_desc, kernel,
        conv_desc,
        output_desc, output,
        ws_size, ws);
  }
  return m_fwd_dnn_algos[local_mini_batch_size];
}

template <typename TensorDataType, El::Device Device>
bwd_data_conv_alg
base_convolution_layer<TensorDataType,Device>::get_backward_data_algo_dnn(
  const int local_mini_batch_size,
  const dnn_lib::FilterDescriptor& kernel_desc,
  const TensorDataType* kernel,
  const dnn_lib::TensorDescriptor& prev_error_signal_desc,
  const TensorDataType* prev_error_signal,
  const dnn_lib::ConvolutionDescriptor& conv_desc,
  const dnn_lib::TensorDescriptor& error_signal_desc,
  TensorDataType* error_signal,
  size_t ws_size,
  TensorDataType* ws) {
  if (m_bwd_data_dnn_algos.count(local_mini_batch_size) == 0) {
#ifdef LBANN_DETERMINISTIC
    bool deterministic = true;
#else
    bool deterministic = false;
#endif
    m_bwd_data_dnn_algos[local_mini_batch_size] =
      dnn_lib::get_bwd_data_algorithm(
        true, deterministic,
        kernel_desc, kernel,
        prev_error_signal_desc, prev_error_signal,
        conv_desc,
        error_signal_desc, error_signal,
        ws_size, ws);
  }
  return m_bwd_data_dnn_algos[local_mini_batch_size];
}

template <typename TensorDataType, El::Device Device>
bwd_filter_conv_alg
base_convolution_layer<TensorDataType,Device>::get_backward_filter_algo_dnn(
  const int local_mini_batch_size,
  const dnn_lib::TensorDescriptor& input_desc,
  const TensorDataType* input,
  const dnn_lib::TensorDescriptor& prev_error_signal_desc,
  const TensorDataType* prev_error_signal,
  const dnn_lib::ConvolutionDescriptor& conv_desc,
  const dnn_lib::FilterDescriptor& kernel_gradient_desc,
  size_t ws_size,
  TensorDataType* ws) {
  if (m_bwd_filter_dnn_algos.count(local_mini_batch_size) == 0) {
#ifdef LBANN_DETERMINISTIC
    bool deterministic = true;
#else
    bool deterministic = false;
#endif
    // Temporary filter gradient buffer.
    El::Matrix<TensorDataType, El::Device::GPU> kernel_gradient;
#ifdef HYDROGEN_HAVE_CUB
    kernel_gradient.SetMemoryMode(1);
#endif
    kernel_gradient.Resize(this->get_weights(0).get_matrix_height(),
                           this->get_weights(0).get_matrix_width());
    m_bwd_filter_dnn_algos[local_mini_batch_size] =
      dnn_lib::get_bwd_filter_algorithm(
        true, deterministic,
        input_desc, input,
        prev_error_signal_desc, prev_error_signal,
        conv_desc,
        kernel_gradient_desc, kernel_gradient.Buffer(),
        ws_size, ws);
  }
  return m_bwd_filter_dnn_algos[local_mini_batch_size];
}
#endif // LBANN_HAS_DNN_LIB

#ifdef LBANN_HAS_DISTCONV
template <typename TensorDataType, El::Device Device>
void base_convolution_layer<TensorDataType,Device>::setup_distconv_adapter(
    const DataReaderMetaData& dr_metadata) {
  this->get_distconv_adapter_ptr() = make_unique<
    base_convolution_adapter<TensorDataType, Device>>(*this);
}

template <typename TensorDataType, El::Device Device>
const base_convolution_adapter<TensorDataType, Device>&
base_convolution_layer<TensorDataType, Device>::get_distconv_adapter() const {
  return dynamic_cast<const base_convolution_adapter<TensorDataType, Device>&>(
    data_type_layer<TensorDataType>::get_distconv_adapter());
}

template <typename TensorDataType, El::Device Device>
base_convolution_adapter<TensorDataType, Device>&
base_convolution_layer<TensorDataType, Device>::get_distconv_adapter() {
  return const_cast<base_convolution_adapter<TensorDataType, Device>&>(
    static_cast<const base_convolution_layer<TensorDataType, Device>&>(*this).get_distconv_adapter());
}

template <typename TensorDataType, El::Device Device>
void base_convolution_adapter<TensorDataType, Device>::setup_fp_tensors() {
  data_type_distconv_adapter<TensorDataType>::setup_fp_tensors();
  auto &layer = dynamic_cast<
    base_convolution_layer<TensorDataType, Device>&>(this->layer());
  const auto &input_dist = this->get_prev_activations_dist();

  const auto& kernel_dims = layer.get_kernel_dims();
  std::stringstream ss;
  dc::util::print_vector(ss, kernel_dims.begin(), kernel_dims.end());

  // assumes no partitioning on channel/filter dimensions
  assert_eq(input_dist.get_split_shape()[-2], 1);
  auto shared_dist = dc::Dist::make_shared_distribution(
    input_dist.get_locale_shape());

  dc::Shape kernel_shape(kernel_dims);
  std::reverse(kernel_shape.begin(), kernel_shape.end());
  const dc::LocaleMPI loc(dc::get_mpi_comm(), false);
  m_kernel = make_unique<TensorDevType>(kernel_shape, loc, shared_dist);

  if (layer.m_bias_scaling_factor != El::To<TensorDataType>(0)) {
    dc::Shape bias_shape(dc::get_num_dims(layer), 1);
    bias_shape[dc::get_channel_dim()] = layer.get_output_dims()[0];
    m_bias = make_unique<TensorDevType>(bias_shape, loc, shared_dist);
  }
}

template <typename TensorDataType, El::Device Device>
void base_convolution_adapter<TensorDataType, Device>::setup_bp_tensors() {
  data_type_distconv_adapter<TensorDataType>::setup_bp_tensors();
  auto &l = dynamic_cast<
    base_convolution_layer<TensorDataType, Device>&>(this->layer());

  const auto shared_dist = dc::Dist::make_shared_distribution(
    this->get_prev_error_signals_dist().get_locale_shape());
  dc::Shape kernel_shape(l.get_kernel_dims());
  std::reverse(kernel_shape.begin(), kernel_shape.end());
  const dc::LocaleMPI loc(dc::get_mpi_comm(), false);

  m_kernel_gradient = make_unique<TensorDevType>(kernel_shape, loc, shared_dist);
  // Gradient buffer is needed for auto-tuning the bp filter algorithm
  auto* kernel_optimizer = static_cast<data_type_optimizer<TensorDataType>*>(l.get_weights(0).get_optimizer());
  assert0(dc::tensor::View(
            *m_kernel_gradient,
            kernel_optimizer->get_gradient().Buffer()));

  // Bias tensor. Shared by all procs
  if (l.m_bias_scaling_factor != El::To<TensorDataType>(0)) {
    auto* bias_optimizer = static_cast<data_type_optimizer<TensorDataType>*>(l.get_weights(1).get_optimizer());
    if (bias_optimizer != nullptr) {
      dc::Shape bias_shape(dc::get_num_dims(l), 1);
      bias_shape[dc::get_channel_dim()] = l.get_output_dims()[0];
      m_bias_gradient = make_unique<TensorDevType>(bias_shape, loc, shared_dist);
      // setup_bias_gradients needs strides of the bias tensor,
      // which is set when its view is set.
      assert0(dc::tensor::View(
                *m_bias_gradient,
                bias_optimizer->get_gradient().Buffer()));
    }
  }
}

template <typename TensorDataType, El::Device Device>
void base_convolution_adapter<TensorDataType, Device>::setup_layer(
  size_t workspace_capacity) {
  data_type_distconv_adapter<TensorDataType>::setup_layer(workspace_capacity);
  auto &layer = dynamic_cast<base_convolution_layer<TensorDataType, Device>&>(this->layer());
  m_conv = make_unique<dc::Convolution<TensorDataType>>(
    dc::get_backend(), dc::get_num_dims(layer),
    dc::get_halo_exchange_method());
  if (layer.m_bias_scaling_factor != El::To<TensorDataType>(0)) {
    m_conv->setup_bias(*m_bias);
    m_conv->setup_bias_gradient(*m_bias_gradient);
  }
}

template <typename TensorDataType, El::Device Device>
void base_convolution_adapter<TensorDataType, Device>::fp_compute_convolution() {
  auto &l = dynamic_cast<base_convolution_layer<
    TensorDataType, Device>&>(this->layer());
  assert0(dc::tensor::View(
            *m_kernel, l.weights_values(0).LockedBuffer()));
  m_conv->forward(El::To<TensorDataType>(1), this->get_prev_activations(),
                  *m_kernel, El::To<TensorDataType>(0), this->get_activations());
}

template <typename TensorDataType, El::Device Device>
void base_convolution_adapter<TensorDataType, Device>::fp_apply_bias() {
  auto &l = dynamic_cast<base_convolution_layer<
    TensorDataType, Device>&>(this->layer());
  if (l.m_bias_scaling_factor == El::To<TensorDataType>(0)) return;
  assert0(dc::tensor::View(
            *m_bias, l.weights_values(1).LockedBuffer()));
  m_conv->apply_bias(l.m_bias_scaling_factor, *m_bias,
                     El::To<TensorDataType>(1), this->get_activations());
}

template <typename TensorDataType, El::Device Device>
void base_convolution_adapter<TensorDataType, Device>::bp_compute_convolution_data() {
  auto &l = dynamic_cast<base_convolution_layer<
    TensorDataType, Device>&>(this->layer());
  assert0(dc::tensor::View(
            *m_kernel, l.weights_values(0).LockedBuffer()));
  m_conv->backward_data(El::To<TensorDataType>(1), *m_kernel,
                        this->get_prev_error_signals(),
                        El::To<TensorDataType>(0), this->get_error_signals());
}

template <typename TensorDataType, El::Device Device>
void base_convolution_adapter<TensorDataType, Device>::bp_compute_convolution_filter() {
  auto &l = dynamic_cast<base_convolution_layer<
    TensorDataType, Device>&>(this->layer());
  const bool has_local_data = this->get_prev_activations().get_local_size() > 0 &&
    this->get_prev_error_signals().get_local_size() > 0;
  if (l.m_bias_scaling_factor != El::To<TensorDataType>(0)
      && l.get_weights(1).get_optimizer() != nullptr) {
    auto* bias_optimizer = l.get_weights(1).get_optimizer();
    TensorDataType dst_scale{El::To<TensorDataType>(0)}, gradient_scale{El::To<TensorDataType>(0)};
    auto& bias_gradient = bias_optimizer->get_gradient_buffer(
      dst_scale, gradient_scale, true);
    assert0(dc::tensor::View(*m_bias_gradient,
                             bias_gradient.Buffer()));
    if (has_local_data) {
      m_conv->backward_bias(gradient_scale,
                            this->get_prev_error_signals(),
                            dst_scale, *m_bias_gradient, false);
    } else {
      m_bias_gradient->scale(dst_scale, gpu::get_sync_info(bias_gradient).Stream());
    }
  }

  auto* kernel_optimizer = l.get_weights(0).get_optimizer();
  if (kernel_optimizer == nullptr) return;
  TensorDataType dst_scale{El::To<TensorDataType>(0)}, gradient_scale{El::To<TensorDataType>(0)};
  auto& kernel_gradient = kernel_optimizer->get_gradient_buffer(
    dst_scale, gradient_scale, true);
  assert0(dc::tensor::View(
            *m_kernel_gradient, kernel_gradient.Buffer()));
  if (has_local_data) {
    m_conv->backward_filter(gradient_scale,
                            this->get_prev_activations(),
                            this->get_prev_error_signals(),
                            dst_scale,
                            *m_kernel_gradient, false);
  } else {
    m_kernel_gradient->scale(dst_scale, gpu::get_sync_info(kernel_gradient).Stream());
  }
}


#define PROTO_DEVICE(T, Device)                         \
  template class base_convolution_adapter<T, Device>

#include "lbann/macros/instantiate_device.hpp"
#undef PROTO_DEVICE

#endif // LBANN_HAS_DISTCONV

#define PROTO_DEVICE(T, Device)                         \
  template class base_convolution_layer<T, Device>

#include "lbann/macros/instantiate_device.hpp"

} // namespace lbann<|MERGE_RESOLUTION|>--- conflicted
+++ resolved
@@ -426,10 +426,6 @@
 #else
 
   // Useful constants
-<<<<<<< HEAD
-  using ScalingType = dnn_lib::ScalingParamType<TensorDataType>;
-=======
->>>>>>> e112ed35
   const auto zero = El::TypeTraits<ScalingType>::Zero();
   const auto one = El::TypeTraits<ScalingType>::One();
 
@@ -508,10 +504,6 @@
 #else
 
   // Useful constants
-<<<<<<< HEAD
-  using ScalingType = dnn_lib::ScalingParamType<TensorDataType>;
-=======
->>>>>>> e112ed35
   const auto zero = El::TypeTraits<ScalingType>::Zero();
   const auto one = El::TypeTraits<ScalingType>::One();
 
