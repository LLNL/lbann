--- conflicted
+++ resolved
@@ -64,17 +64,11 @@
          dx1_buffer[i], dx2_buffer[i]);
     }
   } else {
-<<<<<<< HEAD
-    LBANN_OMP_PARALLEL_FOR_COLLAPSE2
-    for (El::Int col = 0; col < x1.Width(); ++col) {
-      for (El::Int row = 0; row < x2.Height(); ++row) {
-=======
     auto const width = x1.Width();
     auto const height = x1.Height();
-#pragma omp parallel for collapse(2)
+    LBANN_OMP_PARALLEL_FOR_COLLAPSE2
     for (El::Int col = 0; col < width; ++col) {
       for (El::Int row = 0; row < height; ++row) {
->>>>>>> ca5b7c90
         BinaryBackPropOperator op;
         op(x1(row, col), x2(row, col), dy(row, col),
            dx1(row, col), dx2(row, col));
