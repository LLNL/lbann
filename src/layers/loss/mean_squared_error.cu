////////////////////////////////////////////////////////////////////////////////
// Copyright (c) 2014-2019, Lawrence Livermore National Security, LLC.
// Produced at the Lawrence Livermore National Laboratory.
// Written by the LBANN Research Team (B. Van Essen, et al.) listed in
// the CONTRIBUTORS file. <lbann-dev@llnl.gov>
//
// LLNL-CODE-697807.
// All rights reserved.
//
// This file is part of LBANN: Livermore Big Artificial Neural Network
// Toolkit. For details, see http://software.llnl.gov/LBANN or
// https://github.com/LLNL/LBANN.
//
// Licensed under the Apache License, Version 2.0 (the "Licensee"); you
// may not use this file except in compliance with the License.  You may
// obtain a copy of the License at:
//
// http://www.apache.org/licenses/LICENSE-2.0
//
// Unless required by applicable law or agreed to in writing, software
// distributed under the License is distributed on an "AS IS" BASIS,
// WITHOUT WARRANTIES OR CONDITIONS OF ANY KIND, either express or
// implied. See the License for the specific language governing
// permissions and limitations under the license.
////////////////////////////////////////////////////////////////////////////////

#define LBANN_MEAN_SQUARED_ERROR_LAYER_INSTANTIATE
#include "lbann/layers/loss/mean_squared_error.hpp"

namespace lbann {

namespace {

<<<<<<< HEAD
#ifdef DISPLAY_INDIVIDUAL_MSE
template <int block_size>
__global__ void fp_kernel(int global_height,
                          int local_height, int local_width,
                          const DataType* __restrict__ prediction,
                          int prediction_ldim,
                          const DataType* __restrict__ ground_truth,
                          int ground_truth_ldim,
                          DataType* __restrict__ contribution,
                          DataType* __restrict__ contribution_pc) {

  // Indices
  const int tid = threadIdx.x;
  const int gidx = threadIdx.x + blockIdx.x * blockDim.x;
  const int bidy = blockIdx.y;
  const int nthreadsx = blockDim.x * gridDim.x;

  // Compute local contribution for each matrix column
  for (int col = bidy; col < local_width; col += gridDim.y) {

    // Compute contributions for each thread
    DataType private_contribution = DataType(0);
    for (int row = gidx; row < local_height; row += nthreadsx) {
      const auto& err = (prediction[row + col * prediction_ldim]
                         - ground_truth[row + col * ground_truth_ldim]);
      private_contribution += err * err;
      contribution_pc[row + local_height * col] = err * err;
    }

    // Shared memory reduction to get contribution for each block
    /// @todo unroll loops
    __shared__ DataType shared_contribution[block_size];
    shared_contribution[tid] = private_contribution;
    for (int stride = block_size / 2; stride > 0; stride /= 2) {
      __syncthreads();
      if (tid < stride) {
        shared_contribution[tid] += shared_contribution[tid + stride];
      }
    }
    if (tid == 0) {
      shared_contribution[0] /= global_height;
      cuda::atomic_add(&contribution[col], shared_contribution[0]);
    }

  }

}
#else
template <int block_size>
=======
template <int block_size, typename TensorDataType>
>>>>>>> 21d63e35
__global__ void fp_kernel(int global_height,
                          int local_height, int local_width,
                          const TensorDataType* __restrict__ prediction,
                          int prediction_ldim,
                          const TensorDataType* __restrict__ ground_truth,
                          int ground_truth_ldim,
                          TensorDataType* __restrict__ contribution) {

  // Indices
  const int tid = threadIdx.x;
  const int gidx = threadIdx.x + blockIdx.x * blockDim.x;
  const int bidy = blockIdx.y;
  const int nthreadsx = blockDim.x * gridDim.x;

  // Compute local contribution for each matrix column
  for (int col = bidy; col < local_width; col += gridDim.y) {

    // Compute contributions for each thread
    TensorDataType private_contribution = TensorDataType(0);
    for (int row = gidx; row < local_height; row += nthreadsx) {
      const auto& err = (prediction[row + col * prediction_ldim]
                         - ground_truth[row + col * ground_truth_ldim]);
      private_contribution += err * err;
    }

    // Shared memory reduction to get contribution for each block
    /// @todo unroll loops
    __shared__ TensorDataType shared_contribution[block_size];
    shared_contribution[tid] = private_contribution;
    for (int stride = block_size / 2; stride > 0; stride /= 2) {
      __syncthreads();
      if (tid < stride) {
        shared_contribution[tid] += shared_contribution[tid + stride];
      }
    }
    if (tid == 0) {
      shared_contribution[0] /= global_height;
      cuda::atomic_add(&contribution[col], shared_contribution[0]);
    }

  }

}
#endif // DISPLAY_INDIVIDUAL_MSE

<<<<<<< HEAD
#ifdef DISPLAY_INDIVIDUAL_MSE
void local_fp_gpu(El::Int height,
                  const AbsMat& local_prediction,
                  const AbsMat& local_ground_truth,
                  AbsMat& local_contribution,
                  AbsMat& local_contribution_pc) {
  El::Zero(local_contribution);
  const auto& local_height = local_prediction.Height();
  const auto& local_width = local_prediction.Width();
  if (local_height > 0 && local_width > 0) {
    const int block_size = 256;
    dim3 block_dims, grid_dims;
    block_dims.x = block_size;
    grid_dims.x = (local_height + block_size - 1) / block_size;
    grid_dims.y = local_width;
    CHECK_CUDA(cudaSetDevice(El::GPUManager::Device()));
    fp_kernel<block_size>
      <<<grid_dims, block_dims, 0, El::GPUManager::Stream()>>>(
        height, local_height, local_width,
        local_prediction.LockedBuffer(), local_prediction.LDim(),
        local_ground_truth.LockedBuffer(), local_ground_truth.LDim(),
        local_contribution.Buffer(),
        local_contribution_pc.Buffer());
  }
}
#else
=======
template <typename TensorDataType>
>>>>>>> 21d63e35
void local_fp_gpu(El::Int height,
                  const El::AbstractMatrix<TensorDataType>& local_prediction,
                  const El::AbstractMatrix<TensorDataType>& local_ground_truth,
                  El::AbstractMatrix<TensorDataType>& local_contribution) {
  El::Zero(local_contribution);
  const auto& local_height = local_prediction.Height();
  const auto& local_width = local_prediction.Width();
  if (local_height > 0 && local_width > 0) {
    const int block_size = 256;
    dim3 block_dims, grid_dims;
    block_dims.x = block_size;
    grid_dims.x = (local_height + block_size - 1) / block_size;
    grid_dims.y = local_width;
    CHECK_CUDA(cudaSetDevice(El::GPUManager::Device()));
    fp_kernel<block_size>
      <<<grid_dims, block_dims, 0, El::GPUManager::Stream()>>>(
        height, local_height, local_width,
        local_prediction.LockedBuffer(), local_prediction.LDim(),
        local_ground_truth.LockedBuffer(), local_ground_truth.LDim(),
        local_contribution.Buffer());
  }
}
<<<<<<< HEAD
#endif
template <int block_size>
=======

template <int block_size, typename TensorDataType>
>>>>>>> 21d63e35
__global__ void bp_kernel(int global_height,
                          int local_height, int local_width,
                          const TensorDataType* __restrict__ prediction,
                          int prediction_ldim,
                          const TensorDataType* __restrict__ ground_truth,
                          int ground_truth_ldim,
                          const TensorDataType* __restrict__ gradient_wrt_output,
                          TensorDataType* __restrict__ gradient_wrt_prediction,
                          int gradient_wrt_prediction_ldim,
                          TensorDataType* __restrict__ gradient_wrt_ground_truth,
                          int gradient_wrt_ground_truth_ldim) {

  // Indices
  const int gidx = threadIdx.x + blockIdx.x * blockDim.x;
  const int bidy = blockIdx.y;
  const int nthreadsx = blockDim.x * gridDim.x;

  // Compute gradients
  for (int col = bidy; col < local_width; col += gridDim.y) {
    const auto& dy = gradient_wrt_output[col];
    for (int row = gidx; row < local_height; row += nthreadsx) {
      const auto& err = (prediction[row + col * prediction_ldim]
                         - ground_truth[row + col * ground_truth_ldim]);
      auto& dx = gradient_wrt_prediction[row + col * gradient_wrt_prediction_ldim];
      auto& dxhat = gradient_wrt_ground_truth[row + col * gradient_wrt_ground_truth_ldim];
      dx = 2 * err * dy / global_height;
      dxhat = - 2 * err * dy / global_height;
    }
  }

}

template <typename TensorDataType>
void local_bp_gpu(El::Int height,
                  const El::AbstractMatrix<TensorDataType>& local_prediction,
                  const El::AbstractMatrix<TensorDataType>& local_ground_truth,
                  const El::AbstractMatrix<TensorDataType>& local_gradient_wrt_output,
                  El::AbstractMatrix<TensorDataType>& local_gradient_wrt_prediction,
                  El::AbstractMatrix<TensorDataType>& local_gradient_wrt_ground_truth) {
  const auto& local_height = local_prediction.Height();
  const auto& local_width = local_prediction.Width();
  if (local_height > 0 && local_width > 0) {
    const int block_size = 256;
    dim3 block_dims, grid_dims;
    block_dims.x = block_size;
    grid_dims.x = (local_height + block_size - 1) / block_size;
    grid_dims.y = local_width;
    CHECK_CUDA(cudaSetDevice(El::GPUManager::Device()));
    bp_kernel<block_size>
      <<<grid_dims, block_dims, 0, El::GPUManager::Stream()>>>(
        height, local_height, local_width,
        local_prediction.LockedBuffer(), local_prediction.LDim(),
        local_ground_truth.LockedBuffer(), local_ground_truth.LDim(),
        local_gradient_wrt_output.LockedBuffer(),
        local_gradient_wrt_prediction.Buffer(),
        local_gradient_wrt_prediction.LDim(),
        local_gradient_wrt_ground_truth.Buffer(),
        local_gradient_wrt_ground_truth.LDim());
  }
}

} // namespace

<<<<<<< HEAD
#ifdef DISPLAY_INDIVIDUAL_MSE
template <>
void mean_squared_error_layer<data_layout::MODEL_PARALLEL, El::Device::GPU>
     ::local_fp_compute(El::Int height,
                        const AbsMat& local_prediction,
                        const AbsMat& local_ground_truth,
                        AbsMat& local_contribution,
                        AbsMat& local_contribution_pc) {
  local_fp_gpu(height, local_prediction, local_ground_truth,
               local_contribution, local_contribution_pc);
}
#else
template <>
void mean_squared_error_layer<data_layout::MODEL_PARALLEL, El::Device::GPU>
     ::local_fp_compute(El::Int height,
                        const AbsMat& local_prediction,
                        const AbsMat& local_ground_truth,
                        AbsMat& local_contribution) {
  local_fp_gpu(height, local_prediction, local_ground_truth,
               local_contribution);
=======
template <typename TensorDataType, data_layout T_layout, El::Device Dev>
void mean_squared_error_layer<TensorDataType, T_layout, Dev>::local_fp_compute() {
  local_fp_gpu(this->get_input_size(),
               this->get_local_prev_activations(0),
               this->get_local_prev_activations(1),
               this->m_workspace->Matrix());
>>>>>>> 21d63e35
}
#endif

<<<<<<< HEAD
template <>
void mean_squared_error_layer<data_layout::MODEL_PARALLEL, El::Device::GPU>
     ::local_bp_compute(El::Int height,
                        const AbsMat& local_prediction,
                        const AbsMat& local_ground_truth,
                        const AbsMat& local_gradient_wrt_output,
                        AbsMat& local_gradient_wrt_prediction,
                        AbsMat& local_gradient_wrt_ground_truth) {
  local_bp_gpu(height,
               local_prediction,
               local_ground_truth,
               local_gradient_wrt_output,
               local_gradient_wrt_prediction,
               local_gradient_wrt_ground_truth);
}
#ifdef DISPLAY_INDIVIDUAL_MSE
template <>
void mean_squared_error_layer<data_layout::DATA_PARALLEL, El::Device::GPU>
     ::local_fp_compute(El::Int height,
                        const AbsMat& local_prediction,
                        const AbsMat& local_ground_truth,
                        AbsMat& local_contribution,
                        AbsMat& local_contribution_pc) {
  local_fp_gpu(height, local_prediction, local_ground_truth,
               local_contribution, local_contribution_pc);
}
#else
template <>
void mean_squared_error_layer<data_layout::DATA_PARALLEL, El::Device::GPU>
     ::local_fp_compute(El::Int height,
                        const AbsMat& local_prediction,
                        const AbsMat& local_ground_truth,
                        AbsMat& local_contribution) {
  local_fp_gpu(height, local_prediction, local_ground_truth,
               local_contribution);
}
#endif

template <>
void mean_squared_error_layer<data_layout::DATA_PARALLEL, El::Device::GPU>
     ::local_bp_compute(El::Int height,
                        const AbsMat& local_prediction,
                        const AbsMat& local_ground_truth,
                        const AbsMat& local_gradient_wrt_output,
                        AbsMat& local_gradient_wrt_prediction,
                        AbsMat& local_gradient_wrt_ground_truth) {
  local_bp_gpu(height,
               local_prediction,
               local_ground_truth,
               local_gradient_wrt_output,
               local_gradient_wrt_prediction,
               local_gradient_wrt_ground_truth);
=======
template <typename TensorDataType, data_layout T_layout, El::Device Dev>
void mean_squared_error_layer<TensorDataType, T_layout, Dev>::local_bp_compute() {
  local_bp_gpu(this->get_input_size(),
               this->get_local_prev_activations(0),
               this->get_local_prev_activations(1),
               this->m_workspace->LockedMatrix(),
               this->get_local_error_signals(0),
               this->get_local_error_signals(1));
>>>>>>> 21d63e35
}

template class mean_squared_error_layer<
  DataType, data_layout::DATA_PARALLEL, El::Device::GPU>;
template class mean_squared_error_layer<
  DataType, data_layout::MODEL_PARALLEL, El::Device::GPU>;

} // namespace lbann<|MERGE_RESOLUTION|>--- conflicted
+++ resolved
@@ -31,59 +31,7 @@
 
 namespace {
 
-<<<<<<< HEAD
-#ifdef DISPLAY_INDIVIDUAL_MSE
-template <int block_size>
-__global__ void fp_kernel(int global_height,
-                          int local_height, int local_width,
-                          const DataType* __restrict__ prediction,
-                          int prediction_ldim,
-                          const DataType* __restrict__ ground_truth,
-                          int ground_truth_ldim,
-                          DataType* __restrict__ contribution,
-                          DataType* __restrict__ contribution_pc) {
-
-  // Indices
-  const int tid = threadIdx.x;
-  const int gidx = threadIdx.x + blockIdx.x * blockDim.x;
-  const int bidy = blockIdx.y;
-  const int nthreadsx = blockDim.x * gridDim.x;
-
-  // Compute local contribution for each matrix column
-  for (int col = bidy; col < local_width; col += gridDim.y) {
-
-    // Compute contributions for each thread
-    DataType private_contribution = DataType(0);
-    for (int row = gidx; row < local_height; row += nthreadsx) {
-      const auto& err = (prediction[row + col * prediction_ldim]
-                         - ground_truth[row + col * ground_truth_ldim]);
-      private_contribution += err * err;
-      contribution_pc[row + local_height * col] = err * err;
-    }
-
-    // Shared memory reduction to get contribution for each block
-    /// @todo unroll loops
-    __shared__ DataType shared_contribution[block_size];
-    shared_contribution[tid] = private_contribution;
-    for (int stride = block_size / 2; stride > 0; stride /= 2) {
-      __syncthreads();
-      if (tid < stride) {
-        shared_contribution[tid] += shared_contribution[tid + stride];
-      }
-    }
-    if (tid == 0) {
-      shared_contribution[0] /= global_height;
-      cuda::atomic_add(&contribution[col], shared_contribution[0]);
-    }
-
-  }
-
-}
-#else
-template <int block_size>
-=======
 template <int block_size, typename TensorDataType>
->>>>>>> 21d63e35
 __global__ void fp_kernel(int global_height,
                           int local_height, int local_width,
                           const TensorDataType* __restrict__ prediction,
@@ -127,38 +75,8 @@
   }
 
 }
-#endif // DISPLAY_INDIVIDUAL_MSE
 
-<<<<<<< HEAD
-#ifdef DISPLAY_INDIVIDUAL_MSE
-void local_fp_gpu(El::Int height,
-                  const AbsMat& local_prediction,
-                  const AbsMat& local_ground_truth,
-                  AbsMat& local_contribution,
-                  AbsMat& local_contribution_pc) {
-  El::Zero(local_contribution);
-  const auto& local_height = local_prediction.Height();
-  const auto& local_width = local_prediction.Width();
-  if (local_height > 0 && local_width > 0) {
-    const int block_size = 256;
-    dim3 block_dims, grid_dims;
-    block_dims.x = block_size;
-    grid_dims.x = (local_height + block_size - 1) / block_size;
-    grid_dims.y = local_width;
-    CHECK_CUDA(cudaSetDevice(El::GPUManager::Device()));
-    fp_kernel<block_size>
-      <<<grid_dims, block_dims, 0, El::GPUManager::Stream()>>>(
-        height, local_height, local_width,
-        local_prediction.LockedBuffer(), local_prediction.LDim(),
-        local_ground_truth.LockedBuffer(), local_ground_truth.LDim(),
-        local_contribution.Buffer(),
-        local_contribution_pc.Buffer());
-  }
-}
-#else
-=======
 template <typename TensorDataType>
->>>>>>> 21d63e35
 void local_fp_gpu(El::Int height,
                   const El::AbstractMatrix<TensorDataType>& local_prediction,
                   const El::AbstractMatrix<TensorDataType>& local_ground_truth,
@@ -181,13 +99,8 @@
         local_contribution.Buffer());
   }
 }
-<<<<<<< HEAD
-#endif
-template <int block_size>
-=======
 
 template <int block_size, typename TensorDataType>
->>>>>>> 21d63e35
 __global__ void bp_kernel(int global_height,
                           int local_height, int local_width,
                           const TensorDataType* __restrict__ prediction,
@@ -251,92 +164,14 @@
 
 } // namespace
 
-<<<<<<< HEAD
-#ifdef DISPLAY_INDIVIDUAL_MSE
-template <>
-void mean_squared_error_layer<data_layout::MODEL_PARALLEL, El::Device::GPU>
-     ::local_fp_compute(El::Int height,
-                        const AbsMat& local_prediction,
-                        const AbsMat& local_ground_truth,
-                        AbsMat& local_contribution,
-                        AbsMat& local_contribution_pc) {
-  local_fp_gpu(height, local_prediction, local_ground_truth,
-               local_contribution, local_contribution_pc);
-}
-#else
-template <>
-void mean_squared_error_layer<data_layout::MODEL_PARALLEL, El::Device::GPU>
-     ::local_fp_compute(El::Int height,
-                        const AbsMat& local_prediction,
-                        const AbsMat& local_ground_truth,
-                        AbsMat& local_contribution) {
-  local_fp_gpu(height, local_prediction, local_ground_truth,
-               local_contribution);
-=======
 template <typename TensorDataType, data_layout T_layout, El::Device Dev>
 void mean_squared_error_layer<TensorDataType, T_layout, Dev>::local_fp_compute() {
   local_fp_gpu(this->get_input_size(),
                this->get_local_prev_activations(0),
                this->get_local_prev_activations(1),
                this->m_workspace->Matrix());
->>>>>>> 21d63e35
 }
-#endif
 
-<<<<<<< HEAD
-template <>
-void mean_squared_error_layer<data_layout::MODEL_PARALLEL, El::Device::GPU>
-     ::local_bp_compute(El::Int height,
-                        const AbsMat& local_prediction,
-                        const AbsMat& local_ground_truth,
-                        const AbsMat& local_gradient_wrt_output,
-                        AbsMat& local_gradient_wrt_prediction,
-                        AbsMat& local_gradient_wrt_ground_truth) {
-  local_bp_gpu(height,
-               local_prediction,
-               local_ground_truth,
-               local_gradient_wrt_output,
-               local_gradient_wrt_prediction,
-               local_gradient_wrt_ground_truth);
-}
-#ifdef DISPLAY_INDIVIDUAL_MSE
-template <>
-void mean_squared_error_layer<data_layout::DATA_PARALLEL, El::Device::GPU>
-     ::local_fp_compute(El::Int height,
-                        const AbsMat& local_prediction,
-                        const AbsMat& local_ground_truth,
-                        AbsMat& local_contribution,
-                        AbsMat& local_contribution_pc) {
-  local_fp_gpu(height, local_prediction, local_ground_truth,
-               local_contribution, local_contribution_pc);
-}
-#else
-template <>
-void mean_squared_error_layer<data_layout::DATA_PARALLEL, El::Device::GPU>
-     ::local_fp_compute(El::Int height,
-                        const AbsMat& local_prediction,
-                        const AbsMat& local_ground_truth,
-                        AbsMat& local_contribution) {
-  local_fp_gpu(height, local_prediction, local_ground_truth,
-               local_contribution);
-}
-#endif
-
-template <>
-void mean_squared_error_layer<data_layout::DATA_PARALLEL, El::Device::GPU>
-     ::local_bp_compute(El::Int height,
-                        const AbsMat& local_prediction,
-                        const AbsMat& local_ground_truth,
-                        const AbsMat& local_gradient_wrt_output,
-                        AbsMat& local_gradient_wrt_prediction,
-                        AbsMat& local_gradient_wrt_ground_truth) {
-  local_bp_gpu(height,
-               local_prediction,
-               local_ground_truth,
-               local_gradient_wrt_output,
-               local_gradient_wrt_prediction,
-               local_gradient_wrt_ground_truth);
-=======
 template <typename TensorDataType, data_layout T_layout, El::Device Dev>
 void mean_squared_error_layer<TensorDataType, T_layout, Dev>::local_bp_compute() {
   local_bp_gpu(this->get_input_size(),
@@ -345,7 +180,6 @@
                this->m_workspace->LockedMatrix(),
                this->get_local_error_signals(0),
                this->get_local_error_signals(1));
->>>>>>> 21d63e35
 }
 
 template class mean_squared_error_layer<
