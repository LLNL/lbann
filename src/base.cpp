--- conflicted
+++ resolved
@@ -56,16 +56,12 @@
   El::Initialize(argc, argv);
   // Create a new comm object.
   // Initial creation with every process in one model.
-<<<<<<< HEAD
   MPI_Comm lbann_mpi_comm = MPI_COMM_WORLD;
 #ifdef LBANN_HAS_DISTCONV
   lbann_mpi_comm = dc::get_strided_mpi_comm(MPI_COMM_WORLD);
 #endif
-  auto* comm = new lbann_comm(0, lbann_mpi_comm);
-=======
-  auto comm = world_comm_ptr{new lbann_comm(0), &lbann::finalize };
+  auto comm = world_comm_ptr{new lbann_comm(0, lbann_mpi_comm), &lbann::finalize };
 
->>>>>>> 45307eb0
 #if defined(LBANN_TOPO_AWARE)
   // Determine the number of NUMA nodes present.
   hwloc_topology_t topo;
