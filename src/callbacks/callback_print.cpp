--- conflicted
+++ resolved
@@ -59,11 +59,7 @@
     // Print message
     std::cout << "--------------------------------------------------------------------------------"
               << std::endl;
-<<<<<<< HEAD
     std::cout << "[" << c.get_epoch() << "] Epoch : stats formated [tr/v/te]"
-=======
-    std::cout << "[" << m->get_epoch() << "] Epoch : stats formated [tr/v/te]"
->>>>>>> 2175d8e0
               << " iter/epoch ="
               << " ["
               << input->get_num_iterations_per_epoch(execution_mode::training)
@@ -141,11 +137,7 @@
   std::string mode_string;
   switch (mode) {
   case execution_mode::training:
-<<<<<<< HEAD
     mode_string = "training epoch " + std::to_string(c.get_epoch()-1);
-=======
-    mode_string = "training epoch " + std::to_string(m->get_epoch()-1);
->>>>>>> 2175d8e0
     break;
   case execution_mode::validation:
     mode_string = "validation";
