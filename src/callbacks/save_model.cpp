////////////////////////////////////////////////////////////////////////////////
// Copyright (c) 2014-2019, Lawrence Livermore National Security, LLC.
// Produced at the Lawrence Livermore National Laboratory.
// Written by the LBANN Research Team (B. Van Essen, et al.) listed in
// the CONTRIBUTORS file. <lbann-dev@llnl.gov>
//
// LLNL-CODE-697807.
// All rights reserved.
//
// This file is part of LBANN: Livermore Big Artificial Neural Network
// Toolkit. For details, see http://software.llnl.gov/LBANN or
// https://github.com/LLNL/LBANN.
//
// Licensed under the Apache License, Version 2.0 (the "Licensee"); you
// may not use this file except in compliance with the License.  You may
// obtain a copy of the License at:
//
// http://www.apache.org/licenses/LICENSE-2.0
//
// Unless required by applicable law or agreed to in writing, software
// distributed under the License is distributed on an "AS IS" BASIS,
// WITHOUT WARRANTIES OR CONDITIONS OF ANY KIND, either express or
// implied. See the License for the specific language governing
// permissions and limitations under the license.
//
// save_model .hpp .cpp - Callbacks to save a models description and weights
////////////////////////////////////////////////////////////////////////////////

#include "lbann/callbacks/save_model.hpp"
#include "lbann/callbacks/checkpoint.hpp" // Reuse the checkpoint naming scheme
#include "lbann/utils/file_utils.hpp"

#include <callbacks.pb.h>
#include <model.pb.h>

#include <google/protobuf/text_format.h>
#include <google/protobuf/io/coded_stream.h>
#include <google/protobuf/io/zero_copy_stream_impl.h>

#include <unistd.h>
#include <dirent.h>

#include <cstdlib>
#include <fstream>
#include <string>

namespace lbann {
namespace callback {


/// Save the model's prototext and weights
void save_model::on_train_end(model *m) {
  if(!m_disable_save_after_training){
    do_save_model(m);
  }
}

void save_model::write_proto_binary(const lbann_data::Model& proto,
                                                   const std::string filename) {
  std::fstream output(filename.c_str(), std::ios::out | std::ios::trunc | std::ios::binary);
  proto.SerializeToOstream(&output);
}

void save_model::write_proto_text(const lbann_data::Model& proto,
                                                 const std::string filename) {
  int fd = openwrite(filename.c_str());
  auto output = new google::protobuf::io::FileOutputStream(fd);
  google::protobuf::TextFormat::Print(proto, output);
  delete output;
  close(fd);
}

bool save_model::do_save_model(model *m) {
  lbann_data::Model model_param;

  p.set_cb_type(callback_type::model_only);
  do_save_model_weights(m);
  p.set_cb_type(callback_type::invalid);

#if 0 /// @todo BVE FIXME this method for writing out the prototext does not seem to work
  m->write_proto(&model_param);
  std::string filename = m->get_name() + "." + m_extension;
  std::string fullpath = m_dir + "/" + filename;
  //@todo flag to save as either binary or text
  if(m_extension == "bin") write_proto_binary(model_param,fullpath);
  else write_proto_text(model_param,fullpath);
#endif

  return true;
}

// Save model weights
bool save_model::do_save_model_weights(model *m) {
  const auto& c = static_cast<sgd_execution_context&>(m->get_execution_context());
  // if the checkpoint directory is not defined, bail
  if (m_dir.length() == 0) {
    return false;
  }
  // time how long this takes
  // read current epoch and step counters from model
  El::Timer timer;
  lbann_comm *comm = m->get_comm();
  comm->trainer_barrier();
  // let user know we're saving the weights
  int epoch = c.get_epoch();
  int step = c.get_step();
  if (comm->am_trainer_master()) {
    timer.Start();
    printf("[%s.%d] Saving model weights: epoch %d step %d ...\n", m->get_name().c_str(), comm->get_trainer_rank(), epoch, step);
    fflush(stdout);
  }

  // Shared checkpoint, logic identical to Distributed.i
<<<<<<< HEAD
  lbann::file::make_directory_for_trainer(m_dir, comm);
  std::string epochdir = get_shared_checkpoint_dirname(m, m_dir.c_str(), c.get_execution_mode(), epoch, step);
=======
  makedir(m_dir.c_str());
  std::string epochdir = get_shared_checkpoint_dirname(c.get_trainer().get_name(), m, m_dir.c_str(), c.get_execution_mode(), epoch, step);
>>>>>>> 9703bf3a
  if (comm->am_trainer_master()) {
    p.open_checkpoint(epochdir.c_str());
  }
  // Need to give other ranks knowledge of checkpoint dir for writing of rank specific rng state
  comm->trainer_broadcast(0, &(p.m_checkpoint_dir[0]), sizeof(p.m_checkpoint_dir));
  m->save_weights(p);
  // close our checkpoint
  p.close_checkpoint();
  if (comm->am_trainer_master()) {
    std::string latest_file = get_last_shared_checkpoint_filename(c.get_trainer().get_name(), m, m_dir.c_str());
    write_latest(latest_file, c.get_execution_mode(), epoch, step);
  }

  uint64_t bytes_count = p.get_bytes();

  if (comm->am_trainer_master()) {
    EvalType secs = timer.Stop();
    EvalType bw = 0;
    if (secs > 0.0) {
      bw = EvalType(bytes_count) / (secs * 1024.0 * 1024.0);
    }
    printf("[%s.%d] Saving model weights complete: Epoch=%d Step=%d (%f secs, %llu bytes, %f MB/sec)\n",
           m->get_name().c_str(), comm->get_trainer_rank(), epoch, step, secs, (unsigned long long) bytes_count, bw);
    fflush(stdout);
  }
  p.reset_bytes();
  return true;
}

std::unique_ptr<callback_base>
build_save_model_callback_from_pbuf(
  const google::protobuf::Message& proto_msg, const std::shared_ptr<lbann_summary>&) {
  const auto& params =
    dynamic_cast<const lbann_data::Callback::CallbackSaveModel&>(proto_msg);
  if(params.extension().size() != 0) {
    return make_unique<save_model>(
      params.dir(),
      params.disable_save_after_training(),
      params.extension());
  }
  else {
    return make_unique<save_model>(
      params.dir(),
      params.disable_save_after_training());
  }
}

} // namespace callback
} // namespace lbann<|MERGE_RESOLUTION|>--- conflicted
+++ resolved
@@ -111,13 +111,8 @@
   }
 
   // Shared checkpoint, logic identical to Distributed.i
-<<<<<<< HEAD
   lbann::file::make_directory_for_trainer(m_dir, comm);
-  std::string epochdir = get_shared_checkpoint_dirname(m, m_dir.c_str(), c.get_execution_mode(), epoch, step);
-=======
-  makedir(m_dir.c_str());
   std::string epochdir = get_shared_checkpoint_dirname(c.get_trainer().get_name(), m, m_dir.c_str(), c.get_execution_mode(), epoch, step);
->>>>>>> 9703bf3a
   if (comm->am_trainer_master()) {
     p.open_checkpoint(epochdir.c_str());
   }
