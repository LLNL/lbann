////////////////////////////////////////////////////////////////////////////////
// Copyright (c) 2014-2019, Lawrence Livermore National Security, LLC.
// Produced at the Lawrence Livermore National Laboratory.
// Written by the LBANN Research Team (B. Van Essen, et al.) listed in
// the CONTRIBUTORS file. <lbann-dev@llnl.gov>
//
// LLNL-CODE-697807.
// All rights reserved.
//
// This file is part of LBANN: Livermore Big Artificial Neural Network
// Toolkit. For details, see http://software.llnl.gov/LBANN or
// https://github.com/LLNL/LBANN.
//
// Licensed under the Apache License, Version 2.0 (the "Licensee"); you
// may not use this file except in compliance with the License.  You may
// obtain a copy of the License at:
//
// http://www.apache.org/licenses/LICENSE-2.0
//
// Unless required by applicable law or agreed to in writing, software
// distributed under the License is distributed on an "AS IS" BASIS,
// WITHOUT WARRANTIES OR CONDITIONS OF ANY KIND, either express or
// implied. See the License for the specific language governing
// permissions and limitations under the license.
////////////////////////////////////////////////////////////////////////////////

#include "lbann/utils/lbann_library.hpp"

#include "lbann/proto/factories.hpp"
#include "lbann/utils/omp_diagnostics.hpp"
#include "lbann/utils/threads/thread_utils.hpp"

#include <lbann.pb.h>
#include <model.pb.h>

namespace lbann {

/// Construct a trainer that contains a lbann comm object and threadpool
std::unique_ptr<trainer> construct_trainer(lbann_comm *comm,
                                             lbann_data::Trainer* pb_trainer,
                                             options *opts) {
  bool master = comm->am_world_master();
  if (master) std::cerr << "starting build_trainer_from_prototext\n";
  try {
    int procs_per_trainer = 0;
    if(pb_trainer->procs_per_trainer() > 0) {
      procs_per_trainer = pb_trainer->procs_per_trainer();
    }
    if (procs_per_trainer == 0) {
      procs_per_trainer = comm->get_procs_in_world();
    }

    // Set up the communicator and split the grid if necessary
    comm->split_trainers(procs_per_trainer);
    if (pb_trainer->num_parallel_readers() > procs_per_trainer) {
      pb_trainer->set_num_parallel_readers(procs_per_trainer);
    }

    std::ostringstream err;

    // Adjust the number of parallel readers; this may be adjusted
    // after calling split_trainers()
    // set_num_parallel_readers(*comm, pb);

    // Initalize a per-trainer I/O thread pool
    std::unique_ptr<thread_pool> io_thread_pool = construct_io_thread_pool(comm, opts);

    // Setup I/O threads
    auto io_threads_per_process = io_thread_pool->get_num_threads();
    auto io_threads_offset = io_thread_pool->get_threads_offset();

    // Set algorithmic blocksize
    if (pb_trainer->block_size() == 0 and master) {
      err << "model does not provide a valid block size (" << pb_trainer->block_size() << ")";
      LBANN_ERROR(err.str());
    }
    El::SetBlocksize(pb_trainer->block_size());

    // Set up the communicator and get the grid based on the trainers' spec.
    // We do not currently support splitting different trainers in different ways,
    // as this implies different grids.
    if (procs_per_trainer != comm->get_procs_per_trainer()) {
      comm->split_trainers(procs_per_trainer);
    }

    // Display how the OpenMP threads are provisioned
    // if (opts->has_string("print_affinity")) {
    //   display_omp_setup();
    // }

    // User feedback
    //    print_parameters(comm, pb);

    // Initalize trainer
    std::unique_ptr<trainer> trainer = proto::construct_trainer(comm, *pb_trainer);

    trainer->setup(std::move(io_thread_pool));

    if(opts->get_bool("disable_background_io_activity")) {
      trainer->allow_background_io_activity(false);
    }

    // Report useful information
    if (comm->am_world_master()) {
      print_lbann_configuration(comm,
                                io_threads_per_process,
                                io_threads_offset);
      std::cout << "\n"
                << trainer->get_description()
                << std::endl;
    }

    return trainer;

  } catch (lbann_exception& e) {
    El::mpi::Abort(El::mpi::COMM_WORLD, 1);
  } catch (std::exception& e) {
    El::ReportException(e);  // Elemental exceptions
  }
  return nullptr;
}

/// Setup I/O thread pool that is shared across all models
std::unique_ptr<thread_pool> construct_io_thread_pool(lbann_comm *comm, options *opts) {
  int num_io_threads = num_free_cores_per_process(comm);

  if(opts->has_int("num_io_threads")) {
    int requested_io_threads = opts->get_int("num_io_threads");
    if(requested_io_threads > 0 && requested_io_threads < num_io_threads) {
      num_io_threads = requested_io_threads;
    }
  }

  auto io_threads_offset = free_core_offset(comm);

  if(comm->am_world_master()) {
    std::cout << "\tNum. I/O Threads: " << num_io_threads <<
      " (Limited to # Unused Compute Cores or 1)" << std::endl;
  }

  auto io_thread_pool = make_unique<thread_pool>();
  io_thread_pool->launch_pinned_threads(num_io_threads, io_threads_offset);

  return io_thread_pool;
}

std::unique_ptr<model> build_model_from_prototext(
  int argc, char **argv,
  const lbann_data::Trainer* pb_trainer,
  lbann_data::LbannPB &pb,
  lbann_comm *comm,
  options *opts,
  observing_ptr<thread_pool> io_thread_pool,
  bool first_model) {

  int random_seed = lbann_default_random_seed;
  bool master = comm->am_world_master();
  if (master) {
    std::cerr << "starting build_model_from_prototext" << std::endl;
  }

  std::ostringstream err;

  lbann_data::Model *pb_model = pb.mutable_model();

  // Check to see if the model wants to reduce the I/O parallelism
  if(pb_model->serialize_io() && io_thread_pool->get_num_threads() != 1) {
    if(master) {
      std::cout << "Model " << pb_model->name() << " serialized the I/O threads" << std::endl;
    }
    io_thread_pool->relaunch_pinned_threads(1);
  }

  // Get I/O thread details
  auto io_threads_per_process = io_thread_pool->get_num_threads();

  /// @todo BVE FIXME should this be in the trainer
  // Change random seed if needed.
  if (pb_model->random_seed() > 0) {
    random_seed = pb_model->random_seed();
    // Reseed here so that setup is done with this new seed.
    init_random(random_seed);
    init_data_seq_random(random_seed);
  }

  // Initialize models differently if needed.
#ifndef LBANN_DETERMINISTIC
  if (pb_model->random_init_models_differently()) {
    random_seed = random_seed + comm->get_trainer_rank();
    // Reseed here so that setup is done with this new seed.
    init_random(random_seed);
    init_data_seq_random(random_seed);
  }
#else
  if (pb_model->random_init_models_differently()) {
    if (master) {
      std::cout << "WARNING: Ignoring random_init_models_differently " <<
        "due to sequential consistency" << std::endl;
    }
  }
#endif

  // Save info to file; this includes the complete prototext (with any over-rides
  // from the cmd line) and various other info
  save_session(*comm, argc, argv, pb);

  // Display how the OpenMP threads are provisioned
  if (opts->has_string("print_affinity")) {
    display_omp_setup();
  }

  // Update the index lists to accomodate multi-trainer / multi-model specification
  customize_data_readers_index_list(*comm, pb);

  // Initialize data readers
  //@todo: code not in place for correctly handling image preprocessing
  std::map<execution_mode, generic_data_reader *> data_readers;
  bool is_shared_training_data_reader = pb_model->shareable_training_data_reader();
  bool is_shared_testing_data_reader = pb_model->shareable_testing_data_reader();
  if (opts->has_string("share_testing_data_readers")) {
    is_shared_testing_data_reader = opts->get_bool("share_testing_data_readers");
  }
  init_data_readers(comm, pb, data_readers, is_shared_training_data_reader, is_shared_testing_data_reader);
  /// Setup the data readers with the I/O thread pool
  for(auto&& dr: data_readers) {
    dr.second->setup(io_threads_per_process, io_thread_pool);
    dr.second->set_rank(comm->get_rank_in_trainer());
  }

  // hack to prevent all data readers from loading identical data; instead,
  // share a single copy. See data_reader_jag_conduit_hdf5 for example
  if (first_model) {
    if (opts->has_string("share_data_reader_data")) {
      for (auto&& t : data_readers) {
        opts->set_ptr((void*)t.second);
      }
    }
  }

  // User feedback
  print_parameters(*comm, pb);

  // Initalize model
<<<<<<< HEAD
  std::unique_ptr<model> ret_model = proto::construct_model(comm,
                                                            data_readers,
                                                            pb.optimizer(),
                                                            pb.trainer(),
                                                            pb.model());
  ret_model->setup();
=======
  auto ret_model =
    proto::construct_model(comm, data_readers, pb.optimizer(), pb.model());
  ret_model->setup(std::move(io_thread_pool));

  if(opts->get_bool("disable_background_io_activity")) {
    ret_model->allow_background_io_activity(false);
  }
>>>>>>> a74b24cf

  if (opts->get_bool("use_data_store") || opts->get_bool("preload_data_store") || opts->get_bool("data_store_cache")) {
    if (master) {
      std::cout << "\nUSING DATA STORE!\n\n";
    }
    for (auto&& r : data_readers) {
      if (!r.second) continue;
      r.second->setup_data_store(pb_model->mini_batch_size());
    }
  }

  // restart model from checkpoint if we have one
  //@todo
  //model->restartShared();

  if (comm->am_world_master()) {
    std::cout << "\n"
              << ret_model->get_description()
              << "Callbacks:" << std::endl;
    for (callback_base *cb : ret_model->get_callbacks()) {
      std::cout << cb->name() << std::endl;
    }
  }

#ifndef LBANN_DETERMINISTIC
  // Under normal conditions, reinitialize the random number generator so
  // that regularization techniques (e.g. dropout) generate unique patterns
  // on different ranks.
  init_random(random_seed + comm->get_rank_in_world());
#else
  if(comm->am_world_master()) {
    std::cout <<
      "--------------------------------------------------------------------------------\n"
      "ALERT: executing in sequentially consistent mode -- performance will suffer\n"
      "--------------------------------------------------------------------------------\n";
  }
#endif
  return ret_model;
}

void print_lbann_configuration(lbann_comm *comm, int io_threads_per_process, int io_threads_offset) {
  // Report hardware settings
  std::cout << "Hardware properties (for master process)" << std::endl
            << "  Processes on node          : " << comm->get_procs_per_node() << std::endl
            << "  Total number of processes  : " << comm->get_procs_in_world() << std::endl
            << "  OpenMP threads per process : " << omp_get_max_threads() << std::endl
            << "  I/O threads per process (+offset) : " << io_threads_per_process
            << " (+" << io_threads_offset << ")" << std::endl;
#ifdef HYDROGEN_HAVE_CUDA
  std::cout << "  GPUs on node               : " << El::GPUManager::NumDevices() << std::endl;
#endif // HYDROGEN_HAVE_CUDA
  std::cout << std::endl;

  // Report build settings
  std::cout << "Build settings" << std::endl;
  std::cout << "  Type     : ";
#ifdef LBANN_DEBUG
  std::cout << "Debug" << std::endl;
#else
  std::cout << "Release" << std::endl;
#endif // LBANN_DEBUG
  std::cout << "  Aluminum : ";
#ifdef LBANN_HAS_ALUMINUM
  std::cout << "detected" << std::endl;
#else
  std::cout << "NOT detected" << std::endl;
#endif // LBANN_HAS_ALUMINUM
  std::cout << "  CUDA     : ";
#ifdef LBANN_HAS_GPU
  std::cout << "detected" << std::endl;
#else
  std::cout << "NOT detected" << std::endl;
#endif // LBANN_HAS_GPU
  std::cout << "  cuDNN    : ";
#ifdef LBANN_HAS_CUDNN
  std::cout << "detected" << std::endl;
#else
  std::cout << "NOT detected" << std::endl;
#endif // LBANN_HAS_CUDNN
  std::cout << "  CUB      : ";
#ifdef HYDROGEN_HAVE_CUB
  std::cout << "detected" << std::endl;
#else
  std::cout << "NOT detected" << std::endl;
#endif // HYDROGEN_HAVE_CUB
  const auto* env = std::getenv("MV2_USE_CUDA");
  std::cout << "  MV2_USE_CUDA : " << (env != nullptr ? env : "") << std::endl;
  std::cout << std::endl;

#ifdef LBANN_HAS_ALUMINUM
  std::cout << "Aluminum Features:" << std::endl;
  std::cout << "  NCCL : ";
#ifdef AL_HAS_NCCL
  std::cout << "enabled" << std::endl;
#else
  std::cout << "disabled" << std::endl;
#endif // AL_HAS_NCCL
  std::cout << std::endl;
#endif // LBANN_HAS_ALUMINUM

  // Report model settings
  const auto& grid = comm->get_trainer_grid();
  std::cout << "Trainer settings" << std::endl
            << "  Trainers              : " << comm->get_num_trainers() << std::endl
            << "  Processes per trainer : " << comm->get_procs_per_trainer() << std::endl
            << "  Grid dimensions       : " << grid.Height() << " x " << grid.Width() << std::endl;
  std::cout << std::endl;
}

} // namespace lbann<|MERGE_RESOLUTION|>--- conflicted
+++ resolved
@@ -241,22 +241,12 @@
   print_parameters(*comm, pb);
 
   // Initalize model
-<<<<<<< HEAD
   std::unique_ptr<model> ret_model = proto::construct_model(comm,
                                                             data_readers,
                                                             pb.optimizer(),
                                                             pb.trainer(),
                                                             pb.model());
   ret_model->setup();
-=======
-  auto ret_model =
-    proto::construct_model(comm, data_readers, pb.optimizer(), pb.model());
-  ret_model->setup(std::move(io_thread_pool));
-
-  if(opts->get_bool("disable_background_io_activity")) {
-    ret_model->allow_background_io_activity(false);
-  }
->>>>>>> a74b24cf
 
   if (opts->get_bool("use_data_store") || opts->get_bool("preload_data_store") || opts->get_bool("data_store_cache")) {
     if (master) {
