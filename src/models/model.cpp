--- conflicted
+++ resolved
@@ -58,17 +58,9 @@
              objective_function* obj_fn,
              optimizer* default_optimizer)
   : m_comm(comm),
-<<<<<<< HEAD
-    m_default_optimizer(default_optimizer),
-    m_objective_function(obj_fn),
-    m_max_mini_batch_size(mini_batch_size) {
-=======
-    m_current_mini_batch_size(mini_batch_size),
     m_max_mini_batch_size(mini_batch_size),
-    m_effective_mini_batch_size(mini_batch_size),
     m_default_optimizer(default_optimizer),
     m_objective_function(obj_fn) {
->>>>>>> 2175d8e0
 
   // Default model name
   static El::Int num_models = 0;
@@ -80,18 +72,7 @@
 model::model(const model& other) :
   m_comm(other.m_comm),
   m_name(other.m_name),
-<<<<<<< HEAD
   m_max_mini_batch_size(other.m_max_mini_batch_size) {
-=======
-  m_execution_mode(other.m_execution_mode),
-  m_epoch(other.m_epoch),
-  m_step(other.m_step),
-  m_terminate_training(other.m_terminate_training),
-  m_current_mini_batch_size(other.m_current_mini_batch_size),
-  m_max_mini_batch_size(other.m_max_mini_batch_size),
-  m_effective_mini_batch_size(other.m_effective_mini_batch_size),
-  m_background_io_allowed(other.m_background_io_allowed) {
->>>>>>> 2175d8e0
 
   // Deep copies
   m_default_optimizer = (other.m_default_optimizer ?
@@ -144,18 +125,7 @@
   // Shallow copies
   m_comm = other.m_comm;
   m_name = other.m_name;
-<<<<<<< HEAD
   m_max_mini_batch_size = other.m_max_mini_batch_size;
-=======
-  m_execution_mode = other.m_execution_mode;
-  m_epoch = other.m_epoch;
-  m_step = other.m_step;
-  m_terminate_training = other.m_terminate_training;
-  m_current_mini_batch_size = other.m_current_mini_batch_size;
-  m_max_mini_batch_size = other.m_max_mini_batch_size;
-  m_effective_mini_batch_size = other.m_effective_mini_batch_size;
-  m_background_io_allowed = other.m_background_io_allowed;
->>>>>>> 2175d8e0
 
   // Deep copies
   m_objective_function = other.m_objective_function;
@@ -341,29 +311,6 @@
   return weights_list;
 }
 
-<<<<<<< HEAD
-=======
-void model::set_execution_mode(execution_mode mode) {
-  m_execution_mode = mode;
-}
-
-execution_mode model::get_execution_mode() const noexcept {
-  return m_execution_mode;
-}
-
-El::Int model::get_step() const noexcept {
-  return get_step(get_execution_mode());
-}
-
-El::Int model::get_step(execution_mode mode) const noexcept {
-  if (m_step.count(mode) > 0) {
-    return m_step.at(mode);
-  } else {
-    return 0;
-  }
-}
-
->>>>>>> 2175d8e0
 int model::get_num_iterations_per_epoch(execution_mode mode) const {
   for (El::Int i = 0; i < get_num_layers(); ++i) {
     const auto* input = dynamic_cast<const generic_input_layer*>(&get_layer(i));
@@ -962,61 +909,6 @@
 // Execution
 // =============================================
 
-<<<<<<< HEAD
-=======
-void model::evaluate(execution_mode mode, int num_batches) {
-
-  // Return early if execution mode is invalid
-  if (!is_execution_mode_valid(mode)) return;
-  if (mode != execution_mode::validation
-      && mode != execution_mode::testing) {
-    std::stringstream err;
-    err << __FILE__ << " " << __LINE__ << " :: "
-        << "invalid execution mode for evaluation";
-    throw lbann_exception(err.str());
-  }
-
-  // Evaluate on all mini-batches
-  reset_epoch_statistics(mode);
-  reset_mode_and_model(mode);
-  do_evaluate_begin_cbs(mode);
-  if (num_batches > 0) {
-    for (int i = 0; i < num_batches; i++) { evaluate_mini_batch(mode); }
-  } else {
-    while (!evaluate_mini_batch(mode)) {}
-  }
-  do_evaluate_end_cbs(mode);
-}
-
-void model::train(int num_epochs, int num_batches) {
-  do_train_begin_cbs();
-  for (int epoch = m_epoch; epoch < num_epochs; ++epoch) {
-    if (get_terminate_training()) { break; }
-
-    // Initialize epoch
-    reset_mode_and_model(execution_mode::training);
-    do_epoch_begin_cbs();
-
-    // Training iterations
-    if (num_batches > 0) {
-      for (int i = 0; i < num_batches; i++) { train_mini_batch(); }
-    } else {
-      while (!train_mini_batch()) {}
-    }
-
-    // Finalize epoch
-    ++m_epoch;
-    reconcile_weight_values();
-    do_epoch_end_cbs();
-    reset_epoch_statistics(execution_mode::training);
-
-    // Evaluate on validation set
-    evaluate(execution_mode::validation);
-
-  }
-  do_train_end_cbs();
-}
->>>>>>> 2175d8e0
 
 //this is for data store functionality
 void model::collect_indices(execution_mode mode) {
@@ -1060,89 +952,10 @@
   }
 }
 
-<<<<<<< HEAD
-void training_algorithm::collect_background_data_fetch(execution_mode mode) {
-  for (const auto& layer : m_layers) {
-    auto *input = dynamic_cast<generic_input_layer*>(layer);
-    if (input != nullptr) {
-      input->collect_background_data_fetch(mode);
-    }
-  }
-  return;
-}
-
 void model::evaluate_metrics(execution_mode mode, size_t current_mini_batch_size) {
   for (const auto& m : m_metrics) {
     m->evaluate(mode, current_mini_batch_size);
   }
-=======
-bool model::evaluate_mini_batch(execution_mode mode) {
-  reset_mode_and_model(mode);
-  do_batch_begin_cbs(mode);
-  forward_prop(mode);
-  m_objective_function->start_evaluation(mode, get_current_mini_batch_size());
-  m_objective_function->finish_evaluation(mode, get_current_mini_batch_size());
-  for (const auto& m : m_metrics) {
-    m->evaluate(mode, get_current_mini_batch_size());
-  }
-  const bool finished = update_layers();
-
-  // Increment mini-batch step
-  /// @todo Move after the callbacks
-  if (m_step.count(mode) < 1) { m_step[mode] = 0; }
-  ++m_step[mode];
-
-  do_batch_end_cbs(mode);
-  return finished;
-}
-
-bool model::train_mini_batch() {
-  constexpr execution_mode mode = execution_mode::training;
-  reset_mode_and_model(mode);
-  do_batch_begin_cbs(mode);
-
-
-  bool finished;
-
-#if defined(LBANN_HAVE_OMP_TASKLOOP)
-  LBANN_OMP_PARALLEL
-  {
-    #pragma omp single
-    {
-#endif
-  // Forward prop step
-  clear_gradients();
-  forward_prop(mode);
-  // Result is not needed until the end of the mini-batch.
-  m_objective_function->start_evaluation(mode, get_current_mini_batch_size());
-
-  // Backward prop step
-  m_objective_function->differentiate();
-  backward_prop();
-  m_objective_function->compute_weight_regularization();
-
-  // Finish evaluation.
-  m_objective_function->finish_evaluation(mode, get_current_mini_batch_size());
-  for (const auto& m : m_metrics) {
-    m->evaluate(mode, get_current_mini_batch_size());
-  }
-
-  // Update step
-  update_weights();
-  finished = update_layers();
-#if defined(LBANN_HAVE_OMP_TASKLOOP)
-    }
-  }
-#endif
-
-  // Increment mini-batch step
-  /// @todo Move after the callbacks
-  if (m_step.count(mode) < 1) { m_step[mode] = 0; }
-  ++m_step[mode];
-
-  do_batch_end_cbs(execution_mode::training);
-  return finished;
->>>>>>> 2175d8e0
 }
 
 void model::clear_gradients() {
@@ -1222,110 +1035,11 @@
 // Callbacks
 // =============================================
 
-<<<<<<< HEAD
-=======
-void model::do_train_begin_cbs() {
-  for (const auto& cb : m_callbacks) {
-    cb->on_train_begin(this);
-  }
-}
-
-void model::do_train_end_cbs() {
-  for (const auto& cb : m_callbacks) {
-    cb->on_train_end(this);
-  }
-}
-
-void model::do_evaluate_begin_cbs(execution_mode mode) {
-  for (const auto& cb : m_callbacks) {
-    switch (mode) {
-    case execution_mode::validation:
-      cb->on_validation_begin(this); break;
-    case execution_mode::testing:
-      cb->on_test_begin(this); break;
-    default:
-      std::stringstream err;
-      err << __FILE__ << " " << __LINE__ << " :: "
-          << "invalid execution mode";
-      throw lbann_exception(err.str());
-    }
-  }
-}
-
-void model::do_evaluate_end_cbs(execution_mode mode) {
-  for (const auto& cb : m_callbacks) {
-    switch (mode) {
-    case execution_mode::validation:
-      cb->on_validation_end(this); break;
-    case execution_mode::testing:
-      cb->on_test_end(this); break;
-    default:
-      std::stringstream err;
-      err << __FILE__ << " " << __LINE__ << " :: "
-          << "invalid execution mode";
-      throw lbann_exception(err.str());
-    }
-  }
-}
-
-void model::do_epoch_begin_cbs() {
-  for (const auto& cb : m_callbacks) {
-    cb->on_epoch_begin(this);
-  }
-}
-
-void model::do_epoch_end_cbs() {
-  for (const auto& cb : m_callbacks) {
-    cb->on_epoch_end(this);
-  }
-}
-
-void model::do_batch_begin_cbs(execution_mode mode) {
-  for (const auto& cb : m_callbacks) {
-    switch (mode) {
-    case execution_mode::training:
-      if (get_step() % cb->get_batch_interval() == 0) {
-        cb->on_batch_begin(this);
-      }
-      break;
-    case execution_mode::validation:
-    case execution_mode::testing:
-      cb->on_batch_evaluate_begin(this);
-      break;
-    default:
-      LBANN_ERROR("invalid execution mode");
-    }
-  }
-}
-
-void model::do_batch_end_cbs(execution_mode mode) {
-  for (const auto& cb : m_callbacks) {
-    switch (mode) {
-    case execution_mode::training:
-      if (get_step() % cb->get_batch_interval() == 0) {
-        cb->on_batch_end(this);
-      }
-      break;
-    case execution_mode::validation:
-    case execution_mode::testing:
-      cb->on_batch_evaluate_end(this);
-      break;
-    default:
-      LBANN_ERROR("invalid execution mode");
-    }
-  }
-}
-
->>>>>>> 2175d8e0
 void model::do_model_forward_prop_begin_cbs(execution_mode mode) {
   for (const auto& cb : m_callbacks) {
     switch (mode) {
     case execution_mode::training:
-<<<<<<< HEAD
       if (get_execution_context().get_step() % cb->get_batch_interval() == 0) {
-=======
-      if (get_step() % cb->get_batch_interval() == 0) {
->>>>>>> 2175d8e0
         cb->on_forward_prop_begin(this);
       }
       break;
@@ -1343,11 +1057,7 @@
   for (const auto& cb : m_callbacks) {
     switch (mode) {
     case execution_mode::training:
-<<<<<<< HEAD
       if (get_execution_context().get_step() % cb->get_batch_interval() == 0) {
-=======
-      if (get_step() % cb->get_batch_interval() == 0) {
->>>>>>> 2175d8e0
         cb->on_forward_prop_end(this);
       }
       break;
@@ -1368,11 +1078,7 @@
   for (const auto& cb : m_callbacks) {
     switch (mode) {
     case execution_mode::training:
-<<<<<<< HEAD
       if (get_execution_context().get_step() % cb->get_batch_interval() == 0) {
-=======
-      if (get_step() % cb->get_batch_interval() == 0) {
->>>>>>> 2175d8e0
         cb->on_forward_prop_begin(this, l);
       }
       break;
@@ -1393,11 +1099,7 @@
   for (const auto& cb : m_callbacks) {
     switch (mode) {
     case execution_mode::training:
-<<<<<<< HEAD
       if (get_execution_context().get_step() % cb->get_batch_interval() == 0) {
-=======
-      if (get_step() % cb->get_batch_interval() == 0) {
->>>>>>> 2175d8e0
         cb->on_forward_prop_end(this, l);
       }
       break;
@@ -1413,11 +1115,7 @@
 
 void model::do_model_backward_prop_begin_cbs() {
   for (const auto& cb : m_callbacks) {
-<<<<<<< HEAD
     if (get_execution_context().get_step() % cb->get_batch_interval() == 0) {
-=======
-    if (get_step() % cb->get_batch_interval() == 0) {
->>>>>>> 2175d8e0
       cb->on_backward_prop_begin(this);
     }
   }
@@ -1425,11 +1123,7 @@
 
 void model::do_model_backward_prop_end_cbs() {
   for (const auto& cb : m_callbacks) {
-<<<<<<< HEAD
     if (get_execution_context().get_step() % cb->get_batch_interval() == 0) {
-=======
-    if (get_step() % cb->get_batch_interval() == 0) {
->>>>>>> 2175d8e0
       cb->on_backward_prop_end(this);
     }
   }
@@ -1437,11 +1131,7 @@
 
 void model::do_layer_backward_prop_begin_cbs(Layer *l) {
   for (const auto& cb : m_callbacks) {
-<<<<<<< HEAD
     if (get_execution_context().get_step() % cb->get_batch_interval() == 0) {
-=======
-    if (get_step() % cb->get_batch_interval() == 0) {
->>>>>>> 2175d8e0
       cb->on_backward_prop_begin(this, l);
     }
   }
@@ -1449,11 +1139,7 @@
 
 void model::do_layer_backward_prop_end_cbs(Layer *l) {
   for (const auto& cb : m_callbacks) {
-<<<<<<< HEAD
     if (get_execution_context().get_step() % cb->get_batch_interval() == 0) {
-=======
-    if (get_step() % cb->get_batch_interval() == 0) {
->>>>>>> 2175d8e0
       cb->on_backward_prop_end(this, l);
     }
   }
@@ -1461,11 +1147,7 @@
 
 void model::do_model_optimize_begin_cbs() {
   for (const auto& cb : m_callbacks) {
-<<<<<<< HEAD
     if (get_execution_context().get_step() % cb->get_batch_interval() == 0) {
-=======
-    if (get_step() % cb->get_batch_interval() == 0) {
->>>>>>> 2175d8e0
       cb->on_optimize_begin(this);
     }
   }
@@ -1473,11 +1155,7 @@
 
 void model::do_model_optimize_end_cbs() {
   for (const auto& cb : m_callbacks) {
-<<<<<<< HEAD
     if (get_execution_context().get_step() % cb->get_batch_interval() == 0) {
-=======
-    if (get_step() % cb->get_batch_interval() == 0) {
->>>>>>> 2175d8e0
       cb->on_optimize_end(this);
     }
   }
@@ -1485,11 +1163,7 @@
 
 void model::do_weight_optimize_begin_cbs(weights *w) {
   for (const auto& cb : m_callbacks) {
-<<<<<<< HEAD
     if (get_execution_context().get_step() % cb->get_batch_interval() == 0) {
-=======
-    if (get_step() % cb->get_batch_interval() == 0) {
->>>>>>> 2175d8e0
       cb->on_optimize_begin(this, w);
     }
   }
@@ -1497,11 +1171,7 @@
 
 void model::do_weight_optimize_end_cbs(weights *w) {
   for (const auto& cb : m_callbacks) {
-<<<<<<< HEAD
     if (get_execution_context().get_step() % cb->get_batch_interval() == 0) {
-=======
-    if (get_step() % cb->get_batch_interval() == 0) {
->>>>>>> 2175d8e0
       cb->on_optimize_end(this, w);
     }
   }
@@ -1556,16 +1226,7 @@
 struct lbann_model_header {
   uint32_t execution_mode;
   uint32_t terminate_training;
-<<<<<<< HEAD
-=======
-  uint64_t epoch;
-  uint64_t training_step;
-  uint64_t validation_step;
-  uint64_t testing_step;
-  uint32_t max_mini_batch_size;
-  uint32_t current_mini_batch_size;
   uint32_t callback_type;;
->>>>>>> 2175d8e0
 };
 
 bool model::save_to_checkpoint_shared(persist& p) {
@@ -1573,19 +1234,7 @@
   if (p.get_cb_type() != callback_type::validation) {
     if (m_comm->am_trainer_master()) {
       p.write_uint32(persist_type::train, "execution_mode",     (uint32_t) m_execution_mode);
-<<<<<<< HEAD
       p.write_uint32(persist_type::train, "persist_callback_type",      (uint32_t) p.get_cb_type());
-=======
-      p.write_uint32(persist_type::train, "terminate_training", (uint32_t) m_terminate_training);
-      p.write_uint64(persist_type::train, "epoch",              (uint64_t) m_epoch);
-      p.write_uint64(persist_type::train, "training_step",      (uint64_t) get_step(execution_mode::training));
-      p.write_uint64(persist_type::train, "testing_step",       (uint64_t) get_step(execution_mode::testing));
-      p.write_uint32(persist_type::train, "max_mini_batch_size",      (uint32_t) m_max_mini_batch_size);
-      p.write_uint32(persist_type::train, "current_mini_batch_size",      (uint32_t) m_current_mini_batch_size);
-      p.write_uint32(persist_type::train, "persist_callback_type",      (uint32_t) p.get_cb_type());
-      if(p.get_cb_type() == callback_type::batch)
-        p.write_uint64(persist_type::validate, "validation_step",       (uint64_t) get_step(execution_mode::validation));
->>>>>>> 2175d8e0
     }
 
     for (weights *w : m_weights) {
@@ -1605,12 +1254,6 @@
     }
   }
   else{
-<<<<<<< HEAD
-=======
-    if (m_comm->am_trainer_master()) {
-      p.write_uint64(persist_type::validate, "validation_step",       (uint64_t) get_step(execution_mode::validation));
-    }
->>>>>>> 2175d8e0
     save_rng_to_checkpoint_shared(p, m_comm);
     for (weights *w : m_weights) {
       w->save_to_checkpoint_shared(p);
@@ -1636,7 +1279,6 @@
     if (p.get_cb_type() != callback_type::validation) {
       p.read_uint32(persist_type::train, "execution_mode",     &header.execution_mode);
       p.read_uint32(persist_type::train, "terminate_training", &header.terminate_training);
-<<<<<<< HEAD
       // p.read_uint64(persist_type::train, "epoch",              &header.epoch);
       // p.read_uint64(persist_type::train, "training_step",       &header.training_step);
       // if(get_num_iterations_per_epoch(execution_mode::validation) != 0)
@@ -1647,18 +1289,6 @@
       p.read_uint32(persist_type::train, "persist_callback_type",     &header.callback_type);
     // } else {
     //   p.read_uint64(persist_type::validate, "validation_step",       &header.validation_step);
-=======
-      p.read_uint64(persist_type::train, "epoch",              &header.epoch);
-      p.read_uint64(persist_type::train, "training_step",       &header.training_step);
-      if(get_num_iterations_per_epoch(execution_mode::validation) != 0)
-        p.read_uint64(persist_type::validate, "validation_step",       &header.validation_step);
-      p.read_uint64(persist_type::train, "testing_step",       &header.testing_step);
-      p.read_uint32(persist_type::train, "max_mini_batch_size",      &header.max_mini_batch_size);
-      p.read_uint32(persist_type::train, "current_mini_batch_size",      &header.current_mini_batch_size);
-      p.read_uint32(persist_type::train, "persist_callback_type",     &header.callback_type);
-    } else {
-      p.read_uint64(persist_type::validate, "validation_step",       &header.validation_step);
->>>>>>> 2175d8e0
     }
   }
   load_rng_from_checkpoint_shared(p, m_comm);
@@ -1669,7 +1299,6 @@
   if (p.get_cb_type() != callback_type::validation) {
     m_execution_mode     = (execution_mode) header.execution_mode;
     m_terminate_training = (bool)           header.terminate_training;
-<<<<<<< HEAD
     // m_epoch              = (int)            header.epoch;
     // m_step[execution_mode::training] = (int) header.training_step;
     // if(get_num_iterations_per_epoch(execution_mode::validation) != 0)
@@ -1681,19 +1310,6 @@
     p.set_cb_type((callback_type) header.callback_type);
   // } else {
   //   m_step[execution_mode::validation] = (int) header.validation_step;
-=======
-    m_epoch              = (int)            header.epoch;
-    m_step[execution_mode::training] = (int) header.training_step;
-    if(get_num_iterations_per_epoch(execution_mode::validation) != 0)
-      m_step[execution_mode::validation] = (int) header.validation_step;
-    m_step[execution_mode::testing] = (int) header.testing_step;
-    m_max_mini_batch_size = (int)           header.max_mini_batch_size;
-    m_current_mini_batch_size = (int)       header.current_mini_batch_size;
-    // set state of persist object to know which type of ckpt we are returning from.
-    p.set_cb_type((callback_type) header.callback_type);
-  } else {
-    m_step[execution_mode::validation] = (int) header.validation_step;
->>>>>>> 2175d8e0
   }
 
   for (weights *w : m_weights) {
@@ -1722,7 +1338,6 @@
   if (p.get_cb_type() != callback_type::validation) {
     p.write_uint32(persist_type::train, "execution_mode",     (uint32_t) m_execution_mode);
     p.write_uint32(persist_type::train, "terminate_training", (uint32_t) m_terminate_training);
-<<<<<<< HEAD
     // p.write_uint64(persist_type::train, "epoch",              (uint64_t) m_epoch);
     // p.write_uint64(persist_type::train, "training_step",      (uint64_t) get_step(execution_mode::training));
     // p.write_uint64(persist_type::train, "testing_step",       (uint64_t) get_step(execution_mode::testing));
@@ -1731,16 +1346,6 @@
     p.write_uint32(persist_type::train, "persist_callback_type",      (uint32_t) p.get_cb_type());
     // if(p.get_cb_type() == callback_type::batch)
     //   p.write_uint64(persist_type::validate, "validataion_step",       (uint64_t) get_step(execution_mode::validation));
-=======
-    p.write_uint64(persist_type::train, "epoch",              (uint64_t) m_epoch);
-    p.write_uint64(persist_type::train, "training_step",      (uint64_t) get_step(execution_mode::training));
-    p.write_uint64(persist_type::train, "testing_step",       (uint64_t) get_step(execution_mode::testing));
-    p.write_uint32(persist_type::train, "max_mini_batch_size",      (uint32_t) m_max_mini_batch_size);
-    p.write_uint32(persist_type::train, "current_mini_batch_size",      (uint32_t) m_current_mini_batch_size);
-    p.write_uint32(persist_type::train, "persist_callback_type",      (uint32_t) p.get_cb_type());
-    if(p.get_cb_type() == callback_type::batch)
-      p.write_uint64(persist_type::validate, "validataion_step",       (uint64_t) get_step(execution_mode::validation));
->>>>>>> 2175d8e0
 
     for (weights *w : m_weights) {
       w->save_to_checkpoint_distributed(p);
@@ -1779,7 +1384,6 @@
   struct lbann_model_header header;
   p.read_uint32(persist_type::train, "execution_mode",     &header.execution_mode);
   p.read_uint32(persist_type::train, "terminate_training", &header.terminate_training);
-<<<<<<< HEAD
   // p.read_uint64(persist_type::train, "epoch",              &header.epoch);
   // p.read_uint64(persist_type::train, "training_step",      &header.training_step);
   // if(get_num_iterations_per_epoch(execution_mode::validation) != 0)
@@ -1787,20 +1391,10 @@
   // p.read_uint64(persist_type::train, "testing_step",               &header.testing_step);
   // p.read_uint32(persist_type::train, "max_mini_batch_size",      &header.max_mini_batch_size);
   // p.read_uint32(persist_type::train, "current_mini_batch_size",      &header.current_mini_batch_size);
-=======
-  p.read_uint64(persist_type::train, "epoch",              &header.epoch);
-  p.read_uint64(persist_type::train, "training_step",      &header.training_step);
-  if(get_num_iterations_per_epoch(execution_mode::validation) != 0)
-    p.read_uint64(persist_type::validate, "validation_step",       &header.validation_step);
-  p.read_uint64(persist_type::train, "testing_step",               &header.testing_step);
-  p.read_uint32(persist_type::train, "max_mini_batch_size",      &header.max_mini_batch_size);
-  p.read_uint32(persist_type::train, "current_mini_batch_size",      &header.current_mini_batch_size);
->>>>>>> 2175d8e0
   p.read_uint32(persist_type::train, "persist_callback_type",     &header.callback_type);
 
   m_execution_mode     = (execution_mode) header.execution_mode;
   m_terminate_training = (bool)           header.terminate_training;
-<<<<<<< HEAD
   // m_epoch              = (int)            header.epoch;
   // m_step[execution_mode::training] = (int) header.training_step;
   // if(get_num_iterations_per_epoch(execution_mode::validation) != 0)
@@ -1808,15 +1402,6 @@
   // m_step[execution_mode::testing] = (int) header.testing_step;
   // m_max_mini_batch_size = (int)           header.max_mini_batch_size;
   // m_current_mini_batch_size = (int)       header.current_mini_batch_size;
-=======
-  m_epoch              = (int)            header.epoch;
-  m_step[execution_mode::training] = (int) header.training_step;
-  if(get_num_iterations_per_epoch(execution_mode::validation) != 0)
-    m_step[execution_mode::validation] = (int) header.validation_step;
-  m_step[execution_mode::testing] = (int) header.testing_step;
-  m_max_mini_batch_size = (int)           header.max_mini_batch_size;
-  m_current_mini_batch_size = (int)       header.current_mini_batch_size;
->>>>>>> 2175d8e0
 
   p.set_cb_type((callback_type) header.callback_type);
   load_rng_from_checkpoint_shared(p, m_comm);
