--- conflicted
+++ resolved
@@ -137,13 +137,8 @@
 
     if [[ ${center} = "llnl_lc" ]]; then
         case ${spack_arch_target} in
-<<<<<<< HEAD
             "power9le" | "power8le") # Lassen, Ray
-                CENTER_DEPENDENCIES="^spectrum-mpi ^openblas@0.3.12"
-=======
-            "power9le" | "power8le")
                 CENTER_DEPENDENCIES="^spectrum-mpi ^openblas@0.3.12 threads=openmp"
->>>>>>> 18bc297c
                 ;;
             "broadwell" | "haswell" | "sandybridge") # Pascal, RZHasGPU, Surface
                 # On LC the mvapich2 being used is built against HWLOC v1
