#!/bin/bash

# Detect system parameters
CLUSTER=$(hostname | sed 's/\([a-zA-Z][a-zA-Z]*\)[0-9]*/\1/g')
TOSS=$(uname -r | sed 's/\([0-9][0-9]*\.*\)\-.*/\1/g')
ARCH=$(uname -m)
CORAL=$([[ $(hostname) =~ (sierra|lassen|ray) ]] && echo 1)

################################################################
# Default options
################################################################

COMPILER=gnu
if [ "${CLUSTER}" == "surface" -o "${CLUSTER}" == "pascal" ]; then
	# The latest GCC version on Pascal is 7, which is not supported by nvcc.
	# Version 6.1.0 does not work with CUDA 9.1, either.
	COMPILER=gnu
	module load gcc/7.3.0
fi
if [ "${ARCH}" == "x86_64" ]; then
    MPI=mvapich2
elif [ "${ARCH}" == "ppc64le" ]; then
    MPI=spectrum
fi
BUILD_TYPE=Release
Elemental_DIR=
case $TOSS in
	3.10.0|4.11.0|4.14.0)
		OpenCV_DIR=""
		if [ "${ARCH}" == "x86_64" ]; then
			export VTUNE_DIR=/usr/tce/packages/vtune/default
		elif [ "${ARCH}" == "ppc64le" ]; then
			export VTUNE_DIR=
		fi
		;;
	*)
      OpenCV_DIR=/usr/gapps/brain/tools/OpenCV/2.4.13
      export VTUNE_DIR=/usr/local/tools/vtune
	  ;;
esac
if [ "${ARCH}" == "x86_64" ]; then
    if [ "${CLUSTER}" == "quartz" ]; then
        IPPROOT=/p/lscratchh/brainusr/ippicv_lnx
    else
        IPPROOT=/p/lscratchf/brainusr/ippicv_lnx
    fi
fi


ELEMENTAL_MATH_LIBS=
PATCH_OPENBLAS=ON
C_FLAGS=
CXX_FLAGS=-DLBANN_SET_EL_RNG
Fortran_FLAGS=
CLEAN_BUILD=0
DATATYPE=float
VERBOSE=0
CMAKE_INSTALL_MESSAGE=LAZY
MAKE_NUM_PROCESSES=$(($(nproc) + 1))
NINJA_NUM_PROCESSES=0 # Let ninja decide
GEN_DOC=0
INSTALL_LBANN=0
BUILD_TOOL="make"
BUILD_DIR=
INSTALL_DIR=
BUILD_SUFFIX=
DETERMINISTIC=OFF
WITH_CUDA=
WITH_TOPO_AWARE=ON
INSTRUMENT=
WITH_ALUMINUM=
ALUMINUM_WITH_MPI_CUDA=OFF
ALUMINUM_WITH_NCCL=
WITH_CONDUIT=OFF
WITH_TBINF=OFF
RECONFIGURE=0
USE_NINJA=0
# In case that autoconf fails during on-demand buid on surface, try the newer
# version of autoconf installed under '/p/lscratchh/brainusr/autoconf/bin'
# by putting it at the beginning of the PATH or use the preinstalled library
# by enabling LIBJPEG_TURBO_DIR
WITH_LIBJPEG_TURBO=ON
#LIBJPEG_TURBO_DIR="/p/lscratchf/brainusr/libjpeg-turbo-1.5.2"
#LIBJPEG_TURBO_DIR="/p/lscratchh/brainusr/libjpeg-turbo-1.5.2"

function version_gt() { test "$(printf '%s\n' "$@" | sort -V | head -n 1)" != "$1"; }

if [ "${CLUSTER}" == "surface" ]; then
    AUTOCONF_CUSTOM_DIR=/p/lscratchh/brainusr/autoconf/bin
    AUTOCONF_VER_DEFAULT=`autoconf --version | awk '(FNR==1){print $NF}'`
    AUTOCONF_VER_CUSTOM=`${AUTOCONF_CUSTOM_DIR}/autoconf --version | awk '(FNR==1){print $NF}'`

    if version_gt ${AUTOCONF_VER_CUSTOM} ${AUTOCONF_VER_DEFAULT}; then
        PATH=${AUTOCONF_CUSTOM_DIR}:${PATH}
    fi
fi

################################################################
# Help message
################################################################

function help_message {
    local SCRIPT=$(basename ${0})
    local N=$(tput sgr0)    # Normal text
    local C=$(tput setf 4)  # Colored text
    cat << EOF
Build LBANN on an LLNL LC system.
Can be called anywhere in the LBANN project tree.
Usage: ${SCRIPT} [options]
Options:
  ${C}--help${N}                  Display this help message and exit.
  ${C}--compiler${N} <val>        Specify compiler ('gnu' or 'intel' or 'clang').
  ${C}--mpi${N} <val>             Specify MPI library ('mvapich2' or 'openmpi' or 'spectrum').
  ${C}--datatype${N} <val>        Datatype size in bytes (4 for float and 8 for double).
  ${C}--verbose${N}               Verbose output.
  ${C}--debug${N}                 Build with debug flag.
  ${C}--tbinf${N}                 Build with Tensorboard interface.
  ${C}--vtune${N}                 Build with VTune profiling libraries.
  ${C}--nvprof${N}                Build with region annotations for NVPROF.
  ${C}--reconfigure${N}           Reconfigure build. Used when build parameters are changed (e.g current build is release and --debug is desired). Clean build overrides
  ${C}--clean-build${N}           Clean build directory before building.
  ${C}--make-processes${N} <val>  Number of parallel processes for make.
  ${C}--doc${N}                   Generate documentation.
  ${C}--install-lbann${N}         Install LBANN headers and dynamic library into the build directory.
  ${C}--build${N}                 Specify alternative build directory; default is <lbann_home>/build.
  ${C}--suffix${N}                Specify suffix for build directory. If you are, e.g, building on surface, your build will be <someplace>/surface.llnl.gov, regardless of your choice of compiler or other flags. This option enables you to specify, e.g: --suffix gnu_debug, in which case your build will be in the directory <someplace>/surface.llnl.gov.gnu_debug
  ${C}--instrument${N}            Use -finstrument-functions flag, for profiling stack traces
  ${C}--disable-cuda${N}          Disable CUDA
  ${C}--disable-topo-aware${N}    Disable topological-aware configuration (no HWLOC)
  ${C}--disable-aluminum${N}           Disable the Aluminum communication library
  ${C}--aluminum-with-mpi-cuda         Enable MPI-CUDA backend in Aluminum
  ${C}--disable-aluminum-with-nccl     Disable the NCCL backend in Aluminum
  ${C}--with-conduit              Build with conduit interface
  ${C}--ninja                     Generate ninja files instead of makefiles
  ${C}--ninja-processes${N} <val> Number of parallel processes for ninja.
EOF
}

################################################################
# Parse command-line arguments
################################################################

while :; do
    case ${1} in
        -h|--help)
            # Help message
            help_message
            exit 0
            ;;
        --build)
            # Change default build directory
            if [ -n "${2}" ]; then
                ALTERNATE_BUILD_DIR=${2}
                shift
            else
                echo "\"${1}\" option requires a non-empty option argument" >&2
                exit 1
            fi
            ;;
        --suffix)
            # Specify suffix for build directory
            if [ -n "${2}" ]; then
                BUILD_SUFFIX=${2}
                shift
            else
                echo "\"${1}\" option requires a non-empty option argument" >&2
                exit 1
            fi
            ;;
        --compiler)
            # Choose compiler
            if [ -n "${2}" ]; then
                COMPILER=${2}
                shift
            else
                echo "\"${1}\" option requires a non-empty option argument" >&2
                exit 1
            fi
            ;;
        --mpi)
            # Choose mpi library
            if [ -n "${2}" ]; then
                MPI=${2}
                shift
            else
                echo "\"${1}\" option requires a non-empty option argument" >&2
                exit 1
            fi
            ;;
        --datatype)
            # Set datatype size
            if [ -n "${2}" ]; then
                DATATYPE=${2}
                shift
            else
                echo "\"${1}\" option requires a non-empty option argument" >&2
                exit 1
            fi
            ;;
        --ninja)
            USE_NINJA=1
            BUILD_TOOL="ninja"
            ;;
        --ninja-processes)
            if [ -n "${2}" ]; then
                NINJA_NUM_PROCESSES=${2}
                shift
            else
                echo "\"${1}\" option requires a non-empty option argument" >&2
                exit 1
            fi
            ;;
        -v|--verbose)
            # Verbose output
            VERBOSE=1
            CMAKE_INSTALL_MESSAGE=ALWAYS
            ;;
        -d|--debug)
            # Debug mode
            BUILD_TYPE=Debug
            DETERMINISTIC=ON
            ;;
        --tbinf)
            # Tensorboard interface
            WITH_TBINF=ON
            ;;
        --vtune)
            # VTune libraries
            WITH_VTUNE=ON
            ;;
        --nvprof)
            WITH_NVPROF=ON
            ;;
        --clean-build|--build-clean)
            # Clean build directory
            CLEAN_BUILD=1
            ;;
        -j|--make-processes)
            if [ -n "${2}" ]; then
                MAKE_NUM_PROCESSES=${2}
                shift
            else
                echo "\"${1}\" option requires a non-empty option argument" >&2
                exit 1
            fi
            ;;
        --doc)
            # Generate documentation
            GEN_DOC=1
            ;;
        -i|--install-lbann)
            INSTALL_LBANN=1
            ;;
        --disable-cuda)
            WITH_CUDA=OFF
            ;;
        --disable-topo-aware)
            WITH_TOPO_AWARE=OFF
            ;;
        --disable-aluminum)
            WITH_ALUMINUM=OFF
            ;;
        --aluminum-with-mpi-cuda)
            WITH_ALUMINUM=ON
            ALUMINUM_WITH_MPI_CUDA=ON
            ;;
        --disable-aluminum-with-nccl)
            ALUMINUM_WITH_NCCL=OFF
            ;;
        --with-conduit)
            WITH_CONDUIT=ON
            ;;
        --instrument)
            INSTRUMENT="-finstrument-functions -ldl"
            ;;
        --reconfigure)
            RECONFIGURE=1
            ;;
        -?*)
            # Unknown option
            echo "Unknown option (${1})" >&2
            exit 1
            ;;
        *)
            # Break loop if there are no more options
            break
    esac
    shift
done

################################################################
# Initialize package system
################################################################

# Determine whether system uses modules
USE_MODULES=0
case $TOSS in
	3.10.0|4.11.0|4.14.0)
		USE_MODULES=1
		;;
	2.6.32)
		USE_MODULES=0
		;;
	*)
		# Initialize modules
		. /usr/share/[mM]odules/init/bash
		USE_MODULES=1
		;;
esac

# Initialize Dotkit if system doesn't use modules
if [ ${USE_MODULES} -eq 0 ]; then
    . /usr/local/tools/dotkit/init.sh
fi

# Load packages
if [ ${USE_MODULES} -ne 0 ]; then
    module load git
    module load cmake/3.9.2
    CMAKE_PATH=$(dirname $(which cmake))
else
    use git
    CMAKE_PATH=/usr/workspace/wsb/brain/utils/toss2/cmake-3.9.6/bin
fi

if [[ $CORAL ]]; then
	# the latest version, 3.12.1, has several issues
    module load cmake/3.9.2
    CMAKE_PATH=$(dirname $(which cmake))
fi

################################################################
# Initialize C/C++/Fortran compilers
################################################################

# Get compiler directory
COMPILER_=${COMPILER}
if [ ${USE_MODULES} -ne 0 ]; then
    if [ "${COMPILER_}" == "gnu" ]; then
        COMPILER_=gcc
    fi
    if [ -z "$(module list 2>&1 | grep ${COMPILER_})" ]; then
        if [ "${COMPILER_}" == "gcc" ]; then
            # Special case to avoid GCC 8.1
            # Note: This should be removed once the bug in GCC 8.1 is
            # patched. See https://github.com/LLNL/lbann/issues/529.
            COMPILER_=$(module --terse spider ${COMPILER_} 2>&1 | grep -v 8.1.0 | sed '/^$/d' | tail -1)
        else
            COMPILER_=$(module --terse spider ${COMPILER_} 2>&1 | sed '/^$/d' | tail -1)
        fi
        module load ${COMPILER_}
    fi
    if [ -z "$(module list 2>&1 | grep ${COMPILER_})" ]; then
        echo "Could not load module (${COMPILER_})"
        exit 1
    fi
    COMPILER_BASE="$(module show ${COMPILER_} 2>&1 | grep '\"PATH\"' | cut -d ',' -f 2 | cut -d ')' -f 1 | sed 's/\/bin//' | sed 's/\"//g')"
else
    if [ "${COMPILER_}" == "intel" ]; then
        COMPILER_=ic-17.0.174
    elif [ "${COMPILER_}" == "gnu" ]; then
        COMPILER_=gcc-4.9.3p
    fi
    if [ -z "$(use | grep ${COMPILER_})" ]; then
        use ${COMPILER_}
    fi
    COMPILER_="$(use | sed 's/ //g' | egrep -e "^${COMPILER_}")"
    if [ -z "${COMPILER_}" ]; then
        echo "Could not load dotkit for ${COMPILER_}"
        exit 1
    fi
    COMPILER_BASE="$(use -hv ${COMPILER_} | grep 'dk_alter PATH' | awk '{print $3}' | sed 's/\/bin//')"
fi
COMPILER_STRIP="$(echo ${COMPILER_} | sed "s/[^[a-z]//g")"
# Get compiler paths
if [ "${COMPILER}" == "gnu" ]; then
    # GNU compilers
    C_COMPILER=${COMPILER_BASE}/bin/gcc
    CXX_COMPILER=${COMPILER_BASE}/bin/g++
    Fortran_COMPILER=${COMPILER_BASE}/bin/gfortran
    COMPILER_VERSION=$(${C_COMPILER} --version | head -n 1 | awk '{print $3}')
    FORTRAN_LIB=${COMPILER_BASE}/lib64/libgfortran.so
elif [ "${COMPILER}" == "intel" ]; then
    # Intel compilers
    C_COMPILER=${COMPILER_BASE}/bin/icc
    CXX_COMPILER=${COMPILER_BASE}/bin/icpc
    Fortran_COMPILER=${COMPILER_BASE}/bin/ifort
    COMPILER_VERSION=$(${C_COMPILER} --version | head -n 1 | awk '{print $3}')
    FORTRAN_LIB=${COMPILER_BASE}/lib/intel64/libifcoremt.so.5
    CXX_FLAGS="${CXX_FLAGS} -std=c++11"
elif [ "${COMPILER}" == "clang" ]; then
    # clang
    # clang depends on gnu fortran library. so, find the dependency
    if [[ $CORAL ]]; then
        #gccdep=`ldd ${COMPILER_BASE}/lib/*.so 2> /dev/null | grep gcc | awk '(NF>2){print $3}' | sort | uniq | head -n 1`
        #GCC_VERSION=`ls -l $gccdep | awk '{print $NF}' | cut -d '-' -f 2 | cut -d '/' -f 1`
        # Forcing to gcc 4.9.3 because of the current way of ray's gcc and various clang installation
        GCC_VERSION=4.9.3
        GNU_DIR=/usr/tce/packages/gcc/gcc-${GCC_VERSION}
    elif [ ${USE_MODULES} -ne 0 ]; then
        GCC_VERSION=$(ldd ${COMPILER_BASE}/lib/libclang.so | grep gcc- | awk 'BEGIN{FS="/"} {for (i=1;i<=NF; i++) if ($i~/^gcc-/) print $i}' | tail -n 1)
        GNU_DIR=/usr/tce/packages/gcc/${GCC_VERSION}
    else
        GCC_VERSION=$(ldd ${COMPILER_BASE}/lib/libclang.so | grep gnu | awk 'BEGIN{FS="/"} {for (i=1;i<=NF; i++) if ($i~/^gnu$/) print $(i+1)}' | tail -n 1)
        GNU_DIR=/usr/apps/gnu/${GCC_VERSION}
    fi
    C_COMPILER=${COMPILER_BASE}/bin/clang
    CXX_COMPILER=${COMPILER_BASE}/bin/clang++
    Fortran_COMPILER=${GNU_DIR}/bin/gfortran
    FORTRAN_LIB=${GNU_DIR}/lib64/libgfortran.so
    COMPILER_VERSION=$(${C_COMPILER} --version | awk '(($1=="clang")&&($2=="version")){print $3}')
    MPICH_FC=${GNU_DIR}/bin/gfortran
    #MPI_Fortran_COMPILER="${MPI_DIR}/bin/mpifort -fc=${Fortran_COMPILER}" $ done by exporting MPICH_FC
else
    # Unrecognized compiler
    echo "Unrecognized compiler (${COMPILER})"
    exit 1
fi
# Add compiler optimization flags
if [ "${BUILD_TYPE}" == "Release" ]; then
    if [ "${COMPILER}" == "gnu" ]; then
        C_FLAGS="${C_FLAGS} -O3 ${INSTRUMENT}"
        CXX_FLAGS="${CXX_FLAGS} -O3 ${INSTRUMENT}"
        Fortran_FLAGS="${Fortran_FLAGS} -O3"
        if [ "${CLUSTER}" == "catalyst" ]; then
            C_FLAGS="${C_FLAGS} -march=ivybridge -mtune=ivybridge"
            CXX_FLAGS="${CXX_FLAGS} -march=ivybridge -mtune=ivybridge"
            Fortran_FLAGS="${Fortran_FLAGS} -march=ivybridge -mtune=ivybridge"
        elif [ "${CLUSTER}" == "quartz" ] || [ "${CLUSTER}" == "pascal" ] ; then
            C_FLAGS="${C_FLAGS} -march=broadwell -mtune=broadwell"
            CXX_FLAGS="${CXX_FLAGS} -march=broadwell -mtune=broadwell"
            Fortran_FLAGS="${Fortran_FLAGS} -march=broadwell -mtune=broadwell"
        elif [ "${CLUSTER}" == "surface" ]; then
            C_FLAGS="${C_FLAGS} -march=sandybridge -mtune=sandybridge"
            CXX_FLAGS="${CXX_FLAGS} -march=sandybridge -mtune=sandybridge"
            Fortran_FLAGS="${Fortran_FLAGS} -march=sandybridge -mtune=sandybridge"
        elif [ "${CLUSTER}" == "ray" ]; then
            C_FLAGS="${C_FLAGS} -mcpu=power8 -mtune=power8"
            CXX_FLAGS="${CXX_FLAGS} -mcpu=power8 -mtune=power8"
            Fortran_FLAGS="${Fortran_FLAGS} -mcpu=power8 -mtune=power8"
        elif [ "${CLUSTER}" == "sierra" -o "${CLUSTER}" == "lassen" ]; then
			# no power9 option shown in the manual
            C_FLAGS="${C_FLAGS} -mcpu=power8 -mtune=power8"
            CXX_FLAGS="${CXX_FLAGS} -mcpu=power8 -mtune=power8"
            Fortran_FLAGS="${Fortran_FLAGS} -mcpu=power8 -mtune=power8"
        fi
    fi
else
    if [ "${COMPILER}" == "gnu" ]; then
        C_FLAGS="${C_FLAGS} -g ${INSTRUMENT}"
        CXX_FLAGS="${CXX_FLAGS} -g ${INSTRUMENT}"
        Fortran_FLAGS="${Fortran_FLAGS} -g"
    fi
fi

# Add flag for libldl: may be needed some compilers
CXX_FLAGS="${CXX_FLAGS} -ldl"
C_FLAGS="${CXX_FLAGS}"


# Set environment variables
CC=${C_COMPILER}
CXX=${CXX_COMPILER}


################################################################
# Initialize directories
################################################################

# Get LBANN root directory
ROOT_DIR=$(git rev-parse --show-toplevel)

# Initialize build directory
if [ -z "${BUILD_DIR}" ]; then
    BUILD_DIR=${ROOT_DIR}/build/${COMPILER}.${BUILD_TYPE}.${CLUSTER}.llnl.gov
fi
if [ -n "${BUILD_SUFFIX}" ]; then
    BUILD_DIR=${BUILD_DIR}.${BUILD_SUFFIX}
fi
mkdir -p ${BUILD_DIR}

# Initialize install directory
if [ -z "${INSTALL_DIR}" ]; then
    INSTALL_DIR=${BUILD_DIR}/install
fi
mkdir -p ${INSTALL_DIR}

SUPERBUILD_DIR="${ROOT_DIR}/superbuild"


################################################################
# Initialize MPI compilers
################################################################

# Invalid MPI libraries
if [ "${ARCH}" == "x86_64" ] && [ "${MPI}" != "mvapich2" ] && [ "${MPI}" != "openmpi" ]; then
    echo "Invalid MPI library selected (${MPI})"
    exit 1
fi
if [ "${ARCH}" == "ppc64le" ] && [ "${MPI}" != "spectrum" ]; then
    echo "Invalid MPI library selected (${MPI})"
    exit 1
fi

if [ "${MPI}" == "spectrum" ]; then
    MPI=spectrum-mpi
fi

# Use CUDA-aware MVAPICH2 on Surface and Pascal
if [ "${CLUSTER}" == "surface" ]; then
  MPI_HOME=/usr/workspace/wsb/brain/utils/toss3/mvapich2-2.3rc2-gcc-4.9.3-cuda-9.1-install/
  export MV2_USE_CUDA=1
fi

if [ "${CLUSTER}" == "pascal" ]; then
  MPI_HOME=/usr/workspace/wsb/brain/utils/toss3/mvapich2-2.3rc2-gnu-7.3.0-cuda-9.2/
  export MV2_USE_CUDA=1
fi

if [ -z "${MPI_HOME}" ]; then
	if [ ${USE_MODULES} -ne 0 ]; then
		if [ -z "$(module list 2>&1 | grep ${MPI})" ]; then
			MPI=$(module --terse spider ${MPI} 2>&1 | sed '/^$/d' | tail -1)
			module load ${MPI}
		fi
		if [ -z "$(module list 2>&1 | grep ${MPI})" ]; then
			echo "Could not load module (${MPI})"
			exit 1
		fi
		MPI_HOME=$(module show ${MPI} 2>&1 | grep '\"PATH\"' | cut -d ',' -f 2 | cut -d ')' -f 1 | sed 's/\/bin//' | sed 's/\"//g')
	else
		# The idea here is to check if the module of the specified mpi type is loaded
		MPI_DOTKIT=$(use | grep ${MPI} | sed 's/ //g')
		if [ -z "${MPI_DOTKIT}" ]; then
			if [ "${COMPILER}" == "gnu" ] || [ "${COMPILER}" == "intel" ] || [ "${COMPILER}" == "pgi" ] ; then
				MPI_COMPILER=-${COMPILER}
			elif [ "${COMPILER}" == "clang" ]; then
				MPI_COMPILER=-gnu
			fi
			# The default MVAPICH version does not work on surface
			if [ "${CLUSTER}" == "surface" -a "${MPI}" == "mvapich2" ]; then
				MPI_VERSION="-2.2"
			else
				MPI_VERSION=""
			fi
		else
			MPI_COMPILER=-$(echo ${MPI_DOTKIT} | awk 'BEGIN{FS="-"}{print $2}')
			MPI_VERSION=-$(echo ${MPI_DOTKIT} |  awk 'BEGIN{FS="-"}{print $NF}')
		fi
		if [ "${BUILD_TYPE}" == "Debug" ]; then
			MPI_DEBUG="-debug"
		else
			MPI_DEBUG=""
		fi
		MPI_DOTKIT=${MPI}${MPI_COMPILER}${MPI_DEBUG}${MPI_VERSION}
		echo "Using ${MPI_DOTKIT}"
		use ${MPI_DOTKIT}
		if [ -z "$(use | grep ${MPI_DOTKIT})" ]; then
			echo "Could not load dotkit (${MPI_DOTKIT})"
			exit 1
		fi
		if [ "${COMPILER}" == "gnu" ] || [ "${COMPILER}" == "intel" ] || [ "${COMPILER}" == "pgi" ]; then
			if [ "`echo ${MPI_DOTKIT} | grep ${COMPILER}`" == "" ] ; then
				echo "switch to an MPI version that is consistent with (${COMPILER}) compilers"
				exit 1
			fi
		fi
		MPI_HOME=$(use -hv ${MPI_DOTKIT} | grep 'dk_alter PATH' | awk '{print $3}' | sed 's/\/bin//')
	fi
fi

# Get MPI compilers
export MPI_HOME
export CMAKE_PREFIX_PATH=${MPI_HOME}:${CMAKE_PREFIX_PATH}
export MPI_C_COMPILER=${MPI_HOME}/bin/mpicc
export MPI_CXX_COMPILER=${MPI_HOME}/bin/mpicxx
export MPI_Fortran_COMPILER=${MPI_HOME}/bin/mpifort
if [ "${MPI}" == "spectrum-mpi" ]; then
    WITH_SPECTRUM=ON
fi

################################################################
# Initialize GPU libraries
################################################################

if [ "${CLUSTER}" == "surface" -o "${CORAL}" -eq 1 -o \
	 "${CLUSTER}" == "pascal" ]; then
    HAS_GPU=1
    WITH_CUDA=${WITH_CUDA:-ON}
    WITH_CUDNN=ON
    WITH_CUB=ON
    ELEMENTAL_USE_CUBLAS=OFF
    WITH_ALUMINUM=${WITH_ALUMINUM:-ON}
    ALUMINUM_WITH_NCCL=${ALUMINUM_WITH_NCCL:-ON}
	if [[ $CORAL ]]; then
		export NCCL_DIR=/usr/workspace/wsb/brain/nccl2/nccl_2.3.4-1+cuda9.2_ppc64le
		module del cuda
		CUDA_TOOLKIT_MODULE=${CUDA_TOOLKIT_MODULE:-cuda/9.2.148}
	else
		export NCCL_DIR=/usr/workspace/wsb/brain/nccl2/nccl_2.2.12-1+cuda9.0_x86_64
	fi

    # Hack for surface
	case $CLUSTER in
		surface)
			. /usr/share/[mM]odules/init/bash
			CUDA_TOOLKIT_MODULE=cudatoolkit/9.1
			;;
<<<<<<< HEAD
		pascal)
      module use /opt/modules/modulefiles
			CUDA_TOOLKIT_MODULE=cudatoolkit/9.2
			;;
		ray|sierra)
			module del cuda
			CUDA_TOOLKIT_MODULE=${CUDA_TOOLKIT_MODULE:-cuda/9.2.148}
			;;
=======
>>>>>>> 04c37e04
	esac
fi

if [ "${WITH_CUDA}" == "ON" ]; then
	# Defines CUDA_TOOLKIT_ROOT_DIR
	if [ -z "${CUDA_TOOLKIT_ROOT_DIR}" ]; then
		if [ -n "${CUDA_PATH}" ]; then
			CUDA_TOOLKIT_ROOT_DIR=${CUDA_PATH}
		elif [ -n "${CUDA_HOME}" ]; then
			CUDA_TOOLKIT_ROOT_DIR=${CUDA_HOME}
		elif [ -n "${CUDA_TOOLKIT_MODULE}" -o ${USE_MODULES} -ne 0 ]; then
			CUDA_TOOLKIT_MODULE=${CUDA_TOOLKIT_MODULE:-cuda}
			module load ${CUDA_TOOLKIT_MODULE}
			CUDA_TOOLKIT_ROOT_DIR=${CUDA_HOME:-${CUDA_PATH}}
		fi
	fi
	if [ -n "${CUDA_TOOLKIT_ROOT_DIR}" -a -d "${CUDA_TOOLKIT_ROOT_DIR}" ]; then
		export CUDA_TOOLKIT_ROOT_DIR
	else
		echo "Could not find CUDA"
		exit 1
	fi
	# Defines CUDA_TOOLKIT_VERSION
	#CUDA_TOOLKIT_VERSION=$(ls -l ${CUDA_TOOLKIT_ROOT_DIR} | awk '{print $NF}' | cut -d '-' -f 2)
	CUDA_TOOLKIT_VERSION=$(${CUDA_TOOLKIT_ROOT_DIR}/bin/nvcc --version | grep -oE "V[0-9]+\.[0-9]+" | sed 's/V//')

	# CUDNN
	if [ -z "${CUDNN_DIR}" ]; then
		if [ "${CUDA_TOOLKIT_VERSION}" == "9.2" ]; then
			CUDNN_DIR=/usr/workspace/wsb/brain/cudnn/cudnn-7.2.1/cuda-${CUDA_TOOLKIT_VERSION}_${ARCH}
		elif [ "${CUDA_TOOLKIT_VERSION}" == "9.1" ]; then
			CUDNN_DIR=/usr/workspace/wsb/brain/cudnn/cudnn-7.1.3/cuda-${CUDA_TOOLKIT_VERSION}_${ARCH}
		fi
	fi
	if [ ! -d "${CUDNN_DIR}" ]; then
		echo "Could not find cuDNN at $CUDNN_DIR"
		exit 1
	fi
	export CUDNN_DIR
else
    HAS_GPU=0
    WITH_CUDA=${WITH_CUDA:-OFF}
    WITH_CUDNN=OFF
    ELEMENTAL_USE_CUBLAS=OFF
fi

################################################################
# Library options
################################################################
if [ "${CLUSTER}" == "sierra" -o "${CLUSTER}" == "lassen" ]; then
	OPENBLAS_ARCH="TARGET=POWER8"
else
	OPENBLAS_ARCH=
fi

if [ "${WITH_CONDUIT}" = "ON" ] ; then
echo $COMPILER_VERSION
  if [ -z ${CONDUIT_DIR} ] || [ ! -d ${CONDUIT_DIR} ] ; then
      echo "CONDUIT_DIR not available."
      if [ "${CLUSTER}" = "sierra" ]; then
          export CONDUIT_DIR=/usr/workspace/wsb/icfsi/conduit/install-blueos-dev
      elif [ "${CLUSTER}" = "catalyst" ] && [ "${COMPILER}" == "gnu" ] && [ "${COMPILER_VERSION}" = "7.1.0" ]; then
          export CONDUIT_DIR=/p/lscratchh/brainusr/conduit/install-catalyst-gcc7.1
      elif [ "${CLUSTER}" = "catalyst" -o "${CLUSTER}" = "pascal" ] && [ "${COMPILER}" == "gnu" ] && [ "${COMPILER_VERSION}" = "7.3.0" ]; then
          export CONDUIT_DIR=/usr/workspace/wsb/icfsi/conduit/install-toss3-7.3.0
      else
          # This installation has been built by using gcc 4.9.3 on a TOSS3 platform (quartz)
          export CONDUIT_DIR=/usr/workspace/wsb/icfsi/conduit/install-toss3-dev
      fi
      echo "Set to the default CONDUIT_DIR="$CONDUIT_DIR
  fi
fi
################################################################
# Setup Ninja, if using
################################################################

if [ ${USE_NINJA} -ne 0 ]; then
    if ! which ninja ; then
        if [ "${ARCH}" == "x86_64" ]; then
            export PATH=/usr/workspace/wsb/brain/utils/toss3/ninja/bin:$PATH
        elif [ "${ARCH}" == "ppc64le" ]; then
            export PATH=/usr/workspace/wsb/brain/utils/coral/ninja/bin:$PATH
        fi
    fi
    if ! which ninja ; then
        USE_NINJA=0
    fi
fi
################################################################
# Display parameters
################################################################

# Function to print variable
function print_variable {
    echo "${1}=${!1}"
}

# Print parameters
if [ ${VERBOSE} -ne 0 ]; then
    echo ""
    echo "----------------------"
    echo "System parameters"
    echo "----------------------"
    print_variable CLUSTER
    print_variable TOSS
    print_variable ARCH
    print_variable HAS_GPU
    print_variable USE_MODULES
    echo ""
    echo "----------------------"
    echo "Compiler parameters"
    echo "----------------------"
    print_variable COMPILER
    print_variable COMPILER_VERSION
    print_variable MPI
    print_variable C_COMPILER
    print_variable CXX_COMPILER
    print_variable Fortran_COMPILER
    print_variable MPI_C_COMPILER
    print_variable MPI_CXX_COMPILER
    print_variable MPI_Fortran_COMPILER
    print_variable C_FLAGS
    print_variable CXX_FLAGS
    print_variable Fortran_FLAGS
    echo ""
    echo "----------------------"
    echo "Build parameters"
    echo "----------------------"
    print_variable BUILD_TOOL
    print_variable BUILD_TYPE
    print_variable BUILD_SUFFIX
    print_variable BUILD_DIR
    print_variable INSTALL_DIR
    print_variable Elemental_DIR
    print_variable OpenCV_DIR
    print_variable VTUNE_DIR
    print_variable WITH_CUDA
    print_variable WITH_CUDNN
    print_variable WITH_NVPROF
    print_variable ELEMENTAL_USE_CUBLAS
    print_variable ELEMENTAL_MATH_LIBS
    print_variable PATCH_OPENBLAS
    print_variable DETERMINISTIC
    print_variable CLEAN_BUILD
    print_variable VERBOSE
    print_variable MAKE_NUM_PROCESSES
    print_variable GEN_DOC
    print_variable WITH_TOPO_AWARE
    echo ""
fi

################################################################
# Build LBANN
################################################################

# Work in build directory
pushd ${BUILD_DIR}

# Clean up build directory
if [ ${CLEAN_BUILD} -ne 0 ]; then
    CLEAN_COMMAND="rm -rf ${BUILD_DIR}/*"
    if [ ${VERBOSE} -ne 0 ]; then
        echo "${CLEAN_COMMAND}"
    fi
    eval ${CLEAN_COMMAND}
fi

if [[ ((${BUILD_TOOL} == "make" && -f ${BUILD_DIR}/lbann/build/Makefile) ||
       (${BUILD_TOOL} == "ninja" && -f ${BUILD_DIR}/lbann/build/build.ninja))
      && (${RECONFIGURE} != 1) ]]; then
    echo "Building previously configured LBANN"
    cd ${BUILD_DIR}/lbann/build/
    ${BUILD_TOOL} -j${MAKE_NUM_PROCESSES} all
    ${BUILD_TOOL} install -j${MAKE_NUM_PROCESSES} all
    exit $?
fi

# ATM: goes after Elemental_DIR
#-D OpenCV_DIR=${OpenCV_DIR} \

# Setup the CMake generator
GENERATOR="\"Unix Makefiles\""
if [ ${USE_NINJA} -ne 0 ]; then
    GENERATOR="Ninja"
fi

# Configure build with CMake
CONFIGURE_COMMAND=$(cat << EOF
 ${CMAKE_PATH}/cmake \
-G ${GENERATOR} \
-D CMAKE_EXPORT_COMPILE_COMMANDS=ON \
-D CMAKE_BUILD_TYPE=${BUILD_TYPE} \
-D CMAKE_INSTALL_MESSAGE=${CMAKE_INSTALL_MESSAGE} \
-D CMAKE_INSTALL_PREFIX=${INSTALL_DIR} \
-D LBANN_SB_BUILD_CNPY=ON \
-D LBANN_SB_BUILD_HYDROGEN=ON \
-D LBANN_SB_FWD_HYDROGEN_Hydrogen_ENABLE_CUDA=${WITH_CUDA} \
-D LBANN_SB_BUILD_OPENBLAS=ON \
-D LBANN_SB_BUILD_OPENCV=ON \
-D LBANN_SB_BUILD_JPEG_TURBO=ON \
-D LBANN_SB_BUILD_PROTOBUF=ON \
-D LBANN_SB_BUILD_CUB=${WITH_CUB} \
-D LBANN_SB_BUILD_ALUMINUM=${WITH_ALUMINUM} \
-D ALUMINUM_ENABLE_MPI_CUDA=${ALUMINUM_WITH_MPI_CUDA} \
-D ALUMINUM_ENABLE_NCCL=${ALUMINUM_WITH_NCCL} \
-D LBANN_SB_BUILD_LBANN=ON \
-D CMAKE_CXX_FLAGS="${CXX_FLAGS}" \
-D CMAKE_C_FLAGS="${C_FLAGS}" \
-D CMAKE_C_COMPILER=${C_COMPILER} \
-D CMAKE_CXX_COMPILER=${CXX_COMPILER} \
-D CMAKE_Fortran_COMPILER=${Fortran_COMPILER} \
-D LBANN_WITH_CUDA=${WITH_CUDA} \
-D LBANN_WITH_NVPROF=${WITH_NVPROF} \
-D LBANN_WITH_VTUNE=${WITH_VTUNE} \
-D LBANN_WITH_TBINF=${WITH_TBINF} \
-D LBANN_WITH_TOPO_AWARE=${WITH_TOPO_AWARE} \
-D LBANN_DATATYPE=${DATATYPE} \
-D LBANN_DETERMINISTIC=${DETERMINISTIC} \
-D LBANN_WITH_ALUMINUM=${WITH_ALUMINUM} \
-D LBANN_WITH_CONDUIT=${WITH_CONDUIT} \
-D LBANN_NO_OMP_FOR_DATA_READERS=${NO_OMP_FOR_DATA_READERS} \
-D LBANN_CONDUIT_DIR=${CONDUIT_DIR} \
-D LBANN_BUILT_WITH_SPECTRUM=${WITH_SPECTRUM} \
-D OPENBLAS_ARCH_COMMAND=${OPENBLAS_ARCH} \
${SUPERBUILD_DIR}
EOF
)


if [ ${VERBOSE} -ne 0 ]; then
    echo "${CONFIGURE_COMMAND}" |& tee cmake_superbuild_invocation.txt
else
    echo "${CONFIGURE_COMMAND}" > cmake_superbuild_invocation.txt
fi
eval ${CONFIGURE_COMMAND}
if [ $? -ne 0 ]; then
    echo "--------------------"
    echo "CONFIGURE FAILED"
    echo "--------------------"
    exit 1
fi

BUILD_OPTIONS="-j${MAKE_NUM_PROCESSES}"
if [ ${VERBOSE} -ne 0 ]; then
  if [ "${BUILD_TOOL}" == "ninja" ]; then
      BUILD_OPTIONS+=" -v"
  else
      BUILD_OPTIONS+=" VERBOSE=${VERBOSE}"
  fi
fi

# Build LBANN with make
# Note: Ensure Elemental to be built before LBANN. Dependency violation appears to occur only when using cuda_add_library.
BUILD_COMMAND="make -j${MAKE_NUM_PROCESSES} VERBOSE=${VERBOSE}"
if [ ${USE_NINJA} -ne 0 ]; then
    if [ ${NINJA_NUM_PROCESSES} -ne 0 ]; then
        BUILD_COMMAND="ninja -j${NINJA_NUM_PROCESSES}"
    else
        # Usually equivalent to -j<num_cpus+2>
        BUILD_COMMAND="ninja"
    fi
fi
if [ ${VERBOSE} -ne 0 ]; then
    echo "${BUILD_COMMAND}"
fi
eval ${BUILD_COMMAND}
if [ $? -ne 0 ]; then
    echo "--------------------"
    echo "BUILD FAILED"
    echo "--------------------"
    exit 1
fi

# Install LBANN with make
if [ ${INSTALL_LBANN} -ne 0 ]; then
    INSTALL_COMMAND="make install -j${MAKE_NUM_PROCESSES} VERBOSE=${VERBOSE}"
    if [ ${USE_NINJA} -ne 0 ]; then
        if [ ${NINJA_NUM_PROCESSES} -ne 0 ]; then
            BUILD_COMMAND="ninja -j${NINJA_NUM_PROCESSES} install"
        else
            # Usually equivalent to -j<num_cpus+2>
            BUILD_COMMAND="ninja install"
        fi
    fi
    if [ ${VERBOSE} -ne 0 ]; then
        echo "${INSTALL_COMMAND}"
    fi
    eval ${INSTALL_COMMAND}
    if [ $? -ne 0 ]; then
        echo "--------------------"
        echo "INSTALL FAILED"
        echo "--------------------"
        exit 1
    fi
fi

# Generate documentation with make
if [ ${GEN_DOC} -ne 0 ]; then
    DOC_COMMAND="make doc"
    if [ ${USE_NINJA} -ne 0 ]; then
        DOC_COMMAND="ninja doc"
    fi
    if [ ${VERBOSE} -ne 0 ]; then
        echo "${DOC_COMMAND}"
    fi
    eval ${DOC_COMMAND}
    if [ $? -ne 0 ]; then
        echo "--------------------"
        echo "BUILDING DOC FAILED"
        echo "--------------------"
        exit 1
    fi
fi

# Return to original directory
dirs -c<|MERGE_RESOLUTION|>--- conflicted
+++ resolved
@@ -606,17 +606,10 @@
 			. /usr/share/[mM]odules/init/bash
 			CUDA_TOOLKIT_MODULE=cudatoolkit/9.1
 			;;
-<<<<<<< HEAD
 		pascal)
       module use /opt/modules/modulefiles
 			CUDA_TOOLKIT_MODULE=cudatoolkit/9.2
 			;;
-		ray|sierra)
-			module del cuda
-			CUDA_TOOLKIT_MODULE=${CUDA_TOOLKIT_MODULE:-cuda/9.2.148}
-			;;
-=======
->>>>>>> 04c37e04
 	esac
 fi
 
